/*
 * This file is part of Cleanflight.
 *
 * Cleanflight is free software: you can redistribute it and/or modify
 * it under the terms of the GNU General Public License as published by
 * the Free Software Foundation, either version 3 of the License, or
 * (at your option) any later version.
 *
 * Cleanflight is distributed in the hope that it will be useful,
 * but WITHOUT ANY WARRANTY; without even the implied warranty of
 * MERCHANTABILITY or FITNESS FOR A PARTICULAR PURPOSE.  See the
 * GNU General Public License for more details.
 *
 * You should have received a copy of the GNU General Public License
 * along with Cleanflight.  If not, see <http://www.gnu.org/licenses/>.
 */

#include <stdbool.h>
#include <stdint.h>
#include <string.h>

#include "platform.h"

#include "build/build_config.h"

#include "blackbox/blackbox_io.h"

#include "common/color.h"
#include "common/axis.h"
#include "common/maths.h"
#include "common/filter.h"

#include "drivers/system.h"
#include "drivers/rx_spi.h"
#include "drivers/pwm_output.h"
#include "drivers/serial.h"

#include "sensors/sensors.h"
#include "sensors/gyro.h"
#include "sensors/compass.h"
#include "sensors/acceleration.h"
#include "sensors/barometer.h"
#include "sensors/battery.h"
#include "sensors/boardalignment.h"
#include "sensors/pitotmeter.h"

#include "io/beeper.h"
#include "io/serial.h"
#include "io/gimbal.h"
#include "io/motors.h"
#include "io/servos.h"
#include "fc/rc_controls.h"
#include "fc/rc_curves.h"
#include "io/ledstrip.h"
#include "io/gps.h"
#include "io/osd.h"

#include "rx/rx.h"
#include "rx/rx_spi.h"

#include "telemetry/telemetry.h"

#include "flight/mixer.h"
#include "flight/servos.h"
#include "flight/pid.h"
#include "flight/imu.h"
#include "flight/failsafe.h"
#include "flight/navigation_rewrite.h"

#include "fc/runtime_config.h"

#include "config/config.h"
#include "config/config_eeprom.h"
#include "config/config_profile.h"
#include "config/config_master.h"
#include "config/feature.h"

#ifndef DEFAULT_RX_FEATURE
#define DEFAULT_RX_FEATURE FEATURE_RX_PARALLEL_PWM
#endif
#ifndef RX_SPI_DEFAULT_PROTOCOL
#define RX_SPI_DEFAULT_PROTOCOL 0
#endif

#define BRUSHED_MOTORS_PWM_RATE 16000
#define BRUSHLESS_MOTORS_PWM_RATE 400


master_t masterConfig;                 // master config struct with data independent from profiles
profile_t *currentProfile;

static uint8_t currentControlRateProfileIndex = 0;
controlRateConfig_t *currentControlRateProfile;


static void resetAccelerometerTrims(flightDynamicsTrims_t * accZero, flightDynamicsTrims_t * accGain)
{
    accZero->values.pitch = 0;
    accZero->values.roll = 0;
    accZero->values.yaw = 0;

    accGain->values.pitch = 4096;
    accGain->values.roll = 4096;
    accGain->values.yaw = 4096;
}

void resetPidProfile(pidProfile_t *pidProfile)
{
    pidProfile->P8[ROLL] = 40;
    pidProfile->I8[ROLL] = 30;
    pidProfile->D8[ROLL] = 23;
    pidProfile->P8[PITCH] = 40;
    pidProfile->I8[PITCH] = 30;
    pidProfile->D8[PITCH] = 23;
    pidProfile->P8[YAW] = 85;
    pidProfile->I8[YAW] = 45;
    pidProfile->D8[YAW] = 0;        // not used
    pidProfile->P8[PIDALT] = 50;    // NAV_POS_Z_P * 100
    pidProfile->I8[PIDALT] = 0;     // not used
    pidProfile->D8[PIDALT] = 0;     // not used
    pidProfile->P8[PIDPOS] = 65;    // NAV_POS_XY_P * 100
    pidProfile->I8[PIDPOS] = 120;   // posDecelerationTime * 100
    pidProfile->D8[PIDPOS] = 10;    // posResponseExpo * 100
    pidProfile->P8[PIDPOSR] = 180;  // NAV_VEL_XY_P * 100
    pidProfile->I8[PIDPOSR] = 15;   // NAV_VEL_XY_I * 100
    pidProfile->D8[PIDPOSR] = 100;  // NAV_VEL_XY_D * 100
    pidProfile->P8[PIDNAVR] = 10;   // FW_NAV_P * 100
    pidProfile->I8[PIDNAVR] = 5;    // FW_NAV_I * 100
    pidProfile->D8[PIDNAVR] = 8;    // FW_NAV_D * 100
    pidProfile->P8[PIDLEVEL] = 20;  // Self-level strength
    pidProfile->I8[PIDLEVEL] = 15;  // Self-leveing low-pass frequency (0 - disabled)
    pidProfile->D8[PIDLEVEL] = 75;  // 75% horizon strength
    pidProfile->P8[PIDMAG] = 60;
    pidProfile->P8[PIDVEL] = 100;   // NAV_VEL_Z_P * 100
    pidProfile->I8[PIDVEL] = 50;    // NAV_VEL_Z_I * 100
    pidProfile->D8[PIDVEL] = 10;    // NAV_VEL_Z_D * 100

    pidProfile->acc_soft_lpf_hz = 15;
    pidProfile->gyro_soft_lpf_hz = 60;
    pidProfile->dterm_lpf_hz = 40;
    pidProfile->yaw_lpf_hz = 30;

    pidProfile->rollPitchItermIgnoreRate = 200;     // dps
    pidProfile->yawItermIgnoreRate = 50;            // dps

    pidProfile->axisAccelerationLimitYaw = 10000;       // dps/s
    pidProfile->axisAccelerationLimitRollPitch = 0;     // dps/s

    pidProfile->yaw_p_limit = YAW_P_LIMIT_DEFAULT;
    pidProfile->mag_hold_rate_limit = MAG_HOLD_RATE_LIMIT_DEFAULT;

    pidProfile->max_angle_inclination[FD_ROLL] = 300;    // 30 degrees
    pidProfile->max_angle_inclination[FD_PITCH] = 300;    // 30 degrees
#ifdef USE_SERVOS
    pidProfile->fixedWingItermThrowLimit = FW_ITERM_THROW_LIMIT_DEFAULT;
#endif

}

#ifdef NAV
void resetNavConfig(navConfig_t * navConfig)
{
    // Navigation flags
    navConfig->general.flags.use_thr_mid_for_althold = 0;
    navConfig->general.flags.extra_arming_safety = 1;
    navConfig->general.flags.user_control_mode = NAV_GPS_ATTI;
    navConfig->general.flags.rth_alt_control_mode = NAV_RTH_AT_LEAST_ALT;
    navConfig->general.flags.rth_climb_first = 1;                         // Climb first, turn after reaching safe altitude
    navConfig->general.flags.rth_tail_first = 0;
    navConfig->general.flags.disarm_on_landing = 0;

    // Inertial position estimator parameters
#if defined(NAV_AUTO_MAG_DECLINATION)
    navConfig->estimation.automatic_mag_declination = 1;
#endif
    navConfig->estimation.gps_min_sats = 6;
    navConfig->estimation.gps_delay_ms = 200;
    navConfig->estimation.accz_unarmed_cal = 1;
    navConfig->estimation.use_gps_velned = 1;         // "Disabled" is mandatory with gps_dyn_model = Pedestrian

    navConfig->estimation.w_z_baro_p = 0.35f;

    navConfig->estimation.w_z_gps_p = 0.2f;
    navConfig->estimation.w_z_gps_v = 0.5f;

    navConfig->estimation.w_xy_gps_p = 1.0f;
    navConfig->estimation.w_xy_gps_v = 2.0f;

    navConfig->estimation.w_z_res_v = 0.5f;
    navConfig->estimation.w_xy_res_v = 0.5f;

    navConfig->estimation.w_acc_bias = 0.01f;

    navConfig->estimation.max_eph_epv = 1000.0f;
    navConfig->estimation.baro_epv = 100.0f;

    // General navigation parameters
    navConfig->general.pos_failure_timeout = 5;     // 5 sec
    navConfig->general.waypoint_radius = 100;       // 2m diameter
    navConfig->general.max_speed = 300;             // 3 m/s = 10.8 km/h
    navConfig->general.max_climb_rate = 500;        // 5 m/s
    navConfig->general.max_manual_speed = 500;
    navConfig->general.max_manual_climb_rate = 200;
    navConfig->general.land_descent_rate = 200;     // 2 m/s
    navConfig->general.land_slowdown_minalt = 500;  // 5 meters of altitude
    navConfig->general.land_slowdown_maxalt = 2000; // 20 meters of altitude
    navConfig->general.emerg_descent_rate = 500;    // 5 m/s
    navConfig->general.min_rth_distance = 500;      // If closer than 5m - land immediately
    navConfig->general.rth_altitude = 1000;         // 10m

    // MC-specific
    navConfig->mc.max_bank_angle = 30;      // 30 deg
    navConfig->mc.hover_throttle = 1500;
    navConfig->mc.auto_disarm_delay = 2000;

    // Fixed wing
    navConfig->fw.max_bank_angle = 20;      // 30 deg
    navConfig->fw.max_climb_angle = 20;
    navConfig->fw.max_dive_angle = 15;
    navConfig->fw.cruise_throttle = 1400;
    navConfig->fw.max_throttle = 1700;
    navConfig->fw.min_throttle = 1200;
    navConfig->fw.pitch_to_throttle = 10;   // pwm units per degree of pitch (10pwm units ~ 1% throttle)
    navConfig->fw.roll_to_pitch = 75;       // percent of coupling
    navConfig->fw.loiter_radius = 5000;     // 50m

    // Fixed wing launch
    navConfig->fw.launch_velocity_thresh = 300;         // 3 m/s
    navConfig->fw.launch_accel_thresh = 1.9f * 981;     // cm/s/s (1.9*G)
    navConfig->fw.launch_time_thresh = 40;              // 40ms
    navConfig->fw.launch_throttle = 1700;
    navConfig->fw.launch_motor_timer = 500;             // ms
    navConfig->fw.launch_timeout = 5000;                // ms, timeout for launch procedure
    navConfig->fw.launch_climb_angle = 10;              // 10 deg
}

void validateNavConfig(navConfig_t * navConfig)
{
    // Make sure minAlt is not more than maxAlt, maxAlt cannot be set lower than 500.
    navConfig->general.land_slowdown_minalt = MIN(navConfig->general.land_slowdown_minalt, navConfig->general.land_slowdown_maxalt - 100);
}
#endif

void resetBarometerConfig(barometerConfig_t *barometerConfig)
{
    barometerConfig->use_median_filtering = 1;
}

void resetPitotmeterConfig(pitotmeterConfig_t *pitotmeterConfig)
{
    pitotmeterConfig->use_median_filtering = 1;
    pitotmeterConfig->pitot_noise_lpf = 0.6f;
    pitotmeterConfig->pitot_scale = 1.00f;
}

void resetMotorConfig(motorConfig_t *motorConfig)
{
#ifdef BRUSHED_MOTORS
    motorConfig->minthrottle = 1000;
    motorConfig->motorPwmProtocol = PWM_TYPE_BRUSHED;
    motorConfig->motorPwmRate = BRUSHED_MOTORS_PWM_RATE;
#else
    motorConfig->minthrottle = 1150;
    motorConfig->motorPwmProtocol = PWM_TYPE_STANDARD;
    motorConfig->motorPwmRate = BRUSHLESS_MOTORS_PWM_RATE;
#endif
    motorConfig->maxthrottle = 1850;
    motorConfig->mincommand = 1000;

}

#ifdef USE_SERVOS
void resetServoConfig(servoConfig_t *servoConfig)
{
    servoConfig->servoCenterPulse = 1500;
    servoConfig->servoPwmRate = 50;
}
#endif

void resetFlight3DConfig(flight3DConfig_t *flight3DConfig)
{
    flight3DConfig->deadband3d_low = 1406;
    flight3DConfig->deadband3d_high = 1514;
    flight3DConfig->neutral3d = 1460;
    flight3DConfig->deadband3d_throttle = 50;
}

#ifdef TELEMETRY
void resetTelemetryConfig(telemetryConfig_t *telemetryConfig)
{
#if defined(STM32F303xC)
    telemetryConfig->telemetry_inversion = 1;
#else
    telemetryConfig->telemetry_inversion = 0;
#endif
    telemetryConfig->telemetry_switch = 0;
    telemetryConfig->gpsNoFixLatitude = 0;
    telemetryConfig->gpsNoFixLongitude = 0;
    telemetryConfig->frsky_coordinate_format = FRSKY_FORMAT_DMS;
    telemetryConfig->frsky_unit = FRSKY_UNIT_METRICS;
    telemetryConfig->frsky_vfas_precision = 0;
    telemetryConfig->frsky_vfas_cell_voltage = 0;
    telemetryConfig->hottAlarmSoundInterval = 5;
#ifdef TELEMETRY_SMARTPORT
    telemetryConfig->smartportUartUnidirectional = 0;
#endif
}
#endif

void resetBatteryConfig(batteryConfig_t *batteryConfig)
{
    batteryConfig->vbatscale = VBAT_SCALE_DEFAULT;
    batteryConfig->vbatresdivval = VBAT_RESDIVVAL_DEFAULT;
    batteryConfig->vbatresdivmultiplier = VBAT_RESDIVMULTIPLIER_DEFAULT;
    batteryConfig->vbatmaxcellvoltage = 43;
    batteryConfig->vbatmincellvoltage = 33;
    batteryConfig->vbatwarningcellvoltage = 35;
    batteryConfig->currentMeterOffset = 0;
    batteryConfig->currentMeterScale = 400; // for Allegro ACS758LCB-100U (40mV/A)
    batteryConfig->batteryCapacity = 0;
    batteryConfig->currentMeterType = CURRENT_SENSOR_ADC;
}

#ifdef SWAP_SERIAL_PORT_0_AND_1_DEFAULTS
#define FIRST_PORT_INDEX 1
#define SECOND_PORT_INDEX 0
#else
#define FIRST_PORT_INDEX 0
#define SECOND_PORT_INDEX 1
#endif

void resetSerialConfig(serialConfig_t *serialConfig)
{
    uint8_t index;
    memset(serialConfig, 0, sizeof(serialConfig_t));

    for (index = 0; index < SERIAL_PORT_COUNT; index++) {
        serialConfig->portConfigs[index].identifier = serialPortIdentifiers[index];
        serialConfig->portConfigs[index].msp_baudrateIndex = BAUD_115200;
        serialConfig->portConfigs[index].gps_baudrateIndex = BAUD_38400;
        serialConfig->portConfigs[index].telemetry_baudrateIndex = BAUD_AUTO;
        serialConfig->portConfigs[index].blackbox_baudrateIndex = BAUD_115200;
    }

    serialConfig->portConfigs[0].functionMask = FUNCTION_MSP;

#ifdef CC3D
    // This allows MSP connection via USART & VCP so the board can be reconfigured.
    serialConfig->portConfigs[1].functionMask = FUNCTION_MSP;
#endif

    serialConfig->reboot_character = 'R';
}

static void resetControlRateConfig(controlRateConfig_t *controlRateConfig) {
    controlRateConfig->rcExpo8 = 70;
    controlRateConfig->thrMid8 = 50;
    controlRateConfig->thrExpo8 = 0;
    controlRateConfig->dynThrPID = 0;
    controlRateConfig->rcYawExpo8 = 20;
    controlRateConfig->tpa_breakpoint = 1500;

    for (uint8_t axis = 0; axis < FLIGHT_DYNAMICS_INDEX_COUNT; axis++) {
        if (axis == FD_YAW) {
            controlRateConfig->rates[axis] = CONTROL_RATE_CONFIG_YAW_RATE_DEFAULT;
        } else {
            controlRateConfig->rates[axis] = CONTROL_RATE_CONFIG_ROLL_PITCH_RATE_DEFAULT;
        }
    }

}

void resetRcControlsConfig(rcControlsConfig_t *rcControlsConfig) {
    rcControlsConfig->deadband = 5;
    rcControlsConfig->yaw_deadband = 5;
    rcControlsConfig->pos_hold_deadband = 20;
    rcControlsConfig->alt_hold_deadband = 50;
}

static void resetMixerConfig(mixerConfig_t *mixerConfig)
{
    mixerConfig->yaw_motor_direction = 1;
    mixerConfig->yaw_jump_prevention_limit = 200;
}

#ifdef USE_SERVOS
static void resetServoMixerConfig(servoMixerConfig_t *servoMixerConfig)
{
    servoMixerConfig->tri_unarmed_servo = 1;
    servoMixerConfig->servo_lowpass_freq = 400;
    servoMixerConfig->servo_lowpass_enable = 0;
}
#endif

#ifdef ASYNC_GYRO_PROCESSING
uint32_t getPidUpdateRate(void) {
    if (masterConfig.asyncMode == ASYNC_MODE_NONE) {
        return getGyroUpdateRate();
    } else {
        return gyroConfig()->looptime;
    }
}

uint32_t getGyroUpdateRate(void) {
    return gyro.targetLooptime;
}

uint16_t getAccUpdateRate(void) {
    if (masterConfig.asyncMode == ASYNC_MODE_ALL) {
        return 1000000 / masterConfig.accTaskFrequency;
    } else {
        return getPidUpdateRate();
    }
}

uint16_t getAttitudeUpdateRate(void) {
    if (masterConfig.asyncMode == ASYNC_MODE_ALL) {
        return 1000000 / masterConfig.attitudeTaskFrequency;
    } else {
        return getPidUpdateRate();
    }
}

uint8_t getAsyncMode(void) {
    return masterConfig.asyncMode;
}
#endif

uint8_t getCurrentProfile(void)
{
    return masterConfig.current_profile_index;
}

void setProfile(uint8_t profileIndex)
{
    currentProfile = &masterConfig.profile[profileIndex];
}

uint8_t getCurrentControlRateProfile(void)
{
    return currentControlRateProfileIndex;
}

controlRateConfig_t *getControlRateConfig(uint8_t profileIndex) {
    return &masterConfig.controlRateProfiles[profileIndex];
}

void setControlRateProfile(uint8_t profileIndex)
{
    currentControlRateProfileIndex = profileIndex;
    currentControlRateProfile = &masterConfig.controlRateProfiles[profileIndex];
}

uint16_t getCurrentMinthrottle(void)
{
    return motorConfig()->minthrottle;
}

// Default settings
void createDefaultConfig(master_t *config)
{
    // Clear all configuration
    memset(config, 0, sizeof(master_t));

    config->version = EEPROM_CONF_VERSION;
    config->mixerConfig.mixerMode = MIXER_QUADX;

    uint32_t *featuresPtr = &config->enabledFeatures;
    intFeatureClearAll(featuresPtr);
    intFeatureSet(DEFAULT_RX_FEATURE | FEATURE_FAILSAFE , featuresPtr);
#ifdef DEFAULT_FEATURES
    intFeatureSet(DEFAULT_FEATURES, featuresPtr);
#endif

#ifdef OSD
    intFeatureSet(FEATURE_OSD, featuresPtr);
    osdResetConfig(&config->osdProfile);
#endif

#ifdef BOARD_HAS_VOLTAGE_DIVIDER
    // only enable the VBAT feature by default if the board has a voltage divider otherwise
    // the user may see incorrect readings and unexpected issues with pin mappings may occur.
    intFeatureSet(FEATURE_VBAT, featuresPtr);
#endif

    // global settings
    config->current_profile_index = 0;     // default profile
    config->imuConfig.dcm_kp_acc = 2500;             // 0.25 * 10000
    config->imuConfig.dcm_ki_acc = 50;               // 0.005 * 10000
    config->imuConfig.dcm_kp_mag = 10000;            // 1.00 * 10000
    config->imuConfig.dcm_ki_mag = 0;                // 0.00 * 10000
    config->imuConfig.small_angle = 25;
    config->gyroConfig.gyro_lpf = 3;                  // INV_FILTER_42HZ, In case of ST gyro, will default to 32Hz instead

    resetAccelerometerTrims(&config->accelerometerConfig.accZero, &config->accelerometerConfig.accGain);

    config->gyroConfig.gyro_align = ALIGN_DEFAULT;
    config->accelerometerConfig.acc_align = ALIGN_DEFAULT;
    config->compassConfig.mag_align = ALIGN_DEFAULT;

    config->boardAlignment.rollDeciDegrees = 0;
    config->boardAlignment.pitchDeciDegrees = 0;
    config->boardAlignment.yawDeciDegrees = 0;

    config->gyroConfig.gyroMovementCalibrationThreshold = 32;

    config->accelerometerConfig.acc_hardware = ACC_AUTODETECT;     // default/autodetect

#ifdef MAG
    config->compassConfig.mag_hardware = MAG_AUTODETECT;
#else
    config->compassConfig.mag_hardware = MAG_NONE;
#endif

#ifdef BARO
    config->barometerConfig.baro_hardware = BARO_AUTODETECT;
#else
    config->barometerConfig.baro_hardware = BARO_NONE;
#endif

#ifdef PITOT
    config->pitotmeterConfig.pitot_hardware = PITOT_AUTODETECT;
#else
    config->pitotmeterConfig.pitot_hardware = PITOT_NONE;
#endif

    resetBatteryConfig(&config->batteryConfig);

#ifdef TELEMETRY
    resetTelemetryConfig(&config->telemetryConfig);
#endif

#ifdef SERIALRX_PROVIDER
    config->rxConfig.serialrx_provider = SERIALRX_PROVIDER;
#else
    config->rxConfig.serialrx_provider = 0;
#endif
    config->rxConfig.rx_spi_protocol = RX_SPI_DEFAULT_PROTOCOL;
    config->rxConfig.spektrum_sat_bind = 0;
    config->rxConfig.midrc = 1500;
    config->rxConfig.mincheck = 1100;
    config->rxConfig.maxcheck = 1900;
    config->rxConfig.rx_min_usec = 885;          // any of first 4 channels below this value will trigger rx loss detection
    config->rxConfig.rx_max_usec = 2115;         // any of first 4 channels above this value will trigger rx loss detection

    for (int i = 0; i < MAX_SUPPORTED_RC_CHANNEL_COUNT; i++) {
        rxFailsafeChannelConfiguration_t *channelFailsafeConfiguration = &config->rxConfig.failsafe_channel_configurations[i];
        if (i < NON_AUX_CHANNEL_COUNT) {
            channelFailsafeConfiguration->mode = (i == THROTTLE) ? RX_FAILSAFE_MODE_HOLD : RX_FAILSAFE_MODE_AUTO;
        }
        else {
            channelFailsafeConfiguration->mode = RX_FAILSAFE_MODE_HOLD;
        }

        channelFailsafeConfiguration->step = (i == THROTTLE) ? CHANNEL_VALUE_TO_RXFAIL_STEP(config->rxConfig.rx_min_usec) : CHANNEL_VALUE_TO_RXFAIL_STEP(config->rxConfig.midrc);
    }

    config->rxConfig.rssi_channel = 0;
    config->rxConfig.rssi_scale = RSSI_SCALE_DEFAULT;
    config->rxConfig.rssi_ppm_invert = 0;
    config->rxConfig.rcSmoothing = 1;

    resetAllRxChannelRangeConfigurations(config->rxConfig.channelRanges);

<<<<<<< HEAD
    config->inputFilteringMode = INPUT_FILTERING_DISABLED;
=======
    pwmRxConfig()->inputFilteringMode = INPUT_FILTERING_DISABLED;
>>>>>>> 6b28d5f9

    config->armingConfig.disarm_kill_switch = 1;
    config->armingConfig.auto_disarm_delay = 5;

    resetMixerConfig(&config->mixerConfig);
#ifdef USE_SERVOS
    resetServoMixerConfig(&config->servoMixerConfig);
    resetServoConfig(&config->servoConfig);
#endif

    resetMotorConfig(&config->motorConfig);
    resetFlight3DConfig(&config->flight3DConfig);

#ifdef GPS
    // gps/nav stuff
    config->gpsConfig.provider = GPS_UBLOX;
    config->gpsConfig.sbasMode = SBAS_NONE;
    config->gpsConfig.autoConfig = GPS_AUTOCONFIG_ON;
    config->gpsConfig.autoBaud = GPS_AUTOBAUD_ON;
    config->gpsConfig.dynModel = GPS_DYNMODEL_AIR_1G;
#endif

#ifdef NAV
    resetNavConfig(&config->navConfig);
#endif

    resetSerialConfig(&config->serialConfig);

    config->gyroConfig.looptime = 2000;
    config->i2c_overclock = 0;
    config->gyroConfig.gyroSync = 0;
    config->gyroConfig.gyroSyncDenominator = 2;

#ifdef ASYNC_GYRO_PROCESSING
    config->accTaskFrequency = ACC_TASK_FREQUENCY_DEFAULT;
    config->attitudeTaskFrequency = ATTITUDE_TASK_FREQUENCY_DEFAULT;
    config->asyncMode = ASYNC_MODE_NONE;
#endif

    resetPidProfile(&config->profile[0].pidProfile);

    resetControlRateConfig(&config->controlRateProfiles[0]);

    // for (int i = 0; i < CHECKBOXITEMS; i++)
    //     cfg.activate[i] = 0;

    config->compassConfig.mag_declination = 0;

    config->profile[0].modeActivationOperator = MODE_OPERATOR_OR; // default is to OR multiple-channel mode activation conditions

    resetBarometerConfig(&config->barometerConfig);
    resetPitotmeterConfig(&config->pitotmeterConfig);

    // Radio
#ifdef RX_CHANNELS_TAER
    parseRcChannels("TAER1234", &config->rxConfig);
#else
    parseRcChannels("AETR1234", &config->rxConfig);
#endif

    resetRcControlsConfig(&config->profile[0].rcControlsConfig);

    config->profile[0].throttle_tilt_compensation_strength = 0;      // 0-100, 0 - disabled

    // Failsafe Variables
    config->failsafeConfig.failsafe_delay = 5;               // 0.5 sec
    config->failsafeConfig.failsafe_recovery_delay = 5;      // 0.5 seconds (plus 200ms explicit delay)
    config->failsafeConfig.failsafe_off_delay = 200;         // 20sec
    config->failsafeConfig.failsafe_throttle = 1000;         // default throttle off.
    config->failsafeConfig.failsafe_kill_switch = 0;         // default failsafe switch action is identical to rc link loss
    config->failsafeConfig.failsafe_throttle_low_delay = 100;// default throttle low delay for "just disarm" on failsafe condition
    config->failsafeConfig.failsafe_procedure = 0;           // default full failsafe procedure is 0: auto-landing, 1: drop, 2 : RTH

#ifdef USE_SERVOS
    // servos
    for (int i = 0; i < MAX_SUPPORTED_SERVOS; i++) {
        config->profile[0].servoConf[i].min = DEFAULT_SERVO_MIN;
        config->profile[0].servoConf[i].max = DEFAULT_SERVO_MAX;
        config->profile[0].servoConf[i].middle = DEFAULT_SERVO_MIDDLE;
        config->profile[0].servoConf[i].rate = 100;
        config->profile[0].servoConf[i].angleAtMin = DEFAULT_SERVO_MIN_ANGLE;
        config->profile[0].servoConf[i].angleAtMax = DEFAULT_SERVO_MAX_ANGLE;
        config->profile[0].servoConf[i].forwardFromChannel = CHANNEL_FORWARDING_DISABLED;
    }

    // gimbal
    config->profile[0].gimbalConfig.mode = GIMBAL_MODE_NORMAL;

    config->profile[0].flaperon_throw_offset = FLAPERON_THROW_DEFAULT;
    config->profile[0].flaperon_throw_inverted = 0;

#endif

    // custom mixer. clear by defaults.
    for (int i = 0; i < MAX_SUPPORTED_MOTORS; i++) {
        config->customMotorMixer[i].throttle = 0.0f;
    }

#ifdef LED_STRIP
    applyDefaultColors(config->ledStripConfig.colors);
    applyDefaultLedStripConfig(config->ledStripConfig.ledConfigs);
    applyDefaultModeColors(config->ledStripConfig.modeColors);
    applyDefaultSpecialColors(&(config->ledStripConfig.specialColors));
    config->ledStripConfig.ledstrip_visual_beeper = 0;
#endif

#ifdef BLACKBOX
#ifdef ENABLE_BLACKBOX_LOGGING_ON_SPIFLASH_BY_DEFAULT
    featureSet(FEATURE_BLACKBOX);
    config->blackboxConfig.device = BLACKBOX_DEVICE_FLASH;
#else
    config->blackboxConfig.device = BLACKBOX_DEVICE_SERIAL;
#endif
    config->blackboxConfig.rate_num = 1;
    config->blackboxConfig.rate_denom = 1;
#endif

    // alternative defaults settings for ALIENFLIGHTF1 and ALIENFLIGHTF3 targets
#ifdef ALIENFLIGHTF1
#ifdef ALIENFLIGHTF3
    config->serialConfig.portConfigs[2].functionMask = FUNCTION_RX_SERIAL;
    config->batteryConfig.vbatscale = 20;
#else
    config->serialConfig.portConfigs[1].functionMask = FUNCTION_RX_SERIAL;
#endif
    config->rxConfig.spektrum_sat_bind = 5;
    config->motorConfig.minthrottle = 1000;
    config->motorConfig.maxthrottle = 2000;
    config->motorConfig.motorPwmRate = 32000;
    config->looptime = 2000;
    config->profile[0].pidProfile.P8[ROLL] = 36;
    config->profile[0].pidProfile.P8[PITCH] = 36;
    config->failsafeConfig.failsafe_delay = 2;
    config->failsafeConfig.failsafe_off_delay = 0;
    config->controlRateProfiles[0].rates[FD_PITCH] = CONTROL_RATE_CONFIG_ROLL_PITCH_RATE_DEFAULT;
    config->controlRateProfiles[0].rates[FD_ROLL] = CONTROL_RATE_CONFIG_ROLL_PITCH_RATE_DEFAULT;
    config->controlRateProfiles[0].rates[FD_YAW] = CONTROL_RATE_CONFIG_YAW_RATE_DEFAULT;
    parseRcChannels("TAER1234", &config->rxConfig);

    //  { 1.0f, -0.414178f,  1.0f, -1.0f },          // REAR_R
    config->customMotorMixer[0].throttle = 1.0f;
    config->customMotorMixer[0].roll = -0.414178f;
    config->customMotorMixer[0].pitch = 1.0f;
    config->customMotorMixer[0].yaw = -1.0f;

    //  { 1.0f, -0.414178f, -1.0f,  1.0f },          // FRONT_R
    config->customMotorMixer[1].throttle = 1.0f;
    config->customMotorMixer[1].roll = -0.414178f;
    config->customMotorMixer[1].pitch = -1.0f;
    config->customMotorMixer[1].yaw = 1.0f;

    //  { 1.0f,  0.414178f,  1.0f,  1.0f },          // REAR_L
    config->customMotorMixer[2].throttle = 1.0f;
    config->customMotorMixer[2].roll = 0.414178f;
    config->customMotorMixer[2].pitch = 1.0f;
    config->customMotorMixer[2].yaw = 1.0f;

    //  { 1.0f,  0.414178f, -1.0f, -1.0f },          // FRONT_L
    config->customMotorMixer[3].throttle = 1.0f;
    config->customMotorMixer[3].roll = 0.414178f;
    config->customMotorMixer[3].pitch = -1.0f;
    config->customMotorMixer[3].yaw = -1.0f;

    //  { 1.0f, -1.0f, -0.414178f, -1.0f },          // MIDFRONT_R
    config->customMotorMixer[4].throttle = 1.0f;
    config->customMotorMixer[4].roll = -1.0f;
    config->customMotorMixer[4].pitch = -0.414178f;
    config->customMotorMixer[4].yaw = -1.0f;

    //  { 1.0f,  1.0f, -0.414178f,  1.0f },          // MIDFRONT_L
    config->customMotorMixer[5].throttle = 1.0f;
    config->customMotorMixer[5].roll = 1.0f;
    config->customMotorMixer[5].pitch = -0.414178f;
    config->customMotorMixer[5].yaw = 1.0f;

    //  { 1.0f, -1.0f,  0.414178f,  1.0f },          // MIDREAR_R
    config->customMotorMixer[6].throttle = 1.0f;
    config->customMotorMixer[6].roll = -1.0f;
    config->customMotorMixer[6].pitch = 0.414178f;
    config->customMotorMixer[6].yaw = 1.0f;

    //  { 1.0f,  1.0f,  0.414178f, -1.0f },          // MIDREAR_L
    config->customMotorMixer[7].throttle = 1.0f;
    config->customMotorMixer[7].roll = 1.0f;
    config->customMotorMixer[7].pitch = 0.414178f;
    config->customMotorMixer[7].yaw = -1.0f;
#endif

#if defined(TARGET_CONFIG)
    targetConfiguration(&masterConfig);
#endif

    // copy first profile into remaining profile
    for (int i = 1; i < MAX_PROFILE_COUNT; i++) {
        memcpy(&config->profile[i], &config->profile[0], sizeof(profile_t));
    }

    // copy first control rate config into remaining profile
    for (int i = 1; i < MAX_CONTROL_RATE_PROFILE_COUNT; i++) {
        memcpy(&config->controlRateProfiles[i], &config->controlRateProfiles[0], sizeof(controlRateConfig_t));
    }

    for (int i = 1; i < MAX_PROFILE_COUNT; i++) {
        config->profile[i].defaultRateProfileIndex = i % MAX_CONTROL_RATE_PROFILE_COUNT;
    }
}

static void resetConf(void)
{
    createDefaultConfig(&masterConfig);

    setProfile(0);
    setControlRateProfile(0);

#ifdef LED_STRIP
    reevaluateLedConfig();
#endif
}

void activateControlRateConfig(void)
{
    generateThrottleCurve(currentControlRateProfile, &masterConfig.motorConfig);
}

void activateConfig(void)
{
    activateControlRateConfig();

    resetAdjustmentStates();

    useRcControlsConfig(
        currentProfile->modeActivationConditions,
        &masterConfig.motorConfig,
        &currentProfile->pidProfile
    );

    gyroConfig()->gyro_soft_lpf_hz = currentProfile->pidProfile.gyro_soft_lpf_hz;

#ifdef TELEMETRY
    telemetryUseConfig(&masterConfig.telemetryConfig);
#endif

    useFailsafeConfig(&masterConfig.failsafeConfig);

    setAccelerationCalibrationValues(&accelerometerConfig()->accZero, &accelerometerConfig()->accGain);
    setAccelerationFilter(currentProfile->pidProfile.acc_soft_lpf_hz);

    mixerUseConfigs(&masterConfig.flight3DConfig, &masterConfig.motorConfig, &masterConfig.mixerConfig, &masterConfig.rxConfig);
#ifdef USE_SERVOS
    servosUseConfigs(&masterConfig.servoMixerConfig, currentProfile->servoConf, &currentProfile->gimbalConfig, &masterConfig.rxConfig);
#endif

    imuConfigure(&masterConfig.imuConfig, &currentProfile->pidProfile);

    pidInit();

#ifdef NAV
    navigationUseConfig(&masterConfig.navConfig);
    navigationUsePIDs(&currentProfile->pidProfile);
    navigationUseRcControlsConfig(&currentProfile->rcControlsConfig);
    navigationUseRxConfig(&masterConfig.rxConfig);
    navigationUseFlight3DConfig(&masterConfig.flight3DConfig);
    navigationUsemotorConfig(&masterConfig.motorConfig);
#endif

#ifdef BARO
    useBarometerConfig(&masterConfig.barometerConfig);
#endif
#ifdef PITOT
    usePitotmeterConfig(&masterConfig.pitotmeterConfig);
#endif
}

void validateAndFixConfig(void)
{
    // Disable unused features
    featureClear(FEATURE_UNUSED_1 | FEATURE_UNUSED_2);

#ifdef DISABLE_RX_PWM_FEATURE
    if (featureConfigured(FEATURE_RX_PARALLEL_PWM)) {
        featureClear(FEATURE_RX_PARALLEL_PWM);
    }
#endif

    if (!(featureConfigured(FEATURE_RX_PARALLEL_PWM) || featureConfigured(FEATURE_RX_PPM) || featureConfigured(FEATURE_RX_SERIAL) || featureConfigured(FEATURE_RX_MSP) || featureConfigured(FEATURE_RX_SPI))) {
        featureSet(DEFAULT_RX_FEATURE);
    }

    if (featureConfigured(FEATURE_RX_PPM)) {
        featureClear(FEATURE_RX_SERIAL | FEATURE_RX_PARALLEL_PWM | FEATURE_RX_MSP | FEATURE_RX_SPI);
    }

    if (featureConfigured(FEATURE_RX_MSP)) {
        featureClear(FEATURE_RX_SERIAL | FEATURE_RX_PARALLEL_PWM | FEATURE_RX_PPM | FEATURE_RX_SPI);
    }

    if (featureConfigured(FEATURE_RX_SERIAL)) {
        featureClear(FEATURE_RX_PARALLEL_PWM | FEATURE_RX_MSP | FEATURE_RX_PPM | FEATURE_RX_SPI);
    }

    if (featureConfigured(FEATURE_RX_SPI)) {
        featureClear(FEATURE_RX_SERIAL | FEATURE_RX_PARALLEL_PWM | FEATURE_RX_PPM | FEATURE_RX_MSP);
    }

    if (featureConfigured(FEATURE_RX_PARALLEL_PWM)) {
        featureClear(FEATURE_RX_SERIAL | FEATURE_RX_MSP | FEATURE_RX_PPM | FEATURE_RX_SPI);
#if defined(STM32F10X)
        // rssi adc needs the same ports
        featureClear(FEATURE_RSSI_ADC);
        // current meter needs the same ports
        if (batteryConfig()->currentMeterType == CURRENT_SENSOR_ADC) {
            featureClear(FEATURE_CURRENT_METER);
        }
#if defined(CC3D)
        // There is a timer clash between PWM RX pins and motor output pins - this forces us to have same timer tick rate for these timers
        // which is only possible when using brushless motors w/o oneshot (timer tick rate is PWM_TIMER_MHZ)
        // On CC3D OneShot is incompatible with PWM RX
        motorConfig()->motorPwmProtocol = PWM_TYPE_STANDARD;
        motorConfig()->motorPwmRate = BRUSHLESS_MOTORS_PWM_RATE;
#endif
#endif

#if defined(STM32F10X) || defined(CHEBUZZ) || defined(STM32F3DISCOVERY)
        // led strip needs the same ports
        featureClear(FEATURE_LED_STRIP);
#endif

        // software serial needs free PWM ports
        featureClear(FEATURE_SOFTSERIAL);
    }

#ifdef USE_SOFTSPI
    if (featureConfigured(FEATURE_SOFTSPI)) {
        featureClear(FEATURE_RX_PPM | FEATURE_RX_PARALLEL_PWM | FEATURE_SOFTSERIAL | FEATURE_VBAT);
#if defined(STM32F10X)
        featureClear(FEATURE_LED_STRIP);
        // rssi adc needs the same ports
        featureClear(FEATURE_RSSI_ADC);
        // current meter needs the same ports
        if (batteryConfig()->currentMeterType == CURRENT_SENSOR_ADC) {
            featureClear(FEATURE_CURRENT_METER);
        }
#endif
    }
#endif

#ifdef ASYNC_GYRO_PROCESSING
    /*
     * When async processing mode is enabled, gyroSync has to be forced to "ON"
     */
    if (getAsyncMode() != ASYNC_MODE_NONE) {
        gyroConfig()->gyroSync = 1;
    }
#endif

#ifdef STM32F10X
    // avoid overloading the CPU on F1 targets when using gyro sync and GPS.

    if (featureConfigured(FEATURE_GPS)) {
        // avoid overloading the CPU when looptime < 2000 and GPS

        uint8_t denominatorLimit = 2;

        if (gyroConfig()->gyro_lpf == 0) {
            denominatorLimit = 16;
        }

        if (gyroConfig()->gyroSyncDenominator < denominatorLimit) {
            gyroConfig()->gyroSyncDenominator = denominatorLimit;
        }

        if (gyroConfig()->looptime < 2000) {
            gyroConfig()->looptime = 2000;
        }

    }
#else

#endif

#if defined(LED_STRIP) && (defined(USE_SOFTSERIAL1) || defined(USE_SOFTSERIAL2))
    if (featureConfigured(FEATURE_SOFTSERIAL) && (
            0
#ifdef USE_SOFTSERIAL1
            || (WS2811_TIMER == SOFTSERIAL_1_TIMER)
#endif
#ifdef USE_SOFTSERIAL2
            || (WS2811_TIMER == SOFTSERIAL_2_TIMER)
#endif
    )) {
        // led strip needs the same timer as softserial
        featureClear(FEATURE_LED_STRIP);
    }
#endif

#if defined(NAZE) && defined(SONAR)
    if (featureConfigured(FEATURE_RX_PARALLEL_PWM) && featureConfigured(FEATURE_SONAR) && featureConfigured(FEATURE_CURRENT_METER) && batteryConfig()->currentMeterType == CURRENT_SENSOR_ADC) {
        featureClear(FEATURE_CURRENT_METER);
    }
#endif

#if defined(OLIMEXINO) && defined(SONAR)
    if (feature(FEATURE_SONAR) && feature(FEATURE_CURRENT_METER) && batteryConfig()->currentMeterType == CURRENT_SENSOR_ADC) {
        featureClear(FEATURE_CURRENT_METER);
    }
#endif

#if defined(CC3D) && defined(USE_DASHBOARD) && defined(USE_UART3)
    if (doesConfigurationUsePort(SERIAL_PORT_USART3) && feature(FEATURE_DASHBOARD)) {
        featureClear(FEATURE_DASHBOARD);
    }
#endif

#if defined(CC3D)
#if defined(CC3D_PPM1)
#if defined(SONAR) && defined(USE_SOFTSERIAL1)
    if (feature(FEATURE_SONAR) && feature(FEATURE_SOFTSERIAL)) {
        featureClear(FEATURE_SONAR);
    }
#endif
#else
#if defined(SONAR) && defined(USE_SOFTSERIAL1) && defined(RSSI_ADC_GPIO)
    // shared pin
    if ((featureConfigured(FEATURE_SONAR) + featureConfigured(FEATURE_SOFTSERIAL) + featureConfigured(FEATURE_RSSI_ADC)) > 1) {
       featureClear(FEATURE_SONAR);
       featureClear(FEATURE_SOFTSERIAL);
       featureClear(FEATURE_RSSI_ADC);
    }
#endif
#endif // CC3D_PPM1
#endif // CC3D

#ifndef USE_PMW_SERVO_DRIVER
    featureClear(FEATURE_PWM_SERVO_DRIVER);
#endif

    useRxConfig(&masterConfig.rxConfig);

    serialConfig_t *serialConfig = &masterConfig.serialConfig;

    if (!isSerialConfigValid(serialConfig)) {
        resetSerialConfig(serialConfig);
    }

    /*
     * If provided predefined mixer setup is disabled, fallback to default one
     */
    if (!isMixerEnabled(mixerConfig()->mixerMode)) {
        mixerConfig()->mixerMode = DEFAULT_MIXER;
    }

#if defined(NAV)
    // Ensure sane values of navConfig settings
    validateNavConfig(&masterConfig.navConfig);
#endif

    /* Limitations of different protocols */
#ifdef BRUSHED_MOTORS
    motorConfig()->motorPwmRate = constrain(motorConfig()->motorPwmRate, 500, 32000);
#else
    switch (motorConfig()->motorPwmProtocol) {
    case PWM_TYPE_STANDARD: // Limited to 490 Hz
        motorConfig()->motorPwmRate = MIN(motorConfig()->motorPwmRate, 490);
        break;

    case PWM_TYPE_ONESHOT125:   // Limited to 3900 Hz
        motorConfig()->motorPwmRate = MIN(motorConfig()->motorPwmRate, 3900);
        break;

    case PWM_TYPE_ONESHOT42:    // 2-8 kHz
        motorConfig()->motorPwmRate = constrain(motorConfig()->motorPwmRate, 2000, 8000);
        break;

    case PWM_TYPE_MULTISHOT:    // 2-16 kHz
        motorConfig()->motorPwmRate = constrain(motorConfig()->motorPwmRate, 2000, 16000);
        break;
    case PWM_TYPE_BRUSHED:      // 500Hz - 32kHz
        motorConfig()->motorPwmRate = constrain(motorConfig()->motorPwmRate, 500, 32000);
        break;
    }
#endif
}

void applyAndSaveBoardAlignmentDelta(int16_t roll, int16_t pitch)
{
    updateBoardAlignment(&masterConfig.boardAlignment, roll, pitch);

    saveConfigAndNotify();
}


void readEEPROMAndNotify(void)
{
    // re-read written data
    readEEPROM();
    beeperConfirmationBeeps(1);
}

void ensureEEPROMContainsValidData(void)
{
    if (isEEPROMContentValid()) {
        return;
    }

    resetEEPROM();
}

void resetEEPROM(void)
{
    resetConf();
    writeEEPROM();
}

void saveConfigAndNotify(void)
{
    writeEEPROM();
    readEEPROMAndNotify();
}

void changeProfile(uint8_t profileIndex)
{
    masterConfig.current_profile_index = profileIndex;
    writeEEPROM();
    readEEPROM();
    beeperConfirmationBeeps(profileIndex + 1);
}

void changeControlRateProfile(uint8_t profileIndex)
{
    if (profileIndex > MAX_CONTROL_RATE_PROFILE_COUNT) {
        profileIndex = MAX_CONTROL_RATE_PROFILE_COUNT - 1;
    }
    setControlRateProfile(profileIndex);
    activateControlRateConfig();
}

void persistentFlagClearAll()
{
    masterConfig.persistentFlags = 0;
}

bool persistentFlag(uint8_t mask)
{
    return masterConfig.persistentFlags & mask;
}

void persistentFlagSet(uint8_t mask)
{
    masterConfig.persistentFlags |= mask;
}

void persistentFlagClear(uint8_t mask)
{
    masterConfig.persistentFlags &= ~(mask);
}

void beeperOffSet(uint32_t mask)
{
    masterConfig.beeper_off_flags |= mask;
}

void beeperOffSetAll(uint8_t beeperCount)
{
    masterConfig.beeper_off_flags = (1 << beeperCount) -1;
}

void beeperOffClear(uint32_t mask)
{
    masterConfig.beeper_off_flags &= ~(mask);
}

void beeperOffClearAll(void)
{
    masterConfig.beeper_off_flags = 0;
}

uint32_t getBeeperOffMask(void)
{
    return masterConfig.beeper_off_flags;
}

void setBeeperOffMask(uint32_t mask)
{
    masterConfig.beeper_off_flags = mask;
}

uint32_t getPreferredBeeperOffMask(void)
{
    return masterConfig.preferred_beeper_off_flags;
}

void setPreferredBeeperOffMask(uint32_t mask)
{
    masterConfig.preferred_beeper_off_flags = mask;
}<|MERGE_RESOLUTION|>--- conflicted
+++ resolved
@@ -562,11 +562,7 @@
 
     resetAllRxChannelRangeConfigurations(config->rxConfig.channelRanges);
 
-<<<<<<< HEAD
-    config->inputFilteringMode = INPUT_FILTERING_DISABLED;
-=======
-    pwmRxConfig()->inputFilteringMode = INPUT_FILTERING_DISABLED;
->>>>>>> 6b28d5f9
+    config->pwmRxConfig.inputFilteringMode = INPUT_FILTERING_DISABLED;
 
     config->armingConfig.disarm_kill_switch = 1;
     config->armingConfig.auto_disarm_delay = 5;
