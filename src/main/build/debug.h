--- conflicted
+++ resolved
@@ -68,11 +68,7 @@
     DEBUG_ERPM,
     DEBUG_RPM_FILTER,
     DEBUG_RPM_FREQ,
-<<<<<<< HEAD
-    DEBUG_IMU2,
-=======
     DEBUG_NAV_YAW,
->>>>>>> 1c50d139
     DEBUG_DYNAMIC_FILTER,
     DEBUG_DYNAMIC_FILTER_FREQUENCY,
     DEBUG_IRLOCK,
@@ -84,5 +80,6 @@
     DEBUG_SPM_VARIO,    // Smartport master variometer
     DEBUG_PCF8574,
     DEBUG_DYNAMIC_GYRO_LPF,
+    DEBUG_IMU2,
     DEBUG_COUNT
 } debugType_e;