/*
 * This file is part of Cleanflight.
 *
 * Cleanflight is free software: you can redistribute it and/or modify
 * it under the terms of the GNU General Public License as published by
 * the Free Software Foundation, either version 3 of the License, or
 * (at your option) any later version.
 *
 * Cleanflight is distributed in the hope that it will be useful,
 * but WITHOUT ANY WARRANTY; without even the implied warranty of
 * MERCHANTABILITY or FITNESS FOR A PARTICULAR PURPOSE.  See the
 * GNU General Public License for more details.
 *
 * You should have received a copy of the GNU General Public License
 * along with Cleanflight.  If not, see <http://www.gnu.org/licenses/>.
 */

#pragma once

#include <stddef.h>
#include <stdint.h>
#include <stdbool.h>

#define DEBUG32_VALUE_COUNT 8
extern int32_t debug[DEBUG32_VALUE_COUNT];
extern uint8_t debugMode;

#define DEBUG_SET(mode, index, value) {if (debugMode == (mode)) {debug[(index)] = (value);}}

#define DEBUG_SECTION_TIMES

#ifdef DEBUG_SECTION_TIMES
#include "common/time.h"
extern timeUs_t sectionTimes[2][4];

#define TIME_SECTION_BEGIN(index) { \
    extern timeUs_t sectionTimes[2][4]; \
    sectionTimes[0][index] = micros(); \
}

#define TIME_SECTION_END(index) { \
    extern timeUs_t sectionTimes[2][4]; \
    sectionTimes[1][index] = micros(); \
    debug[index] = sectionTimes[1][index] - sectionTimes[0][index]; \
}
#else

#define TIME_SECTION_BEGIN(index) {}
#define TIME_SECTION_END(index) {}

#endif

typedef enum {
    DEBUG_NONE,
    DEBUG_GYRO,
    DEBUG_AGL,
    DEBUG_FLOW_RAW,
    DEBUG_FLOW,
    DEBUG_SBUS,
    DEBUG_FPORT,
    DEBUG_ALWAYS,
    DEBUG_SAG_COMP_VOLTAGE,
    DEBUG_VIBE,
    DEBUG_CRUISE,
    DEBUG_REM_FLIGHT_TIME,
    DEBUG_SMARTAUDIO,
    DEBUG_ACC,
    DEBUG_ERPM,
    DEBUG_RPM_FILTER,
    DEBUG_RPM_FREQ,
    DEBUG_NAV_YAW,
    DEBUG_DYNAMIC_FILTER,
    DEBUG_DYNAMIC_FILTER_FREQUENCY,
    DEBUG_IRLOCK,
    DEBUG_CD,
    DEBUG_KALMAN_GAIN,
    DEBUG_PID_MEASUREMENT,
    DEBUG_SPM_CELLS,    // Smartport master FLVSS
    DEBUG_SPM_VS600,    // Smartport master VS600 VTX
    DEBUG_SPM_VARIO,    // Smartport master variometer
    DEBUG_PCF8574,
    DEBUG_DYNAMIC_GYRO_LPF,
<<<<<<< HEAD
    DEBUG_IMU2,
=======
    DEBUG_FW_D,
>>>>>>> e260118b
    DEBUG_COUNT
} debugType_e;<|MERGE_RESOLUTION|>--- conflicted
+++ resolved
@@ -80,10 +80,7 @@
     DEBUG_SPM_VARIO,    // Smartport master variometer
     DEBUG_PCF8574,
     DEBUG_DYNAMIC_GYRO_LPF,
-<<<<<<< HEAD
+    DEBUG_FW_D,
     DEBUG_IMU2,
-=======
-    DEBUG_FW_D,
->>>>>>> e260118b
     DEBUG_COUNT
 } debugType_e;