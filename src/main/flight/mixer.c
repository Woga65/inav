/*
 * This file is part of Cleanflight.
 *
 * Cleanflight is free software: you can redistribute it and/or modify
 * it under the terms of the GNU General Public License as published by
 * the Free Software Foundation, either version 3 of the License, or
 * (at your option) any later version.
 *
 * Cleanflight is distributed in the hope that it will be useful,
 * but WITHOUT ANY WARRANTY; without even the implied warranty of
 * MERCHANTABILITY or FITNESS FOR A PARTICULAR PURPOSE.  See the
 * GNU General Public License for more details.
 *
 * You should have received a copy of the GNU General Public License
 * along with Cleanflight.  If not, see <http://www.gnu.org/licenses/>.
 */

#include <stdbool.h>
#include <stdint.h>
#include <string.h>

#include "platform.h"

#include "build/debug.h"

#include "common/axis.h"
#include "common/filter.h"
#include "common/maths.h"
#include "common/utils.h"
#include "common/global_functions.h"

#include "config/feature.h"
#include "config/parameter_group.h"
#include "config/parameter_group_ids.h"

#include "drivers/pwm_output.h"
#include "drivers/pwm_mapping.h"
#include "drivers/time.h"

#include "fc/config.h"
#include "fc/rc_controls.h"
#include "fc/rc_modes.h"
#include "fc/runtime_config.h"

#include "flight/failsafe.h"
#include "flight/imu.h"
#include "flight/mixer.h"
#include "flight/pid.h"
#include "flight/servos.h"

#include "navigation/navigation.h"

#include "rx/rx.h"

#include "sensors/battery.h"

FASTRAM int16_t motor[MAX_SUPPORTED_MOTORS];
FASTRAM int16_t motor_disarmed[MAX_SUPPORTED_MOTORS];
static float motorMixRange;
static float mixerScale = 1.0f;
static EXTENDED_FASTRAM motorMixer_t currentMixer[MAX_SUPPORTED_MOTORS];
static EXTENDED_FASTRAM uint8_t motorCount = 0;
EXTENDED_FASTRAM int mixerThrottleCommand;
static EXTENDED_FASTRAM int throttleIdleValue = 0;
static EXTENDED_FASTRAM int motorValueWhenStopped = 0;

PG_REGISTER_WITH_RESET_TEMPLATE(reversibleMotorsConfig_t, reversibleMotorsConfig, PG_REVERSIBLE_MOTORS_CONFIG, 0);

PG_RESET_TEMPLATE(reversibleMotorsConfig_t, reversibleMotorsConfig,
    .deadband_low = 1406,
    .deadband_high = 1514,
    .neutral = 1460
);

PG_REGISTER_WITH_RESET_TEMPLATE(mixerConfig_t, mixerConfig, PG_MIXER_CONFIG, 2);

PG_RESET_TEMPLATE(mixerConfig_t, mixerConfig,
    .yaw_motor_direction = 1,
    .platformType = PLATFORM_MULTIROTOR,
    .hasFlaps = false,
    .appliedMixerPreset = -1, //This flag is not available in CLI and used by Configurator only
    .fwMinThrottleDownPitchAngle = 0
);

#ifdef BRUSHED_MOTORS
#define DEFAULT_PWM_PROTOCOL    PWM_TYPE_BRUSHED
#define DEFAULT_PWM_RATE        16000
#else
#define DEFAULT_PWM_PROTOCOL    PWM_TYPE_STANDARD
#define DEFAULT_PWM_RATE        400
#endif

#define DEFAULT_MAX_THROTTLE    1850

PG_REGISTER_WITH_RESET_TEMPLATE(motorConfig_t, motorConfig, PG_MOTOR_CONFIG, 5);

PG_RESET_TEMPLATE(motorConfig_t, motorConfig,
    .motorPwmProtocol = DEFAULT_PWM_PROTOCOL,
    .motorPwmRate = DEFAULT_PWM_RATE,
    .maxthrottle = DEFAULT_MAX_THROTTLE,
    .mincommand = 1000, 
    .motorAccelTimeMs = 0,
    .motorDecelTimeMs = 0,
    .throttleIdle = 15.0f,
    .throttleScale = 1.0f,
    .motorPoleCount = 14            // Most brushless motors that we use are 14 poles
);

PG_REGISTER_ARRAY(motorMixer_t, MAX_SUPPORTED_MOTORS, primaryMotorMixer, PG_MOTOR_MIXER, 0);

typedef void (*motorRateLimitingApplyFnPtr)(const float dT);
static EXTENDED_FASTRAM motorRateLimitingApplyFnPtr motorRateLimitingApplyFn;

int getThrottleIdleValue(void)
{
    if (!throttleIdleValue) {
        throttleIdleValue = motorConfig()->mincommand + (((motorConfig()->maxthrottle - motorConfig()->mincommand) / 100.0f) * motorConfig()->throttleIdle);
    }

    return throttleIdleValue;
}

static void computeMotorCount(void)
{
    motorCount = 0;
    for (int i = 0; i < MAX_SUPPORTED_MOTORS; i++) {
        // check if done
        if (primaryMotorMixer(i)->throttle == 0.0f) {
            break;
        }
        motorCount++;
    }
}

uint8_t FAST_CODE NOINLINE getMotorCount(void) {
    return motorCount;
}

float getMotorMixRange(void)
{
    return motorMixRange;
}

bool mixerIsOutputSaturated(void)
{
    return motorMixRange >= 1.0f;
}

void mixerUpdateStateFlags(void)
{
    DISABLE_STATE(FIXED_WING_LEGACY);
    DISABLE_STATE(MULTIROTOR);
    DISABLE_STATE(ROVER);
    DISABLE_STATE(BOAT);
    DISABLE_STATE(AIRPLANE);
    DISABLE_STATE(MOVE_FORWARD_ONLY);

    if (mixerConfig()->platformType == PLATFORM_AIRPLANE) {
        ENABLE_STATE(FIXED_WING_LEGACY);
        ENABLE_STATE(AIRPLANE);
        ENABLE_STATE(ALTITUDE_CONTROL);
        ENABLE_STATE(MOVE_FORWARD_ONLY);
    } if (mixerConfig()->platformType == PLATFORM_ROVER) {
        ENABLE_STATE(ROVER);
        ENABLE_STATE(FIXED_WING_LEGACY);
        ENABLE_STATE(MOVE_FORWARD_ONLY);
    } if (mixerConfig()->platformType == PLATFORM_BOAT) {
        ENABLE_STATE(BOAT);
        ENABLE_STATE(FIXED_WING_LEGACY);
        ENABLE_STATE(MOVE_FORWARD_ONLY);
    } else if (mixerConfig()->platformType == PLATFORM_MULTIROTOR) {
        ENABLE_STATE(MULTIROTOR);
        ENABLE_STATE(ALTITUDE_CONTROL);
    } else if (mixerConfig()->platformType == PLATFORM_TRICOPTER) {
        ENABLE_STATE(MULTIROTOR);
        ENABLE_STATE(ALTITUDE_CONTROL);
    } else if (mixerConfig()->platformType == PLATFORM_HELICOPTER) {
        ENABLE_STATE(MULTIROTOR);
        ENABLE_STATE(ALTITUDE_CONTROL);
    } 

    if (mixerConfig()->hasFlaps) {
        ENABLE_STATE(FLAPERON_AVAILABLE);
    } else {
        DISABLE_STATE(FLAPERON_AVAILABLE);
    }
}

void nullMotorRateLimiting(const float dT)
{
    UNUSED(dT);
}

void applyMotorRateLimiting(const float dT)
{
    static float motorPrevious[MAX_SUPPORTED_MOTORS] = { 0 };

    if (feature(FEATURE_REVERSIBLE_MOTORS)) {
        // FIXME: Don't apply rate limiting in 3D mode
        for (int i = 0; i < motorCount; i++) {
            motorPrevious[i] = motor[i];
        }
    }
    else {
        // Calculate max motor step
        const uint16_t motorRange = motorConfig()->maxthrottle - throttleIdleValue;
        const float motorMaxInc = (motorConfig()->motorAccelTimeMs == 0) ? 2000 : motorRange * dT / (motorConfig()->motorAccelTimeMs * 1e-3f);
        const float motorMaxDec = (motorConfig()->motorDecelTimeMs == 0) ? 2000 : motorRange * dT / (motorConfig()->motorDecelTimeMs * 1e-3f);

        for (int i = 0; i < motorCount; i++) {
            // Apply motor rate limiting
            motorPrevious[i] = constrainf(motor[i], motorPrevious[i] - motorMaxDec, motorPrevious[i] + motorMaxInc);

            // Handle throttle below min_throttle (motor start/stop)
            if (motorPrevious[i] < throttleIdleValue) {
                if (motor[i] < throttleIdleValue) {
                    motorPrevious[i] = motor[i];
                }
                else {
                    motorPrevious[i] = throttleIdleValue;
                }
            }
        }
    }

    // Update motor values
    for (int i = 0; i < motorCount; i++) {
        motor[i] = motorPrevious[i];
    }
}

void mixerInit(void)
{
    computeMotorCount();
    loadPrimaryMotorMixer();
    // in 3D mode, mixer gain has to be halved
    if (feature(FEATURE_REVERSIBLE_MOTORS)) {
        mixerScale = 0.5f;
    }

    mixerResetDisarmedMotors();

    if (motorConfig()->motorAccelTimeMs || motorConfig()->motorDecelTimeMs) {
        motorRateLimitingApplyFn = applyMotorRateLimiting;
    } else {
        motorRateLimitingApplyFn = nullMotorRateLimiting;
    }
}

void mixerResetDisarmedMotors(void)
{
    int motorZeroCommand = feature(FEATURE_3D) ? flight3DConfig()->neutral3d : motorConfig()->mincommand;

    if (feature(FEATURE_MOTOR_STOP)) {
        motorValueWhenStopped = motorZeroCommand;
    } else {
        motorValueWhenStopped = getThrottleIdleValue();
    }

    // set disarmed motor values
    for (int i = 0; i < MAX_SUPPORTED_MOTORS; i++) {
<<<<<<< HEAD
        motor_disarmed[i] = motorZeroCommand;
=======
        motor_disarmed[i] = feature(FEATURE_REVERSIBLE_MOTORS) ? reversibleMotorsConfig()->neutral : motorConfig()->mincommand;
>>>>>>> 7ebf950b
    }
}

void FAST_CODE NOINLINE writeMotors(void)
{
    for (int i = 0; i < motorCount; i++) {
        uint16_t motorValue;

#ifdef USE_DSHOT
        // If we use DSHOT we need to convert motorValue to DSHOT ranges
        if (isMotorProtocolDigital()) {

            if (feature(FEATURE_REVERSIBLE_MOTORS)) {
                if (motor[i] >= throttleIdleValue && motor[i] <= reversibleMotorsConfig()->deadband_low) {
                    motorValue = scaleRangef(motor[i], motorConfig()->mincommand, reversibleMotorsConfig()->deadband_low, DSHOT_3D_DEADBAND_LOW, DSHOT_MIN_THROTTLE);
                    motorValue = constrain(motorValue, DSHOT_MIN_THROTTLE, DSHOT_3D_DEADBAND_LOW);
                }
                else if (motor[i] >= reversibleMotorsConfig()->deadband_high && motor[i] <= motorConfig()->maxthrottle) {
                    motorValue = scaleRangef(motor[i], reversibleMotorsConfig()->deadband_high, motorConfig()->maxthrottle, DSHOT_3D_DEADBAND_HIGH, DSHOT_MAX_THROTTLE);
                    motorValue = constrain(motorValue, DSHOT_3D_DEADBAND_HIGH, DSHOT_MAX_THROTTLE);
                }
                else {
                    motorValue = DSHOT_DISARM_COMMAND;
                }
            }
            else {
                if (motor[i] < throttleIdleValue) {    // motor disarmed
                    motorValue = DSHOT_DISARM_COMMAND;
                }
                else {
                    motorValue = scaleRangef(motor[i], motorConfig()->mincommand, motorConfig()->maxthrottle, DSHOT_MIN_THROTTLE, DSHOT_MAX_THROTTLE);
                    motorValue = constrain(motorValue, DSHOT_MIN_THROTTLE, DSHOT_MAX_THROTTLE);
                }
            }
        }
        else {
            motorValue = motor[i];
        }
#else
        // We don't define USE_DSHOT
        motorValue = motor[i];
#endif

        pwmWriteMotor(i, motorValue);
    }
}

void writeAllMotors(int16_t mc)
{
    // Sends commands to all motors
    for (int i = 0; i < motorCount; i++) {
        motor[i] = mc;
    }
    writeMotors();
}

void stopMotors(void)
{
    writeAllMotors(feature(FEATURE_REVERSIBLE_MOTORS) ? reversibleMotorsConfig()->neutral : motorConfig()->mincommand);

    delay(50); // give the timers and ESCs a chance to react.
}

void stopPwmAllMotors(void)
{
    pwmShutdownPulsesForAllMotors(motorCount);
}

void FAST_CODE NOINLINE mixTable(const float dT)
{
    int16_t input[3];   // RPY, range [-500:+500]
    // Allow direct stick input to motors in passthrough mode on airplanes
    if (STATE(FIXED_WING_LEGACY) && FLIGHT_MODE(MANUAL_MODE)) {
        // Direct passthru from RX
        input[ROLL] = rcCommand[ROLL];
        input[PITCH] = rcCommand[PITCH];
        input[YAW] = rcCommand[YAW];
    }
    else {
        input[ROLL] = axisPID[ROLL];
        input[PITCH] = axisPID[PITCH];
        input[YAW] = axisPID[YAW];
    }

    // Initial mixer concept by bdoiron74 reused and optimized for Air Mode
    int16_t rpyMix[MAX_SUPPORTED_MOTORS];
    int16_t rpyMixMax = 0; // assumption: symetrical about zero.
    int16_t rpyMixMin = 0;

    // motors for non-servo mixes
    for (int i = 0; i < motorCount; i++) {
        rpyMix[i] =
            (input[PITCH] * currentMixer[i].pitch +
            input[ROLL] * currentMixer[i].roll +
            -mixerConfig()->yaw_motor_direction * input[YAW] * currentMixer[i].yaw) * mixerScale;

        if (rpyMix[i] > rpyMixMax) rpyMixMax = rpyMix[i];
        if (rpyMix[i] < rpyMixMin) rpyMixMin = rpyMix[i];
    }

    int16_t rpyMixRange = rpyMixMax - rpyMixMin;
    int16_t throttleRange;
    int16_t throttleMin, throttleMax;
    static int16_t throttlePrevious = 0;   // Store the last throttle direction for deadband transitions

    // Find min and max throttle based on condition.
#ifdef USE_GLOBAL_FUNCTIONS
    if (GLOBAL_FUNCTION_FLAG(GLOBAL_FUNCTION_FLAG_OVERRIDE_THROTTLE)) {
        throttleMin = throttleIdleValue;
        throttleMax = motorConfig()->maxthrottle;
        mixerThrottleCommand = constrain(globalFunctionValues[GLOBAL_FUNCTION_ACTION_OVERRIDE_THROTTLE], throttleMin, throttleMax); 
    } else
#endif
    if (feature(FEATURE_REVERSIBLE_MOTORS)) {
        if (!ARMING_FLAG(ARMED)) throttlePrevious = PWM_RANGE_MIDDLE; // When disarmed set to mid_rc. It always results in positive direction after arming.

        if ((rcCommand[THROTTLE] <= (PWM_RANGE_MIDDLE - rcControlsConfig()->mid_throttle_deadband))) { // Out of band handling
            throttleMax = reversibleMotorsConfig()->deadband_low;
            throttleMin = throttleIdleValue;
            throttlePrevious = mixerThrottleCommand = rcCommand[THROTTLE];
        } else if (rcCommand[THROTTLE] >= (PWM_RANGE_MIDDLE + rcControlsConfig()->mid_throttle_deadband)) { // Positive handling
            throttleMax = motorConfig()->maxthrottle;
            throttleMin = reversibleMotorsConfig()->deadband_high;
            throttlePrevious = mixerThrottleCommand = rcCommand[THROTTLE];
        } else if ((throttlePrevious <= (PWM_RANGE_MIDDLE - rcControlsConfig()->mid_throttle_deadband)))  { // Deadband handling from negative to positive
            mixerThrottleCommand = throttleMax = reversibleMotorsConfig()->deadband_low;
            throttleMin = throttleIdleValue;
        } else {  // Deadband handling from positive to negative
            throttleMax = motorConfig()->maxthrottle;
            mixerThrottleCommand = throttleMin = reversibleMotorsConfig()->deadband_high;
        }
    } else {
        mixerThrottleCommand = rcCommand[THROTTLE];
        throttleMin = throttleIdleValue;
        throttleMax = motorConfig()->maxthrottle;

        // Throttle scaling to limit max throttle when battery is full
    #ifdef USE_GLOBAL_FUNCTIONS
        mixerThrottleCommand = ((mixerThrottleCommand - throttleMin) * getThrottleScale(motorConfig()->throttleScale)) + throttleMin;
    #else
        mixerThrottleCommand = ((mixerThrottleCommand - throttleMin) * motorConfig()->throttleScale) + throttleMin;
    #endif
        // Throttle compensation based on battery voltage
        if (feature(FEATURE_THR_VBAT_COMP) && isAmperageConfigured() && feature(FEATURE_VBAT)) {                
            mixerThrottleCommand = MIN(throttleMin + (mixerThrottleCommand - throttleMin) * calculateThrottleCompensationFactor(), throttleMax);
        }
    }

    throttleRange = throttleMax - throttleMin;

    #define THROTTLE_CLIPPING_FACTOR    0.33f
    motorMixRange = (float)rpyMixRange / (float)throttleRange;
    if (motorMixRange > 1.0f) {
        for (int i = 0; i < motorCount; i++) {
            rpyMix[i] /= motorMixRange;
        }

        // Allow some clipping on edges to soften correction response
        throttleMin = throttleMin + (throttleRange / 2) - (throttleRange * THROTTLE_CLIPPING_FACTOR / 2);
        throttleMax = throttleMin + (throttleRange / 2) + (throttleRange * THROTTLE_CLIPPING_FACTOR / 2);
    } else {
        throttleMin = MIN(throttleMin + (rpyMixRange / 2), throttleMin + (throttleRange / 2) - (throttleRange * THROTTLE_CLIPPING_FACTOR / 2));
        throttleMax = MAX(throttleMax - (rpyMixRange / 2), throttleMin + (throttleRange / 2) + (throttleRange * THROTTLE_CLIPPING_FACTOR / 2));
    }

    // Now add in the desired throttle, but keep in a range that doesn't clip adjusted
    // roll/pitch/yaw. This could move throttle down, but also up for those low throttle flips.
    if (ARMING_FLAG(ARMED)) {
        const motorStatus_e currentMotorStatus = getMotorStatus();
        for (int i = 0; i < motorCount; i++) {
            motor[i] = rpyMix[i] + constrain(mixerThrottleCommand * currentMixer[i].throttle, throttleMin, throttleMax);

            if (failsafeIsActive()) {
                motor[i] = constrain(motor[i], motorConfig()->mincommand, motorConfig()->maxthrottle);
            } else if (feature(FEATURE_REVERSIBLE_MOTORS)) {
                if (throttlePrevious <= (PWM_RANGE_MIDDLE - rcControlsConfig()->mid_throttle_deadband)) {
                    motor[i] = constrain(motor[i], throttleIdleValue, reversibleMotorsConfig()->deadband_low);
                } else {
                    motor[i] = constrain(motor[i], reversibleMotorsConfig()->deadband_high, motorConfig()->maxthrottle);
                }
            } else {
                motor[i] = constrain(motor[i], throttleIdleValue, motorConfig()->maxthrottle);
            }

            // Motor stop handling
<<<<<<< HEAD
            if (currentMotorStatus != MOTOR_RUNNING) {
                motor[i] = motorValueWhenStopped;
=======
            if (ARMING_FLAG(ARMED) && (getMotorStatus() != MOTOR_RUNNING)) {
                if (feature(FEATURE_MOTOR_STOP)) {
                    motor[i] = (feature(FEATURE_REVERSIBLE_MOTORS) ? PWM_RANGE_MIDDLE : motorConfig()->mincommand);
                } else {
                    motor[i] = throttleIdleValue;
                }
>>>>>>> 7ebf950b
            }
        }
    } else {
        for (int i = 0; i < motorCount; i++) {
            motor[i] = motor_disarmed[i];
        }
    }

    /* Apply motor acceleration/deceleration limit */
    motorRateLimitingApplyFn(dT);
}

motorStatus_e getMotorStatus(void)
{
    if (failsafeRequiresMotorStop() || (!failsafeIsActive() && STATE(NAV_MOTOR_STOP_OR_IDLE))) {
        return MOTOR_STOPPED_AUTO;
    }

    if (calculateThrottleStatus() == THROTTLE_LOW) {
        if ((STATE(FIXED_WING_LEGACY) || !STATE(AIRMODE_ACTIVE)) && (!(navigationIsFlyingAutonomousMode() && navConfig()->general.flags.auto_overrides_motor_stop)) && (!failsafeIsActive())) {
            return MOTOR_STOPPED_USER;
        }
    }

    return MOTOR_RUNNING;
}

void loadPrimaryMotorMixer(void) {
    for (int i = 0; i < MAX_SUPPORTED_MOTORS; i++) {
        currentMixer[i] = *primaryMotorMixer(i);
    }
}<|MERGE_RESOLUTION|>--- conflicted
+++ resolved
@@ -249,7 +249,7 @@
 
 void mixerResetDisarmedMotors(void)
 {
-    int motorZeroCommand = feature(FEATURE_3D) ? flight3DConfig()->neutral3d : motorConfig()->mincommand;
+    const int motorZeroCommand = feature(FEATURE_REVERSIBLE_MOTORS) ? reversibleMotorsConfig()->neutral : motorConfig()->mincommand;
 
     if (feature(FEATURE_MOTOR_STOP)) {
         motorValueWhenStopped = motorZeroCommand;
@@ -259,11 +259,7 @@
 
     // set disarmed motor values
     for (int i = 0; i < MAX_SUPPORTED_MOTORS; i++) {
-<<<<<<< HEAD
         motor_disarmed[i] = motorZeroCommand;
-=======
-        motor_disarmed[i] = feature(FEATURE_REVERSIBLE_MOTORS) ? reversibleMotorsConfig()->neutral : motorConfig()->mincommand;
->>>>>>> 7ebf950b
     }
 }
 
@@ -449,17 +445,8 @@
             }
 
             // Motor stop handling
-<<<<<<< HEAD
             if (currentMotorStatus != MOTOR_RUNNING) {
                 motor[i] = motorValueWhenStopped;
-=======
-            if (ARMING_FLAG(ARMED) && (getMotorStatus() != MOTOR_RUNNING)) {
-                if (feature(FEATURE_MOTOR_STOP)) {
-                    motor[i] = (feature(FEATURE_REVERSIBLE_MOTORS) ? PWM_RANGE_MIDDLE : motorConfig()->mincommand);
-                } else {
-                    motor[i] = throttleIdleValue;
-                }
->>>>>>> 7ebf950b
             }
         }
     } else {
