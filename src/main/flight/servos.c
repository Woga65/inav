--- conflicted
+++ resolved
@@ -498,15 +498,8 @@
     static servoAutotrimState_e trimState = AUTOTRIM_IDLE;    
     static uint32_t servoMiddleUpdateCount;
 
-<<<<<<< HEAD
-    const float rotRateMagnitude = fast_fsqrtf(vectorNormSquared(&imuMeasuredRotationBF));
-    const float rotRateMagnitudeFiltered = pt1FilterApply4(&rotRateFilter, rotRateMagnitude, SERVO_AUTOTRIM_FILTER_CUTOFF, dT);
-    const float targetRateMagnitude = getTotalRateTarget();
-    const float targetRateMagnitudeFiltered = pt1FilterApply4(&targetRateFilter, targetRateMagnitude, SERVO_AUTOTRIM_FILTER_CUTOFF, dT);
-=======
-    const float rotRateMagnitudeFiltered = pt1FilterApply4(&rotRateFilter, sqrtf(vectorNormSquared(&imuMeasuredRotationBF)), SERVO_AUTOTRIM_FILTER_CUTOFF, dT);
+    const float rotRateMagnitudeFiltered = pt1FilterApply4(&rotRateFilter, fast_fsqrtf(vectorNormSquared(&imuMeasuredRotationBF)), SERVO_AUTOTRIM_FILTER_CUTOFF, dT);
     const float targetRateMagnitudeFiltered = pt1FilterApply4(&targetRateFilter, getTotalRateTarget(), SERVO_AUTOTRIM_FILTER_CUTOFF, dT);
->>>>>>> d24c0897
 
     if (ARMING_FLAG(ARMED)) {
         trimState = AUTOTRIM_COLLECTING;
