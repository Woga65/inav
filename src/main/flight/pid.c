/*
 * This file is part of Cleanflight.
 *
 * Cleanflight is free software: you can redistribute it and/or modify
 * it under the terms of the GNU General Public License as published by
 * the Free Software Foundation, either version 3 of the License, or
 * (at your option) any later version.
 *
 * Cleanflight is distributed in the hope that it will be useful,
 * but WITHOUT ANY WARRANTY; without even the implied warranty of
 * MERCHANTABILITY or FITNESS FOR A PARTICULAR PURPOSE.  See the
 * GNU General Public License for more details.
 *
 * You should have received a copy of the GNU General Public License
 * along with Cleanflight.  If not, see <http://www.gnu.org/licenses/>.
 */

#include <stdbool.h>
#include <stdint.h>
#include <math.h>

#include <platform.h>

#include "build/build_config.h"
#include "build/debug.h"

#include "common/axis.h"
#include "common/filter.h"
#include "common/maths.h"
#include "common/utils.h"

#include "config/parameter_group.h"
#include "config/parameter_group_ids.h"

#include "fc/config.h"
#include "fc/controlrate_profile.h"
#include "fc/rc_controls.h"
#include "fc/rc_modes.h"
#include "fc/runtime_config.h"

#include "flight/pid.h"
#include "flight/imu.h"
#include "flight/mixer.h"

#include "io/gps.h"

#include "navigation/navigation.h"

#include "rx/rx.h"

#include "sensors/sensors.h"
#include "sensors/gyro.h"
#include "sensors/acceleration.h"
#include "sensors/compass.h"
#include "sensors/pitotmeter.h"
#include "common/global_functions.h"

typedef struct {
    float kP;   // Proportional gain
    float kI;   // Integral gain
    float kD;   // Derivative gain
    float kFF;  // Feed-forward gain
    float kT;   // Back-calculation tracking gain

    float gyroRate;
    float rateTarget;

    // Buffer for derivative calculation
#define PID_GYRO_RATE_BUF_LENGTH 5
    float gyroRateBuf[PID_GYRO_RATE_BUF_LENGTH];
    firFilter_t gyroRateFilter;

    // Rate integrator
    float errorGyroIf;
    float errorGyroIfLimit;

    // Used for ANGLE filtering (PT1, we don't need super-sharpness here)
    pt1Filter_t angleFilterState;

    // Rate filtering
    rateLimitFilter_t axisAccelFilter;
    pt1Filter_t ptermLpfState;
    biquadFilter_t deltaLpfState;
    // Dterm notch filtering
    biquadFilter_t deltaNotchFilter;
    float stickPosition;

#ifdef USE_D_BOOST
    float previousRateTarget;
    float previousRateGyro;
    pt1Filter_t dBoostLpf;
    biquadFilter_t dBoostGyroLpf;
#endif
<<<<<<< HEAD
    uint16_t pidSumLimit;
    filterApply4FnPtr ptermFilterApplyFn;
=======
    bool itermLimitActive;
>>>>>>> ca46d7ab
} pidState_t;

STATIC_FASTRAM filterApplyFnPtr notchFilterApplyFn;
STATIC_FASTRAM bool pidFiltersConfigured = false;
static EXTENDED_FASTRAM float headingHoldCosZLimit;
static EXTENDED_FASTRAM int16_t headingHoldTarget;
static EXTENDED_FASTRAM pt1Filter_t headingHoldRateFilter;
static EXTENDED_FASTRAM pt1Filter_t fixedWingTpaFilter;

// Thrust PID Attenuation factor. 0.0f means fully attenuated, 1.0f no attenuation is applied
STATIC_FASTRAM bool pidGainsUpdateRequired;
FASTRAM int16_t axisPID[FLIGHT_DYNAMICS_INDEX_COUNT];

#ifdef USE_BLACKBOX
int32_t axisPID_P[FLIGHT_DYNAMICS_INDEX_COUNT], axisPID_I[FLIGHT_DYNAMICS_INDEX_COUNT], axisPID_D[FLIGHT_DYNAMICS_INDEX_COUNT], axisPID_Setpoint[FLIGHT_DYNAMICS_INDEX_COUNT];
#endif

STATIC_FASTRAM pidState_t pidState[FLIGHT_DYNAMICS_INDEX_COUNT];

static EXTENDED_FASTRAM pt1Filter_t windupLpf[XYZ_AXIS_COUNT];
static EXTENDED_FASTRAM uint8_t itermRelax;
static EXTENDED_FASTRAM uint8_t itermRelaxType;
static EXTENDED_FASTRAM float itermRelaxSetpointThreshold;

#ifdef USE_ANTIGRAVITY
static EXTENDED_FASTRAM pt1Filter_t antigravityThrottleLpf;
static EXTENDED_FASTRAM float antigravityThrottleHpf;
static EXTENDED_FASTRAM float antigravityGain;
static EXTENDED_FASTRAM float antigravityAccelerator;
#endif

#define D_BOOST_GYRO_LPF_HZ 80    // Biquad lowpass input cutoff to peak D around propwash frequencies
#define D_BOOST_LPF_HZ 10         // PT1 lowpass cutoff to smooth the boost effect

#ifdef USE_D_BOOST
static EXTENDED_FASTRAM float dBoostFactor;
static EXTENDED_FASTRAM float dBoostMaxAtAlleceleration;
#endif

static EXTENDED_FASTRAM uint8_t yawLpfHz;
static EXTENDED_FASTRAM uint16_t pidSumLimit;
static EXTENDED_FASTRAM float motorItermWindupPoint;
static EXTENDED_FASTRAM float antiWindupScaler;
#ifdef USE_ANTIGRAVITY
static EXTENDED_FASTRAM float iTermAntigravityGain;
#endif
static EXTENDED_FASTRAM uint8_t usedPidControllerType;

typedef void (*pidControllerFnPtr)(pidState_t *pidState, flight_dynamics_index_t axis, float dT);
static EXTENDED_FASTRAM pidControllerFnPtr pidControllerApplyFn;
static EXTENDED_FASTRAM filterApplyFnPtr dTermLpfFilterApplyFn;

PG_REGISTER_PROFILE_WITH_RESET_TEMPLATE(pidProfile_t, pidProfile, PG_PID_PROFILE, 11);

PG_RESET_TEMPLATE(pidProfile_t, pidProfile,
        .bank_mc = {
            .pid = {
                [PID_ROLL] =    { 40, 30, 23, 0 },
                [PID_PITCH] =   { 40, 30, 23, 0 },
                [PID_YAW] =     { 85, 45, 0, 0 },
                [PID_LEVEL] = {
                    .P = 20,    // Self-level strength
                    .I = 15,    // Self-leveing low-pass frequency (0 - disabled)
                    .D = 75,    // 75% horizon strength
                    .FF = 0,
                },
                [PID_HEADING] = { 60, 0, 0, 0 },
                [PID_POS_XY] = {
                    .P = 65,   // NAV_POS_XY_P * 100
                    .I = 0,
                    .D = 0,
                    .FF = 0,
                },
                [PID_VEL_XY] = {
                    .P = 40,   // NAV_VEL_XY_P * 20
                    .I = 15,   // NAV_VEL_XY_I * 100
                    .D = 100,  // NAV_VEL_XY_D * 100
                    .FF = 40,  // NAV_VEL_XY_D * 100
                },
                [PID_POS_Z] = {
                    .P = 50,    // NAV_POS_Z_P * 100
                    .I = 0,     // not used
                    .D = 0,     // not used
                    .FF = 0,
                },
                [PID_VEL_Z] = {
                    .P = 100,   // NAV_VEL_Z_P * 66.7
                    .I = 50,    // NAV_VEL_Z_I * 20
                    .D = 10,    // NAV_VEL_Z_D * 100
                    .FF = 0,
                }
            }
        },

        .bank_fw = {
            .pid = {
                [PID_ROLL] =    { 5, 7, 0, 50 },
                [PID_PITCH] =   { 5, 7, 0, 50 },
                [PID_YAW] =     { 6, 10, 0, 60 },
                [PID_LEVEL] = {
                    .P = 20,    // Self-level strength
                    .I = 5,     // Self-leveing low-pass frequency (0 - disabled)
                    .D = 75,    // 75% horizon strength
                    .FF = 0,
                },
                [PID_HEADING] = { 60, 0, 0, 0 },
                [PID_POS_Z] = {
                    .P = 40,    // FW_POS_Z_P * 10
                    .I = 5,     // FW_POS_Z_I * 10
                    .D = 10,    // FW_POS_Z_D * 10
                    .FF = 0,
                },
                [PID_POS_XY] = {
                    .P = 75,    // FW_POS_XY_P * 100
                    .I = 5,     // FW_POS_XY_I * 100
                    .D = 8,     // FW_POS_XY_D * 100
                    .FF = 0,
                }
            }
        },

        .dterm_soft_notch_hz = 0,
        .dterm_soft_notch_cutoff = 1,
        .dterm_lpf_hz = 40,
        .yaw_lpf_hz = 0,
        .dterm_setpoint_weight = 1.0f,
        .use_dterm_fir_filter = 1,

        .itermWindupPointPercent = 50,       // Percent

        .axisAccelerationLimitYaw = 10000,       // dps/s
        .axisAccelerationLimitRollPitch = 0,     // dps/s

        .heading_hold_rate_limit = HEADING_HOLD_RATE_LIMIT_DEFAULT,

        .max_angle_inclination[FD_ROLL] = 300,    // 30 degrees
        .max_angle_inclination[FD_PITCH] = 300,    // 30 degrees
        .pidSumLimit = PID_SUM_LIMIT_DEFAULT,
        .pidSumLimitYaw = PID_SUM_LIMIT_YAW_DEFAULT,

        .fixedWingItermThrowLimit = FW_ITERM_THROW_LIMIT_DEFAULT,
        .fixedWingReferenceAirspeed = 1000,
        .fixedWingCoordinatedYawGain = 1.0f,
        .fixedWingItermLimitOnStickPosition = 0.5f,

        .loiter_direction = NAV_LOITER_RIGHT,
        .navVelXyDTermLpfHz = NAV_ACCEL_CUTOFF_FREQUENCY_HZ,
        .iterm_relax_type = ITERM_RELAX_SETPOINT,
        .iterm_relax_cutoff = MC_ITERM_RELAX_CUTOFF_DEFAULT,
        .iterm_relax = ITERM_RELAX_RP,
        .dBoostFactor = 1.25f,
        .dBoostMaxAtAlleceleration = 7500.0f,
        .dBoostGyroDeltaLpfHz = D_BOOST_GYRO_LPF_HZ,
        .antigravityGain = 1.0f,
        .antigravityAccelerator = 1.0f,
        .antigravityCutoff = ANTI_GRAVITY_THROTTLE_FILTER_CUTOFF,
        .pidControllerType = PID_TYPE_AUTO,
);

<<<<<<< HEAD
void pidInit(void)
{
    pidResetTPAFilter();

    // Calculate max overall tilt (max pitch + max roll combined) as a limit to heading hold
    headingHoldCosZLimit = cos_approx(DECIDEGREES_TO_RADIANS(pidProfile()->max_angle_inclination[FD_ROLL])) *
                           cos_approx(DECIDEGREES_TO_RADIANS(pidProfile()->max_angle_inclination[FD_PITCH]));

    pidGainsUpdateRequired = false;

    itermRelax = pidProfile()->iterm_relax;
    itermRelaxType = pidProfile()->iterm_relax_type;
    itermRelaxSetpointThreshold = MC_ITERM_RELAX_SETPOINT_THRESHOLD * MC_ITERM_RELAX_CUTOFF_DEFAULT / pidProfile()->iterm_relax_cutoff;
    
    yawLpfHz = pidProfile()->yaw_lpf_hz;

#ifdef USE_D_BOOST
    dBoostFactor = pidProfile()->dBoostFactor;
    dBoostMaxAtAlleceleration = pidProfile()->dBoostMaxAtAlleceleration;
#endif

#ifdef USE_ANTIGRAVITY
    antigravityGain = pidProfile()->antigravityGain;
    antigravityAccelerator = pidProfile()->antigravityAccelerator;
#endif

    for (uint8_t axis = FD_ROLL; axis <= FD_YAW; axis++) {
        if (axis == FD_YAW) {
            pidState[axis].pidSumLimit = pidProfile()->pidSumLimitYaw;
            if (yawLpfHz) {
                pidState[axis].ptermFilterApplyFn = (filterApply4FnPtr) pt1FilterApply4;
            } else {
                pidState[axis].ptermFilterApplyFn = (filterApply4FnPtr) nullFilterApply4;
            }
        } else {
            pidState[axis].pidSumLimit = pidProfile()->pidSumLimit;
            pidState[axis].ptermFilterApplyFn = (filterApply4FnPtr) nullFilterApply4;
        }
    }
}

=======
>>>>>>> ca46d7ab
bool pidInitFilters(void)
{
    const uint32_t refreshRate = getLooptime();

    if (refreshRate == 0) {
        return false;
    }

    static float dtermCoeffs[PID_GYRO_RATE_BUF_LENGTH];

    if (pidProfile()->use_dterm_fir_filter) {
        // Calculate derivative using 5-point noise-robust differentiators without time delay (one-sided or forward filters)
        // by Pavel Holoborodko, see http://www.holoborodko.com/pavel/numerical-methods/numerical-derivative/smooth-low-noise-differentiators/
        // h[0] = 5/8, h[-1] = 1/4, h[-2] = -1, h[-3] = -1/4, h[-4] = 3/8
        dtermCoeffs[0] = 5.0f/8;
        dtermCoeffs[1] = 2.0f/8;
        dtermCoeffs[2] = -8.0f/8;
        dtermCoeffs[3] = -2.0f/8;
        dtermCoeffs[4] = 3.0f/8;
    } else {
        //simple d(t) - d(t-1) differentiator 
        dtermCoeffs[0] = 1.0f;
        dtermCoeffs[1] = -1.0f;
        dtermCoeffs[2] = 0.0f;
        dtermCoeffs[3] = 0.0f;
        dtermCoeffs[4] = 0.0f;
    }

    for (int axis = 0; axis < 3; ++ axis) {
        firFilterInit(&pidState[axis].gyroRateFilter, pidState[axis].gyroRateBuf, PID_GYRO_RATE_BUF_LENGTH, dtermCoeffs);
    }

    notchFilterApplyFn = nullFilterApply;
    if (pidProfile()->dterm_soft_notch_hz != 0) {
        notchFilterApplyFn = (filterApplyFnPtr)biquadFilterApply;
        for (int axis = 0; axis < 3; ++ axis) {
            biquadFilterInitNotch(&pidState[axis].deltaNotchFilter, refreshRate, pidProfile()->dterm_soft_notch_hz, pidProfile()->dterm_soft_notch_cutoff);
        }
    }

    // Init other filters
    for (int axis = 0; axis < 3; ++ axis) {
        biquadFilterInitLPF(&pidState[axis].deltaLpfState, pidProfile()->dterm_lpf_hz, refreshRate);
    }

    for (int i = 0; i < XYZ_AXIS_COUNT; i++) {
        pt1FilterInit(&windupLpf[i], pidProfile()->iterm_relax_cutoff, refreshRate * 1e-6f);
    }

#ifdef USE_ANTIGRAVITY
    pt1FilterInit(&antigravityThrottleLpf, pidProfile()->antigravityCutoff, refreshRate * 1e-6f);
#endif

#ifdef USE_D_BOOST
    for (int axis = 0; axis < XYZ_AXIS_COUNT; axis++) {
        biquadFilterInitLPF(&pidState[axis].dBoostGyroLpf, pidProfile()->dBoostGyroDeltaLpfHz, getLooptime());
    }
#endif

    pidFiltersConfigured = true;

    return true;
}

void pidResetTPAFilter(void)
{
    if (usedPidControllerType == PID_TYPE_PIFF && currentControlRateProfile->throttle.fixedWingTauMs > 0) {
        pt1FilterInitRC(&fixedWingTpaFilter, currentControlRateProfile->throttle.fixedWingTauMs * 1e-3f, getLooptime() * 1e-6f);
        pt1FilterReset(&fixedWingTpaFilter, motorConfig()->minthrottle);
    }
}

void pidResetErrorAccumulators(void)
{
    // Reset R/P/Y integrator
    for (int axis = 0; axis < 3; axis++) {
        pidState[axis].errorGyroIf = 0.0f;
        pidState[axis].errorGyroIfLimit = 0.0f;
    }
}

static float pidRcCommandToAngle(int16_t stick, int16_t maxInclination)
{
    stick = constrain(stick, -500, 500);
    return scaleRangef((float) stick, -500.0f, 500.0f, (float) -maxInclination, (float) maxInclination);
}

int16_t pidAngleToRcCommand(float angleDeciDegrees, int16_t maxInclination)
{
    angleDeciDegrees = constrainf(angleDeciDegrees, (float) -maxInclination, (float) maxInclination);
    return scaleRangef((float) angleDeciDegrees, (float) -maxInclination, (float) maxInclination, -500.0f, 500.0f);
}

/*
Map stick positions to desired rotatrion rate in given axis.
Rotation rate in dps at full stick deflection is defined by axis rate measured in dps/10
Rate 20 means 200dps at full stick deflection
*/
float pidRateToRcCommand(float rateDPS, uint8_t rate)
{
    const float maxRateDPS = rate * 10.0f;
    return scaleRangef(rateDPS, -maxRateDPS, maxRateDPS, -500.0f, 500.0f);
}

float pidRcCommandToRate(int16_t stick, uint8_t rate)
{
    const float maxRateDPS = rate * 10.0f;
    return scaleRangef((float) stick, -500.0f, 500.0f, -maxRateDPS, maxRateDPS);
}

static float calculateFixedWingTPAFactor(uint16_t throttle)
{
    float tpaFactor;

    // tpa_rate is amount of curve TPA applied to PIDs
    // tpa_breakpoint for fixed wing is cruise throttle value (value at which PIDs were tuned)
    if (currentControlRateProfile->throttle.dynPID != 0 && currentControlRateProfile->throttle.pa_breakpoint > motorConfig()->minthrottle) {
        if (throttle > motorConfig()->minthrottle) {
            // Calculate TPA according to throttle
            tpaFactor = 0.5f + ((float)(currentControlRateProfile->throttle.pa_breakpoint - motorConfig()->minthrottle) / (throttle - motorConfig()->minthrottle) / 2.0f);

            // Limit to [0.5; 2] range
            tpaFactor = constrainf(tpaFactor, 0.5f, 2.0f);
        }
        else {
            tpaFactor = 2.0f;
        }

        // Attenuate TPA curve according to configured amount
        tpaFactor = 1.0f + (tpaFactor - 1.0f) * (currentControlRateProfile->throttle.dynPID / 100.0f);
    }
    else {
        tpaFactor = 1.0f;
    }

    return tpaFactor;
}

static float calculateMultirotorTPAFactor(void)
{
    float tpaFactor;

    // TPA should be updated only when TPA is actually set
    if (currentControlRateProfile->throttle.dynPID == 0 || rcCommand[THROTTLE] < currentControlRateProfile->throttle.pa_breakpoint) {
        tpaFactor = 1.0f;
    } else if (rcCommand[THROTTLE] < motorConfig()->maxthrottle) {
        tpaFactor = (100 - (uint16_t)currentControlRateProfile->throttle.dynPID * (rcCommand[THROTTLE] - currentControlRateProfile->throttle.pa_breakpoint) / (float)(motorConfig()->maxthrottle - currentControlRateProfile->throttle.pa_breakpoint)) / 100.0f;
    } else {
        tpaFactor = (100 - currentControlRateProfile->throttle.dynPID) / 100.0f;
    }

    return tpaFactor;
}

void schedulePidGainsUpdate(void)
{
    pidGainsUpdateRequired = true;
}

void FAST_CODE NOINLINE updatePIDCoefficients(float dT)
{
    STATIC_FASTRAM uint16_t prevThrottle = 0;

    // Check if throttle changed. Different logic for fixed wing vs multirotor
    if (usedPidControllerType == PID_TYPE_PIFF && (currentControlRateProfile->throttle.fixedWingTauMs > 0)) {
        uint16_t filteredThrottle = pt1FilterApply3(&fixedWingTpaFilter, rcCommand[THROTTLE], dT);
        if (filteredThrottle != prevThrottle) {
            prevThrottle = filteredThrottle;
            pidGainsUpdateRequired = true;
        }
    }
    else {
        if (rcCommand[THROTTLE] != prevThrottle) {
            prevThrottle = rcCommand[THROTTLE];
            pidGainsUpdateRequired = true;
        }
    }

#ifdef USE_ANTIGRAVITY
    if (usedPidControllerType == PID_TYPE_PID) {
        antigravityThrottleHpf = rcCommand[THROTTLE] - pt1FilterApply(&antigravityThrottleLpf, rcCommand[THROTTLE]);
    }
#endif

    /*
     * Compute stick position in range of [-1.0f : 1.0f] without deadband and expo
     */
    for (int axis = 0; axis < 3; axis++) {
        pidState[axis].stickPosition = constrain(rxGetChannelValue(axis) - PWM_RANGE_MIDDLE, -500, 500) / 500.0f;
    }

    // If nothing changed - don't waste time recalculating coefficients
    if (!pidGainsUpdateRequired) {
        return;
    }

    const float tpaFactor = usedPidControllerType == PID_TYPE_PIFF ? calculateFixedWingTPAFactor(prevThrottle) : calculateMultirotorTPAFactor();

    // PID coefficients can be update only with THROTTLE and TPA or inflight PID adjustments
    //TODO: Next step would be to update those only at THROTTLE or inflight adjustments change
    for (int axis = 0; axis < 3; axis++) {
        if (usedPidControllerType == PID_TYPE_PIFF) {
            // Airplanes - scale all PIDs according to TPA
            pidState[axis].kP  = pidBank()->pid[axis].P / FP_PID_RATE_P_MULTIPLIER  * tpaFactor;
            pidState[axis].kI  = pidBank()->pid[axis].I / FP_PID_RATE_I_MULTIPLIER  * tpaFactor;
            pidState[axis].kD  = 0.0f;
            pidState[axis].kFF = pidBank()->pid[axis].FF / FP_PID_RATE_FF_MULTIPLIER * tpaFactor;
            pidState[axis].kT  = 0.0f;
        }
        else {
            const float axisTPA = (axis == FD_YAW) ? 1.0f : tpaFactor;
            pidState[axis].kP  = pidBank()->pid[axis].P / FP_PID_RATE_P_MULTIPLIER * axisTPA;
            pidState[axis].kI  = pidBank()->pid[axis].I / FP_PID_RATE_I_MULTIPLIER;
            pidState[axis].kD  = pidBank()->pid[axis].D / FP_PID_RATE_D_MULTIPLIER * axisTPA;
            pidState[axis].kFF = 0.0f;

            // Tracking anti-windup requires P/I/D to be all defined which is only true for MC
            if ((pidBank()->pid[axis].P != 0) && (pidBank()->pid[axis].I != 0)) {
                pidState[axis].kT = 2.0f / ((pidState[axis].kP / pidState[axis].kI) + (pidState[axis].kD / pidState[axis].kP));
            } else {
                pidState[axis].kT = 0;
            }
        }
    }

    pidGainsUpdateRequired = false;
}

static float calcHorizonRateMagnitude(void)
{
    // Figure out the raw stick positions
    const int32_t stickPosAil = ABS(getRcStickDeflection(FD_ROLL));
    const int32_t stickPosEle = ABS(getRcStickDeflection(FD_PITCH));
    const float mostDeflectedStickPos = constrain(MAX(stickPosAil, stickPosEle), 0, 500) / 500.0f;
    const float modeTransitionStickPos = constrain(pidBank()->pid[PID_LEVEL].D, 0, 100) / 100.0f;

    float horizonRateMagnitude;

    // Calculate transition point according to stick deflection
    if (mostDeflectedStickPos <= modeTransitionStickPos) {
        horizonRateMagnitude = mostDeflectedStickPos / modeTransitionStickPos;
    }
    else {
        horizonRateMagnitude = 1.0f;
    }

    return horizonRateMagnitude;
}

static void pidLevel(pidState_t *pidState, flight_dynamics_index_t axis, float horizonRateMagnitude, float dT)
{
    // This is ROLL/PITCH, run ANGLE/HORIZON controllers
    float angleTarget = pidRcCommandToAngle(rcCommand[axis], pidProfile()->max_angle_inclination[axis]);

    // Automatically pitch down if the throttle is manually controlled and reduced bellow cruise throttle
    if ((axis == FD_PITCH) && STATE(FIXED_WING) && FLIGHT_MODE(ANGLE_MODE) && !navigationIsControllingThrottle())
        angleTarget += scaleRange(MAX(0, navConfig()->fw.cruise_throttle - rcCommand[THROTTLE]), 0, navConfig()->fw.cruise_throttle - PWM_RANGE_MIN, 0, mixerConfig()->fwMinThrottleDownPitchAngle);

    const float angleErrorDeg = DECIDEGREES_TO_DEGREES(angleTarget - attitude.raw[axis]);

    float angleRateTarget = constrainf(angleErrorDeg * (pidBank()->pid[PID_LEVEL].P / FP_PID_LEVEL_P_MULTIPLIER), -currentControlRateProfile->stabilized.rates[axis] * 10.0f, currentControlRateProfile->stabilized.rates[axis] * 10.0f);

    // Apply simple LPF to angleRateTarget to make response less jerky
    // Ideas behind this:
    //  1) Attitude is updated at gyro rate, rateTarget for ANGLE mode is calculated from attitude
    //  2) If this rateTarget is passed directly into gyro-base PID controller this effectively doubles the rateError.
    //     D-term that is calculated from error tend to amplify this even more. Moreover, this tend to respond to every
    //     slightest change in attitude making self-leveling jittery
    //  3) Lowering LEVEL P can make the effects of (2) less visible, but this also slows down self-leveling.
    //  4) Human pilot response to attitude change in RATE mode is fairly slow and smooth, human pilot doesn't
    //     compensate for each slightest change
    //  5) (2) and (4) lead to a simple idea of adding a low-pass filter on rateTarget for ANGLE mode damping
    //     response to rapid attitude changes and smoothing out self-leveling reaction
    if (pidBank()->pid[PID_LEVEL].I) {
        // I8[PIDLEVEL] is filter cutoff frequency (Hz). Practical values of filtering frequency is 5-10 Hz
        angleRateTarget = pt1FilterApply4(&pidState->angleFilterState, angleRateTarget, pidBank()->pid[PID_LEVEL].I, dT);
    }

    // P[LEVEL] defines self-leveling strength (both for ANGLE and HORIZON modes)
    if (FLIGHT_MODE(HORIZON_MODE)) {
        pidState->rateTarget = (1.0f - horizonRateMagnitude) * angleRateTarget + horizonRateMagnitude * pidState->rateTarget;
    } else {
        pidState->rateTarget = angleRateTarget;
    }
}

/* Apply angular acceleration limit to rate target to limit extreme stick inputs to respect physical capabilities of the machine */
static void FAST_CODE pidApplySetpointRateLimiting(pidState_t *pidState, flight_dynamics_index_t axis, float dT)
{
    const uint32_t axisAccelLimit = (axis == FD_YAW) ? pidProfile()->axisAccelerationLimitYaw : pidProfile()->axisAccelerationLimitRollPitch;

    if (axisAccelLimit > AXIS_ACCEL_MIN_LIMIT) {
        pidState->rateTarget = rateLimitFilterApply4(&pidState->axisAccelFilter, pidState->rateTarget, (float)axisAccelLimit, dT);
    }
}

bool isFixedWingItermLimitActive(float stickPosition)
{
    /*
     * Iterm anti windup whould be active only when pilot controls the rotation
     * velocity directly, not when ANGLE or HORIZON are used
     */
    if (FLIGHT_MODE(ANGLE_MODE) || FLIGHT_MODE(HORIZON_MODE)) {
        return false;
    }

    return fabsf(stickPosition) > pidProfile()->fixedWingItermLimitOnStickPosition;
}

static FAST_CODE NOINLINE float pTermProcess(pidState_t *pidState, float rateError, float dT) {
    float newPTerm = rateError * pidState->kP;

    return pidState->ptermFilterApplyFn(&pidState->ptermLpfState, newPTerm, yawLpfHz, dT);
}

static void applyItermLimiting(pidState_t *pidState) {
    if (pidState->itermLimitActive) {
        pidState->errorGyroIf = constrainf(pidState->errorGyroIf, -pidState->errorGyroIfLimit, pidState->errorGyroIfLimit);
    } else {
        pidState->errorGyroIfLimit = fabsf(pidState->errorGyroIf);
    }
}

static void nullRateController(pidState_t *pidState, flight_dynamics_index_t axis, float dT) {
    UNUSED(pidState);
    UNUSED(axis);
    UNUSED(dT);
}

static void NOINLINE pidApplyFixedWingRateController(pidState_t *pidState, flight_dynamics_index_t axis, float dT)
{
    const float rateError = pidState->rateTarget - pidState->gyroRate;
    const float newPTerm = pTermProcess(pidState, rateError, dT);
    const float newFFTerm = pidState->rateTarget * pidState->kFF;

    // Calculate integral
    pidState->errorGyroIf += rateError * pidState->kI * dT;

    applyItermLimiting(pidState);

    if (pidProfile()->fixedWingItermThrowLimit != 0) {
        pidState->errorGyroIf = constrainf(pidState->errorGyroIf, -pidProfile()->fixedWingItermThrowLimit, pidProfile()->fixedWingItermThrowLimit);
    }

#ifdef USE_AUTOTUNE_FIXED_WING
    if (FLIGHT_MODE(AUTO_TUNE) && !FLIGHT_MODE(MANUAL_MODE)) {
        autotuneFixedWingUpdate(axis, pidState->rateTarget, pidState->gyroRate, newPTerm + newFFTerm);
    }
#endif

<<<<<<< HEAD
    axisPID[axis] = constrainf(newPTerm + newFFTerm + pidState->errorGyroIf, -pidState->pidSumLimit, +pidState->pidSumLimit);
=======
    axisPID[axis] = constrainf(newPTerm + newFFTerm + pidState->errorGyroIf, -pidSumLimit, +pidSumLimit);
>>>>>>> ca46d7ab

#ifdef USE_BLACKBOX
    axisPID_P[axis] = newPTerm;
    axisPID_I[axis] = pidState->errorGyroIf;
    axisPID_D[axis] = newFFTerm;
    axisPID_Setpoint[axis] = pidState->rateTarget;
#endif
}

static void FAST_CODE applyItermRelax(const int axis, const float gyroRate, float currentPidSetpoint, float *itermErrorRate)
{
    const float setpointLpf = pt1FilterApply(&windupLpf[axis], currentPidSetpoint);
    const float setpointHpf = fabsf(currentPidSetpoint - setpointLpf);

    if (itermRelax) {
        if (axis < FD_YAW || itermRelax == ITERM_RELAX_RPY) {

            const float itermRelaxFactor = MAX(0, 1 - setpointHpf / itermRelaxSetpointThreshold);

            if (itermRelaxType == ITERM_RELAX_SETPOINT) {
                *itermErrorRate *= itermRelaxFactor;
            } else if (itermRelaxType == ITERM_RELAX_GYRO ) {
                *itermErrorRate = fapplyDeadbandf(setpointLpf - gyroRate, setpointHpf);
            } else {
                *itermErrorRate = 0.0f;
            }

            if (axis == FD_ROLL) {
                DEBUG_SET(DEBUG_ITERM_RELAX, 0, lrintf(setpointHpf));
                DEBUG_SET(DEBUG_ITERM_RELAX, 1, lrintf(itermRelaxFactor * 100.0f));
                DEBUG_SET(DEBUG_ITERM_RELAX, 2, lrintf(*itermErrorRate));
            }
        }
    }
}
#ifdef USE_D_BOOST
static float FAST_CODE applyDBoost(pidState_t *pidState, float dT) {
    
    float dBoost = 1.0f;
    
    if (dBoostFactor > 1) {
        const float dBoostGyroDelta = (pidState->gyroRate - pidState->previousRateGyro) / dT;
        const float dBoostGyroAcceleration = fabsf(biquadFilterApply(&pidState->dBoostGyroLpf, dBoostGyroDelta));
        const float dBoostRateAcceleration = fabsf((pidState->rateTarget - pidState->previousRateTarget) / dT);
        
        const float acceleration = MAX(dBoostGyroAcceleration, dBoostRateAcceleration);
        dBoost = scaleRangef(acceleration, 0.0f, dBoostMaxAtAlleceleration, 1.0f, dBoostFactor);
        dBoost = pt1FilterApply4(&pidState->dBoostLpf, dBoost, D_BOOST_LPF_HZ, dT);
        dBoost = constrainf(dBoost, 1.0f, dBoostFactor);

        pidState->previousRateTarget = pidState->rateTarget;
        pidState->previousRateGyro = pidState->gyroRate;
    } 

    return dBoost;
}
#else 
static float applyDBoost(pidState_t *pidState, float dT) {
    UNUSED(pidState);
    UNUSED(dT);
    return 1.0f;
}
#endif

static void FAST_CODE NOINLINE pidApplyMulticopterRateController(pidState_t *pidState, flight_dynamics_index_t axis, float dT)
{
    const float rateError = pidState->rateTarget - pidState->gyroRate;
    const float newPTerm = pTermProcess(pidState, rateError, dT);

    // Calculate new D-term
    float newDTerm;
    if (pidState->kD == 0) {
        // optimisation for when D8 is zero, often used by YAW axis
        newDTerm = 0;
    } else {
        // Calculate delta for Dterm calculation. Apply filters before derivative to minimize effects of dterm kick
        float deltaFiltered = pidProfile()->dterm_setpoint_weight * pidState->rateTarget - pidState->gyroRate;

        // Apply D-term notch
        deltaFiltered = notchFilterApplyFn(&pidState->deltaNotchFilter, deltaFiltered);

        // Apply additional lowpass
        deltaFiltered = dTermLpfFilterApplyFn(&pidState->deltaLpfState, deltaFiltered);

        firFilterUpdate(&pidState->gyroRateFilter, deltaFiltered);
        newDTerm = firFilterApply(&pidState->gyroRateFilter);

        // Calculate derivative
        newDTerm =  newDTerm * (pidState->kD / dT) * applyDBoost(pidState, dT);

        // Additionally constrain D
        newDTerm = constrainf(newDTerm, -300.0f, 300.0f);
    }

    // TODO: Get feedback from mixer on available correction range for each axis
    const float newOutput = newPTerm + newDTerm + pidState->errorGyroIf;
<<<<<<< HEAD
    const float newOutputLimited = constrainf(newOutput, -pidState->pidSumLimit, +pidState->pidSumLimit);

    // Prevent strong Iterm accumulation during stick inputs
    const float motorItermWindupPoint = 1.0f - (pidProfile()->itermWindupPointPercent / 100.0f);
    const float antiWindupScaler = constrainf((1.0f - getMotorMixRange()) / motorItermWindupPoint, 0.0f, 1.0f);
=======
    const float newOutputLimited = constrainf(newOutput, -pidSumLimit, +pidSumLimit);
>>>>>>> ca46d7ab

    float itermErrorRate = rateError;
    applyItermRelax(axis, pidState->gyroRate, pidState->rateTarget, &itermErrorRate);

#ifdef USE_ANTIGRAVITY
    itermErrorRate *= iTermAntigravityGain;
#endif

    pidState->errorGyroIf += (itermErrorRate * pidState->kI * antiWindupScaler * dT)
                             + ((newOutputLimited - newOutput) * pidState->kT * antiWindupScaler * dT);

    // Don't grow I-term if motors are at their limit
    applyItermLimiting(pidState);

    axisPID[axis] = newOutputLimited;

#ifdef USE_BLACKBOX
    axisPID_P[axis] = newPTerm;
    axisPID_I[axis] = pidState->errorGyroIf;
    axisPID_D[axis] = newDTerm;
    axisPID_Setpoint[axis] = pidState->rateTarget;
#endif
}

void updateHeadingHoldTarget(int16_t heading)
{
    headingHoldTarget = heading;
}

void resetHeadingHoldTarget(int16_t heading)
{
    updateHeadingHoldTarget(heading);
    pt1FilterReset(&headingHoldRateFilter, 0.0f);
}

int16_t getHeadingHoldTarget() {
    return headingHoldTarget;
}

static uint8_t getHeadingHoldState(void)
{
    // Don't apply heading hold if overall tilt is greater than maximum angle inclination
    if (calculateCosTiltAngle() < headingHoldCosZLimit) {
        return HEADING_HOLD_DISABLED;
    }

#if defined(USE_NAV)
    int navHeadingState = navigationGetHeadingControlState();
    // NAV will prevent MAG_MODE from activating, but require heading control
    if (navHeadingState != NAV_HEADING_CONTROL_NONE) {
        // Apply maghold only if heading control is in auto mode
        if (navHeadingState == NAV_HEADING_CONTROL_AUTO) {
            return HEADING_HOLD_ENABLED;
        }
    }
    else
#endif
    if (ABS(rcCommand[YAW]) == 0 && FLIGHT_MODE(HEADING_MODE)) {
        return HEADING_HOLD_ENABLED;
    } else {
        return HEADING_HOLD_UPDATE_HEADING;
    }

    return HEADING_HOLD_UPDATE_HEADING;
}

/*
 * HEADING_HOLD P Controller returns desired rotation rate in dps to be fed to Rate controller
 */
float pidHeadingHold(float dT)
{
    float headingHoldRate;

    int16_t error = DECIDEGREES_TO_DEGREES(attitude.values.yaw) - headingHoldTarget;

    /*
     * Convert absolute error into relative to current heading
     */
    if (error <= -180) {
        error += 360;
    }

    if (error >= +180) {
        error -= 360;
    }

    /*
        New MAG_HOLD controller work slightly different that previous one.
        Old one mapped error to rotation speed in following way:
            - on rate 0 it gave about 0.5dps for each degree of error
            - error 0 = rotation speed of 0dps
            - error 180 = rotation speed of 96 degrees per second
            - output
            - that gives about 2 seconds to correct any error, no matter how big. Of course, usually more because of inertia.
        That was making him quite "soft" for small changes and rapid for big ones that started to appear
        when iNav introduced real RTH and WAYPOINT that might require rapid heading changes.

        New approach uses modified principle:
            - manual yaw rate is not used. MAG_HOLD is decoupled from manual input settings
            - instead, mag_hold_rate_limit is used. It defines max rotation speed in dps that MAG_HOLD controller can require from RateController
            - computed rotation speed is capped at -mag_hold_rate_limit and mag_hold_rate_limit
            - Default mag_hold_rate_limit = 40dps and default MAG_HOLD P-gain is 40
            - With those values, maximum rotation speed will be required from Rate Controller when error is greater that 30 degrees
            - For smaller error, required rate will be proportional.
            - It uses LPF filter set at 2Hz to additionally smoothen out any rapid changes
            - That makes correction of smaller errors stronger, and those of big errors softer

        This make looks as very slow rotation rate, but please remember this is automatic mode.
        Manual override with YAW input when MAG_HOLD is enabled will still use "manual" rates, not MAG_HOLD rates.
        Highest possible correction is 180 degrees and it will take more less 4.5 seconds. It is even more than sufficient
        to run RTH or WAYPOINT missions. My favourite rate range here is 20dps - 30dps that gives nice and smooth turns.

        Correction for small errors is much faster now. For example, old contrioller for 2deg errors required 1dps (correction in 2 seconds).
        New controller for 2deg error requires 2,6dps. 4dps for 3deg and so on up until mag_hold_rate_limit is reached.
    */

    headingHoldRate = error * pidBank()->pid[PID_HEADING].P / 30.0f;
    headingHoldRate = constrainf(headingHoldRate, -pidProfile()->heading_hold_rate_limit, pidProfile()->heading_hold_rate_limit);
    headingHoldRate = pt1FilterApply4(&headingHoldRateFilter, headingHoldRate, HEADING_HOLD_ERROR_LPF_FREQ, dT);

    return headingHoldRate;
}

/*
 * TURN ASSISTANT mode is an assisted mode to do a Yaw rotation on a ground plane, allowing one-stick turn in RATE more
 * and keeping ROLL and PITCH attitude though the turn.
 */
static void NOINLINE pidTurnAssistant(pidState_t *pidState)
{
    fpVector3_t targetRates;
    targetRates.x = 0.0f;
    targetRates.y = 0.0f;

    if (STATE(FIXED_WING)) {
        if (calculateCosTiltAngle() >= 0.173648f) {
            // Ideal banked turn follow the equations:
            //      forward_vel^2 / radius = Gravity * tan(roll_angle)
            //      yaw_rate = forward_vel / radius
            // If we solve for roll angle we get:
            //      tan(roll_angle) = forward_vel * yaw_rate / Gravity
            // If we solve for yaw rate we get:
            //      yaw_rate = tan(roll_angle) * Gravity / forward_vel

#if defined(USE_PITOT)
            float airspeedForCoordinatedTurn = sensors(SENSOR_PITOT) ?
                    pitot.airSpeed :
                    pidProfile()->fixedWingReferenceAirspeed;
#else
            float airspeedForCoordinatedTurn = pidProfile()->fixedWingReferenceAirspeed;
#endif

            // Constrain to somewhat sane limits - 10km/h - 216km/h
            airspeedForCoordinatedTurn = constrainf(airspeedForCoordinatedTurn, 300, 6000);

            // Calculate rate of turn in Earth frame according to FAA's Pilot's Handbook of Aeronautical Knowledge
            float bankAngle = DECIDEGREES_TO_RADIANS(attitude.values.roll);
            float coordinatedTurnRateEarthFrame = GRAVITY_CMSS * tan_approx(-bankAngle) / airspeedForCoordinatedTurn;

            targetRates.z = RADIANS_TO_DEGREES(coordinatedTurnRateEarthFrame);
        }
        else {
            // Don't allow coordinated turn calculation if airplane is in hard bank or steep climb/dive
            return;
        }
    }
    else {
        targetRates.z = pidState[YAW].rateTarget;
    }

    // Transform calculated rate offsets into body frame and apply
    imuTransformVectorEarthToBody(&targetRates);

    // Add in roll and pitch
    pidState[ROLL].rateTarget = constrainf(pidState[ROLL].rateTarget + targetRates.x, -currentControlRateProfile->stabilized.rates[ROLL] * 10.0f, currentControlRateProfile->stabilized.rates[ROLL] * 10.0f);
    pidState[PITCH].rateTarget = constrainf(pidState[PITCH].rateTarget + targetRates.y, -currentControlRateProfile->stabilized.rates[PITCH] * 10.0f, currentControlRateProfile->stabilized.rates[PITCH] * 10.0f);

    // Replace YAW on quads - add it in on airplanes
    if (STATE(FIXED_WING)) {
        pidState[YAW].rateTarget = constrainf(pidState[YAW].rateTarget + targetRates.z * pidProfile()->fixedWingCoordinatedYawGain, -currentControlRateProfile->stabilized.rates[YAW] * 10.0f, currentControlRateProfile->stabilized.rates[YAW] * 10.0f);
    }
    else {
        pidState[YAW].rateTarget = constrainf(targetRates.z, -currentControlRateProfile->stabilized.rates[YAW] * 10.0f, currentControlRateProfile->stabilized.rates[YAW] * 10.0f);
    }
}

static void pidApplyFpvCameraAngleMix(pidState_t *pidState, uint8_t fpvCameraAngle)
{
    static uint8_t lastFpvCamAngleDegrees = 0;
    static float cosCameraAngle = 1.0;
    static float sinCameraAngle = 0.0;

    if (lastFpvCamAngleDegrees != fpvCameraAngle) {
        lastFpvCamAngleDegrees = fpvCameraAngle;
        cosCameraAngle = cos_approx(DEGREES_TO_RADIANS(fpvCameraAngle));
        sinCameraAngle = sin_approx(DEGREES_TO_RADIANS(fpvCameraAngle));
    }

    // Rotate roll/yaw command from camera-frame coordinate system to body-frame coordinate system
    const float rollRate = pidState[ROLL].rateTarget;
    const float yawRate = pidState[YAW].rateTarget;
    pidState[ROLL].rateTarget = constrainf(rollRate * cosCameraAngle -  yawRate * sinCameraAngle, -GYRO_SATURATION_LIMIT, GYRO_SATURATION_LIMIT);
    pidState[YAW].rateTarget = constrainf(yawRate * cosCameraAngle + rollRate * sinCameraAngle, -GYRO_SATURATION_LIMIT, GYRO_SATURATION_LIMIT);
}

void FAST_CODE checkItermLimitingActive(pidState_t *pidState)
{
    bool shouldActivate;
    if (usedPidControllerType == PID_TYPE_PIFF) {
        shouldActivate = isFixedWingItermLimitActive(pidState->stickPosition);
    } else 
    {
        shouldActivate = mixerIsOutputSaturated();
    }

    pidState->itermLimitActive = STATE(ANTI_WINDUP) || shouldActivate; 
}

void FAST_CODE NOINLINE pidController(float dT)
{
    if (!pidFiltersConfigured) {
        return;
    }

    bool canUseFpvCameraMix = true;
    uint8_t headingHoldState = getHeadingHoldState();

    if (headingHoldState == HEADING_HOLD_UPDATE_HEADING) {
        updateHeadingHoldTarget(DECIDEGREES_TO_DEGREES(attitude.values.yaw));
    }

    for (int axis = 0; axis < 3; axis++) {
        // Step 1: Calculate gyro rates
        pidState[axis].gyroRate = gyro.gyroADCf[axis];

        // Step 2: Read target
        float rateTarget;

        if (axis == FD_YAW && headingHoldState == HEADING_HOLD_ENABLED) {
            rateTarget = pidHeadingHold(dT);
        } else {
#ifdef USE_GLOBAL_FUNCTIONS
            rateTarget = pidRcCommandToRate(getRcCommandOverride(rcCommand, axis), currentControlRateProfile->stabilized.rates[axis]);
#else 
            rateTarget = pidRcCommandToRate(rcCommand[axis], currentControlRateProfile->stabilized.rates[axis]);
#endif
        }

        // Limit desired rate to something gyro can measure reliably
        pidState[axis].rateTarget = constrainf(rateTarget, -GYRO_SATURATION_LIMIT, +GYRO_SATURATION_LIMIT);
    }

    // Step 3: Run control for ANGLE_MODE, HORIZON_MODE, and HEADING_LOCK
    if (FLIGHT_MODE(ANGLE_MODE) || FLIGHT_MODE(HORIZON_MODE)) {
        const float horizonRateMagnitude = calcHorizonRateMagnitude();
        pidLevel(&pidState[FD_ROLL], FD_ROLL, horizonRateMagnitude, dT);
        pidLevel(&pidState[FD_PITCH], FD_PITCH, horizonRateMagnitude, dT);
        canUseFpvCameraMix = false;     // FPVANGLEMIX is incompatible with ANGLE/HORIZON
    }

    if (FLIGHT_MODE(TURN_ASSISTANT) || navigationRequiresTurnAssistance()) {
        pidTurnAssistant(pidState);
        canUseFpvCameraMix = false;     // FPVANGLEMIX is incompatible with TURN_ASSISTANT
    }

    if (canUseFpvCameraMix && IS_RC_MODE_ACTIVE(BOXFPVANGLEMIX) && currentControlRateProfile->misc.fpvCamAngleDegrees) {
        pidApplyFpvCameraAngleMix(pidState, currentControlRateProfile->misc.fpvCamAngleDegrees);
    }

    // Prevent strong Iterm accumulation during stick inputs
    antiWindupScaler = constrainf((1.0f - getMotorMixRange()) / motorItermWindupPoint, 0.0f, 1.0f);

#ifdef USE_ANTIGRAVITY
    iTermAntigravityGain = scaleRangef(fabsf(antigravityThrottleHpf) * antigravityAccelerator, 0.0f, 1000.0f, 1.0f, antigravityGain);    
#endif

    for (int axis = 0; axis < 3; axis++) {
        // Apply setpoint rate of change limits
        pidApplySetpointRateLimiting(&pidState[axis], axis, dT);
        
        // Step 4: Run gyro-driven control
        checkItermLimitingActive(&pidState[axis]);
        pidControllerApplyFn(&pidState[axis], axis, dT);
    }
}

pidType_e pidIndexGetType(pidIndex_e pidIndex)
{
    if (pidIndex == PID_ROLL || pidIndex == PID_PITCH || pidIndex == PID_YAW) {
        return usedPidControllerType;    
    }
    if (STATE(FIXED_WING)) {
        if (pidIndex == PID_VEL_XY || pidIndex == PID_VEL_Z) {
            return PID_TYPE_NONE;
        }
    }
    // Common
    if (pidIndex == PID_SURFACE) {
        return PID_TYPE_NONE;
    }
    return PID_TYPE_PID;
}

void pidInit(void)
{
    pidResetTPAFilter();

    // Calculate max overall tilt (max pitch + max roll combined) as a limit to heading hold
    headingHoldCosZLimit = cos_approx(DECIDEGREES_TO_RADIANS(pidProfile()->max_angle_inclination[FD_ROLL])) *
                           cos_approx(DECIDEGREES_TO_RADIANS(pidProfile()->max_angle_inclination[FD_PITCH]));

    pidGainsUpdateRequired = false;

    itermRelax = pidProfile()->iterm_relax;
    itermRelaxType = pidProfile()->iterm_relax_type;
    itermRelaxSetpointThreshold = MC_ITERM_RELAX_SETPOINT_THRESHOLD * MC_ITERM_RELAX_CUTOFF_DEFAULT / pidProfile()->iterm_relax_cutoff;

    if (mixerConfig()->platformType == PLATFORM_MULTIROTOR) {
        yawPLimit = pidProfile()->yaw_p_limit;
    } else {
        yawPLimit = 0;
    }
    yawLpfHz = pidProfile()->yaw_lpf_hz;
    pidSumLimit = pidProfile()->pidSumLimit;
    motorItermWindupPoint = 1.0f - (pidProfile()->itermWindupPointPercent / 100.0f);

#ifdef USE_D_BOOST
    dBoostFactor = pidProfile()->dBoostFactor;
    dBoostMaxAtAlleceleration = pidProfile()->dBoostMaxAtAlleceleration;
#endif

#ifdef USE_ANTIGRAVITY
    antigravityGain = pidProfile()->antigravityGain;
    antigravityAccelerator = pidProfile()->antigravityAccelerator;
#endif
    
    if (pidProfile()->pidControllerType == PID_TYPE_AUTO) {
        if (STATE(FIXED_WING)) {
            usedPidControllerType = PID_TYPE_PIFF;
        } else {
            usedPidControllerType = PID_TYPE_PID;
        }
    } else {
        usedPidControllerType = pidProfile()->pidControllerType;
    }

    if (pidProfile()->dterm_lpf_hz) {
        dTermLpfFilterApplyFn = (filterApplyFnPtr) biquadFilterApply;
    } else {
        dTermLpfFilterApplyFn = nullFilterApply;
    }

    if (usedPidControllerType == PID_TYPE_PIFF) {
        pidControllerApplyFn = pidApplyFixedWingRateController;
    } else if (usedPidControllerType == PID_TYPE_PID) {
        pidControllerApplyFn = pidApplyMulticopterRateController;
    } else {
        pidControllerApplyFn = nullRateController;
    }
}<|MERGE_RESOLUTION|>--- conflicted
+++ resolved
@@ -91,12 +91,9 @@
     pt1Filter_t dBoostLpf;
     biquadFilter_t dBoostGyroLpf;
 #endif
-<<<<<<< HEAD
     uint16_t pidSumLimit;
     filterApply4FnPtr ptermFilterApplyFn;
-=======
     bool itermLimitActive;
->>>>>>> ca46d7ab
 } pidState_t;
 
 STATIC_FASTRAM filterApplyFnPtr notchFilterApplyFn;
@@ -137,7 +134,6 @@
 #endif
 
 static EXTENDED_FASTRAM uint8_t yawLpfHz;
-static EXTENDED_FASTRAM uint16_t pidSumLimit;
 static EXTENDED_FASTRAM float motorItermWindupPoint;
 static EXTENDED_FASTRAM float antiWindupScaler;
 #ifdef USE_ANTIGRAVITY
@@ -256,50 +252,6 @@
         .pidControllerType = PID_TYPE_AUTO,
 );
 
-<<<<<<< HEAD
-void pidInit(void)
-{
-    pidResetTPAFilter();
-
-    // Calculate max overall tilt (max pitch + max roll combined) as a limit to heading hold
-    headingHoldCosZLimit = cos_approx(DECIDEGREES_TO_RADIANS(pidProfile()->max_angle_inclination[FD_ROLL])) *
-                           cos_approx(DECIDEGREES_TO_RADIANS(pidProfile()->max_angle_inclination[FD_PITCH]));
-
-    pidGainsUpdateRequired = false;
-
-    itermRelax = pidProfile()->iterm_relax;
-    itermRelaxType = pidProfile()->iterm_relax_type;
-    itermRelaxSetpointThreshold = MC_ITERM_RELAX_SETPOINT_THRESHOLD * MC_ITERM_RELAX_CUTOFF_DEFAULT / pidProfile()->iterm_relax_cutoff;
-    
-    yawLpfHz = pidProfile()->yaw_lpf_hz;
-
-#ifdef USE_D_BOOST
-    dBoostFactor = pidProfile()->dBoostFactor;
-    dBoostMaxAtAlleceleration = pidProfile()->dBoostMaxAtAlleceleration;
-#endif
-
-#ifdef USE_ANTIGRAVITY
-    antigravityGain = pidProfile()->antigravityGain;
-    antigravityAccelerator = pidProfile()->antigravityAccelerator;
-#endif
-
-    for (uint8_t axis = FD_ROLL; axis <= FD_YAW; axis++) {
-        if (axis == FD_YAW) {
-            pidState[axis].pidSumLimit = pidProfile()->pidSumLimitYaw;
-            if (yawLpfHz) {
-                pidState[axis].ptermFilterApplyFn = (filterApply4FnPtr) pt1FilterApply4;
-            } else {
-                pidState[axis].ptermFilterApplyFn = (filterApply4FnPtr) nullFilterApply4;
-            }
-        } else {
-            pidState[axis].pidSumLimit = pidProfile()->pidSumLimit;
-            pidState[axis].ptermFilterApplyFn = (filterApply4FnPtr) nullFilterApply4;
-        }
-    }
-}
-
-=======
->>>>>>> ca46d7ab
 bool pidInitFilters(void)
 {
     const uint32_t refreshRate = getLooptime();
@@ -650,11 +602,7 @@
     }
 #endif
 
-<<<<<<< HEAD
     axisPID[axis] = constrainf(newPTerm + newFFTerm + pidState->errorGyroIf, -pidState->pidSumLimit, +pidState->pidSumLimit);
-=======
-    axisPID[axis] = constrainf(newPTerm + newFFTerm + pidState->errorGyroIf, -pidSumLimit, +pidSumLimit);
->>>>>>> ca46d7ab
 
 #ifdef USE_BLACKBOX
     axisPID_P[axis] = newPTerm;
@@ -751,15 +699,7 @@
 
     // TODO: Get feedback from mixer on available correction range for each axis
     const float newOutput = newPTerm + newDTerm + pidState->errorGyroIf;
-<<<<<<< HEAD
     const float newOutputLimited = constrainf(newOutput, -pidState->pidSumLimit, +pidState->pidSumLimit);
-
-    // Prevent strong Iterm accumulation during stick inputs
-    const float motorItermWindupPoint = 1.0f - (pidProfile()->itermWindupPointPercent / 100.0f);
-    const float antiWindupScaler = constrainf((1.0f - getMotorMixRange()) / motorItermWindupPoint, 0.0f, 1.0f);
-=======
-    const float newOutputLimited = constrainf(newOutput, -pidSumLimit, +pidSumLimit);
->>>>>>> ca46d7ab
 
     float itermErrorRate = rateError;
     applyItermRelax(axis, pidState->gyroRate, pidState->rateTarget, &itermErrorRate);
@@ -1076,13 +1016,7 @@
     itermRelaxType = pidProfile()->iterm_relax_type;
     itermRelaxSetpointThreshold = MC_ITERM_RELAX_SETPOINT_THRESHOLD * MC_ITERM_RELAX_CUTOFF_DEFAULT / pidProfile()->iterm_relax_cutoff;
 
-    if (mixerConfig()->platformType == PLATFORM_MULTIROTOR) {
-        yawPLimit = pidProfile()->yaw_p_limit;
-    } else {
-        yawPLimit = 0;
-    }
     yawLpfHz = pidProfile()->yaw_lpf_hz;
-    pidSumLimit = pidProfile()->pidSumLimit;
     motorItermWindupPoint = 1.0f - (pidProfile()->itermWindupPointPercent / 100.0f);
 
 #ifdef USE_D_BOOST
@@ -1095,6 +1029,20 @@
     antigravityAccelerator = pidProfile()->antigravityAccelerator;
 #endif
     
+    for (uint8_t axis = FD_ROLL; axis <= FD_YAW; axis++) {
+        if (axis == FD_YAW) {
+            pidState[axis].pidSumLimit = pidProfile()->pidSumLimitYaw;
+            if (yawLpfHz) {
+                pidState[axis].ptermFilterApplyFn = (filterApply4FnPtr) pt1FilterApply4;
+            } else {
+                pidState[axis].ptermFilterApplyFn = (filterApply4FnPtr) nullFilterApply4;
+            }
+        } else {
+            pidState[axis].pidSumLimit = pidProfile()->pidSumLimit;
+            pidState[axis].ptermFilterApplyFn = (filterApply4FnPtr) nullFilterApply4;
+        }
+    }
+
     if (pidProfile()->pidControllerType == PID_TYPE_AUTO) {
         if (STATE(FIXED_WING)) {
             usedPidControllerType = PID_TYPE_PIFF;
