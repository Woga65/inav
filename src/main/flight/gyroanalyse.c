--- conflicted
+++ resolved
@@ -189,68 +189,6 @@
         {
             // 8us
             arm_cmplx_mag_f32(state->rfftData, state->fftData, FFT_BIN_COUNT);
-<<<<<<< HEAD
-            state->updateStep++;
-            FALLTHROUGH;
-        }
-        case STEP_CALC_FREQUENCIES:
-        {
-            bool fftIncreased = false;
-            float dataMax = 0;
-            uint8_t binStart = 0;
-            uint8_t binMax = 0;
-            //for bins after initial decline, identify start bin and max bin 
-            for (int i = state->fftStartBin; i < FFT_BIN_COUNT; i++) {
-                if (fftIncreased || (state->fftData[i] > state->fftData[i - 1])) {
-                    if (!fftIncreased) {
-                        binStart = i; // first up-step bin
-                        fftIncreased = true;
-                    }
-                    if (state->fftData[i] > dataMax) {
-                        dataMax = state->fftData[i];
-                        binMax = i;  // tallest bin
-                    }
-                }
-            }
-            // accumulate fftSum and fftWeightedSum from peak bin, and shoulder bins either side of peak
-            float cubedData = state->fftData[binMax] * state->fftData[binMax] * state->fftData[binMax];
-            float fftSum = cubedData;
-            float fftWeightedSum = cubedData * (binMax + 1);
-            // accumulate upper shoulder
-            for (int i = binMax; i < FFT_BIN_COUNT - 1; i++) {
-                if (state->fftData[i] > state->fftData[i + 1]) {
-                    cubedData = state->fftData[i] * state->fftData[i] * state->fftData[i];
-                    fftSum += cubedData;
-                    fftWeightedSum += cubedData * (i + 1);
-                } else {
-                break;
-                }
-            }
-            // accumulate lower shoulder
-            for (int i = binMax; i > binStart + 1; i--) {
-                if (state->fftData[i] > state->fftData[i - 1]) {
-                    cubedData = state->fftData[i] * state->fftData[i] * state->fftData[i];
-                    fftSum += cubedData;
-                    fftWeightedSum += cubedData * (i + 1);
-                } else {
-                break;
-                }
-            }
-            // get weighted center of relevant frequency range (this way we have a better resolution than 31.25Hz)
-            float centerFreq = state->maxFrequency;
-            float fftMeanIndex = 0;
-             // idx was shifted by 1 to start at 1, not 0
-            if (fftSum > 0) {
-                fftMeanIndex = (fftWeightedSum / fftSum) - 1;
-                // the index points at the center frequency of each bin so index 0 is actually 16.125Hz
-                centerFreq = fftMeanIndex * state->fftResolution;
-            } else {
-                centerFreq = state->prevCenterFreq[state->updateAxis];
-            }
-            state->detectedFrequencyRaw[state->updateAxis] = centerFreq;
-            centerFreq = fmax(centerFreq, state->minFrequency);
-            centerFreq = biquadFilterApply(&state->detectedFrequencyFilter[state->updateAxis], centerFreq);
-=======
 
             //Find peak frequency           
             uint8_t peakBin = findPeakBinIndex(state);
@@ -267,7 +205,6 @@
             peakFrequency = biquadFilterApply(&state->detectedFrequencyFilter[state->updateAxis], peakFrequency);
             peakFrequency = constrainf(peakFrequency, state->minFrequency, state->maxFrequency);
 
->>>>>>> e6f13fb3
             state->prevCenterFreq[state->updateAxis] = state->centerFreq[state->updateAxis];
             state->centerFreq[state->updateAxis] = peakFrequency;
             break;
