/*
 * This file is part of INAV
 *
 * INAV is free software: you can redistribute it and/or modify
 * it under the terms of the GNU General Public License as published by
 * the Free Software Foundation, either version 3 of the License, or
 * (at your option) any later version.
 *
 * INAV is distributed in the hope that it will be useful,
 * but WITHOUT ANY WARRANTY; without even the implied warranty of
 * MERCHANTABILITY or FITNESS FOR A PARTICULAR PURPOSE.  See the
 * GNU General Public License for more details.
 *
 * You should have received a copy of the GNU General Public License
 * along with INAV.  If not, see <http://www.gnu.org/licenses/>.
 */

// INAV specific IDs start from 0x2000
// See https://github.com/iNavFlight/inav/wiki/MSP-V2#msp-v2-message-catalogue

#define MSP2_INAV_STATUS                        0x2000
#define MSP2_INAV_OPTICAL_FLOW                  0x2001
#define MSP2_INAV_ANALOG                        0x2002
#define MSP2_INAV_MISC                          0x2003
#define MSP2_INAV_SET_MISC                      0x2004
#define MSP2_INAV_BATTERY_CONFIG                0x2005
#define MSP2_INAV_SET_BATTERY_CONFIG            0x2006
#define MSP2_INAV_RATE_PROFILE                  0x2007
#define MSP2_INAV_SET_RATE_PROFILE              0x2008
#define MSP2_INAV_AIR_SPEED                     0x2009
#define MSP2_INAV_OUTPUT_MAPPING                0x200A
#define MSP2_INAV_MC_BRAKING                    0x200B
#define MSP2_INAV_SET_MC_BRAKING                0x200C
<<<<<<< HEAD
#define MSP2_INAV_OUTPUT_MAPPING_FULL           0x200D  // woga65: send the full 32 bits of timer usage flags
=======
#define MSP2_INAV_OUTPUT_MAPPING_EXT            0x200D
#define MSP2_INAV_TIMER_OUTPUT_MODE             0x200E
#define MSP2_INAV_SET_TIMER_OUTPUT_MODE         0x200F
>>>>>>> f3bd99ba

#define MSP2_INAV_MIXER                         0x2010
#define MSP2_INAV_SET_MIXER                     0x2011

#define MSP2_INAV_OSD_LAYOUTS                   0x2012
#define MSP2_INAV_OSD_SET_LAYOUT_ITEM           0x2013
#define MSP2_INAV_OSD_ALARMS                    0x2014
#define MSP2_INAV_OSD_SET_ALARMS                0x2015
#define MSP2_INAV_OSD_PREFERENCES               0x2016
#define MSP2_INAV_OSD_SET_PREFERENCES           0x2017

#define MSP2_INAV_SELECT_BATTERY_PROFILE        0x2018

#define MSP2_INAV_DEBUG                         0x2019

#define MSP2_BLACKBOX_CONFIG                    0x201A
#define MSP2_SET_BLACKBOX_CONFIG                0x201B

#define MSP2_INAV_TEMP_SENSOR_CONFIG            0x201C
#define MSP2_INAV_SET_TEMP_SENSOR_CONFIG        0x201D
#define MSP2_INAV_TEMPERATURES                  0x201E

#define MSP_SIMULATOR							0x201F

#define MSP2_INAV_SERVO_MIXER                   0x2020
#define MSP2_INAV_SET_SERVO_MIXER               0x2021
#define MSP2_INAV_LOGIC_CONDITIONS              0x2022
#define MSP2_INAV_SET_LOGIC_CONDITIONS          0x2023
#define MSP2_INAV_GLOBAL_FUNCTIONS              0x2024
#define MSP2_INAV_SET_GLOBAL_FUNCTIONS          0x2025
#define MSP2_INAV_LOGIC_CONDITIONS_STATUS       0x2026
#define MSP2_INAV_GVAR_STATUS                   0x2027
#define MSP2_INAV_PROGRAMMING_PID               0x2028
#define MSP2_INAV_SET_PROGRAMMING_PID           0x2029
#define MSP2_INAV_PROGRAMMING_PID_STATUS        0x202A

#define MSP2_PID                                0x2030
#define MSP2_SET_PID                            0x2031

#define MSP2_INAV_OPFLOW_CALIBRATION            0x2032

#define MSP2_INAV_FWUPDT_PREPARE                0x2033
#define MSP2_INAV_FWUPDT_STORE                  0x2034
#define MSP2_INAV_FWUPDT_EXEC                   0x2035
#define MSP2_INAV_FWUPDT_ROLLBACK_PREPARE       0x2036
#define MSP2_INAV_FWUPDT_ROLLBACK_EXEC          0x2037

#define MSP2_INAV_SAFEHOME                      0x2038
#define MSP2_INAV_SET_SAFEHOME                  0x2039

#define MSP2_INAV_MISC2                         0x203A
#define MSP2_INAV_LOGIC_CONDITIONS_SINGLE       0x203B

#define MSP2_INAV_ESC_RPM                       0x2040

#define MSP2_INAV_LED_STRIP_CONFIG_EX           0x2048
#define MSP2_INAV_SET_LED_STRIP_CONFIG_EX       0x2049
<|MERGE_RESOLUTION|>--- conflicted
+++ resolved
@@ -31,13 +31,9 @@
 #define MSP2_INAV_OUTPUT_MAPPING                0x200A
 #define MSP2_INAV_MC_BRAKING                    0x200B
 #define MSP2_INAV_SET_MC_BRAKING                0x200C
-<<<<<<< HEAD
-#define MSP2_INAV_OUTPUT_MAPPING_FULL           0x200D  // woga65: send the full 32 bits of timer usage flags
-=======
 #define MSP2_INAV_OUTPUT_MAPPING_EXT            0x200D
 #define MSP2_INAV_TIMER_OUTPUT_MODE             0x200E
 #define MSP2_INAV_SET_TIMER_OUTPUT_MODE         0x200F
->>>>>>> f3bd99ba
 
 #define MSP2_INAV_MIXER                         0x2010
 #define MSP2_INAV_SET_MIXER                     0x2011
@@ -95,3 +91,6 @@
 
 #define MSP2_INAV_LED_STRIP_CONFIG_EX           0x2048
 #define MSP2_INAV_SET_LED_STRIP_CONFIG_EX       0x2049
+
+#define MSP2_INAV_OUTPUT_MAPPING_FULL           0x2050  // woga65: send the full 32 bits of timer usage flags
+#define MSP2_INAV_OUTPUT_MAPPING_FULL_EXT       0x2051  // (0x2000 - 0x200F were already in use)