--- conflicted
+++ resolved
@@ -33,13 +33,6 @@
         BUSDEV_REGISTER_SPI(busdev_mpu6000,     DEVHW_MPU6000,      MPU6000_SPI_BUS,    MPU6000_CS_PIN,     NONE,  DEVFLAGS_NONE,  IMU_MPU6000_ALIGN);
     #endif
 
-<<<<<<< HEAD
-    #if defined(USE_IMU_MPU6050)
-        BUSDEV_REGISTER_I2C(busdev_mpu6050,     DEVHW_MPU6050,      MPU6050_I2C_BUS,    MPU_ADDRESS,        NONE,  DEVFLAGS_NONE,  IMU_MPU6050_ALIGN);
-    #endif
-
-=======
->>>>>>> ef1c20fc
     #if defined(USE_IMU_MPU6500)
         #if defined(MPU6500_SPI_BUS)
         BUSDEV_REGISTER_SPI(busdev_mpu6500,     DEVHW_MPU6500,      MPU6500_SPI_BUS,    MPU6500_CS_PIN,     NONE,  DEVFLAGS_NONE,  IMU_MPU6500_ALIGN);
