--- conflicted
+++ resolved
@@ -74,10 +74,6 @@
 #   define USE_MAG_LIS3MDL
 
 #   define TEMPERATURE_I2C_BUS     BUS_I2C1
-<<<<<<< HEAD
-#   define BNO055_I2C_BUS          BUS_I2C1
-=======
->>>>>>> 1c681a6f
 
 #   define USE_BARO
 #   define BARO_I2C_BUS            BUS_I2C1
