--- conflicted
+++ resolved
@@ -49,13 +49,8 @@
     FEATURE_SERVO_TILT = 1 << 5,
     FEATURE_SOFTSERIAL = 1 << 6,
     FEATURE_GPS = 1 << 7,
-<<<<<<< HEAD
-    FEATURE_UNUSED_3 = 1 << 8,          // was FAILSAFE
-    FEATURE_SONAR = 1 << 9,
-=======
-    FEATURE_FAILSAFE = 1 << 8,
-    //FEATURE_SONAR = 1 << 9,           // Deprecated
->>>>>>> 688f90e2
+    FEATURE_UNUSED_3 = 1 << 8,          // was FEATURE_FAILSAFE
+    FEATURE_UNUSED_4 = 1 << 9,          // was FEATURE_SONAR
     FEATURE_TELEMETRY = 1 << 10,
     FEATURE_CURRENT_METER = 1 << 11,
     FEATURE_3D = 1 << 12,
