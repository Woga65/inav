/*
 * This file is part of Cleanflight.
 *
 * Cleanflight is free software: you can redistribute it and/or modify
 * it under the terms of the GNU General Public License as published by
 * the Free Software Foundation, either version 3 of the License, or
 * (at your option) any later version.
 *
 * Cleanflight is distributed in the hope that it will be useful,
 * but WITHOUT ANY WARRANTY; without even the implied warranty of
 * MERCHANTABILITY or FITNESS FOR A PARTICULAR PURPOSE.  See the
 * GNU General Public License for more details.
 *
 * You should have received a copy of the GNU General Public License
 * along with Cleanflight.  If not, see <http://www.gnu.org/licenses/>.
 */

#include <stdbool.h>
#include <stdint.h>
#include <string.h>

#include "platform.h"

#include "common/streambuf.h"
#include "common/utils.h"

#include "config/feature.h"

#include "fc/config.h"
#include "fc/fc_msp_box.h"
#include "fc/runtime_config.h"
#include "flight/mixer.h"

#include "io/osd.h"

#include "drivers/pwm_output.h"

#include "sensors/diagnostics.h"
#include "sensors/sensors.h"

#include "navigation/navigation.h"

#include "telemetry/telemetry.h"

#define BOX_SUFFIX ';'
#define BOX_SUFFIX_LEN 1

static const box_t boxes[CHECKBOX_ITEM_COUNT + 1] = {
    { BOXARM, "ARM", 0 },
    { BOXANGLE, "ANGLE", 1 },
    { BOXHORIZON, "HORIZON", 2 },
    { BOXNAVALTHOLD, "NAV ALTHOLD", 3 },   // old BARO
    { BOXHEADINGHOLD, "HEADING HOLD", 5 },
    { BOXHEADFREE, "HEADFREE", 6 },
    { BOXHEADADJ, "HEADADJ", 7 },
    { BOXCAMSTAB, "CAMSTAB", 8 },
    { BOXNAVRTH, "NAV RTH", 10 },         // old GPS HOME
    { BOXNAVPOSHOLD, "NAV POSHOLD", 11 },     // old GPS HOLD
    { BOXMANUAL, "MANUAL", 12 },
    { BOXBEEPERON, "BEEPER", 13 },
    { BOXLEDLOW, "LEDLOW", 15 },
    { BOXLIGHTS, "LIGHTS", 16 },
    { BOXOSD, "OSD SW", 19 },
    { BOXTELEMETRY, "TELEMETRY", 20 },
    { BOXAUTOTUNE, "AUTO TUNE", 21 },
    { BOXBLACKBOX, "BLACKBOX", 26 },
    { BOXFAILSAFE, "FAILSAFE", 27 },
    { BOXNAVWP, "NAV WP", 28 },
    { BOXAIRMODE, "AIR MODE", 29 },
    { BOXHOMERESET, "HOME RESET", 30 },
    { BOXGCSNAV, "GCS NAV", 31 },
    { BOXFPVANGLEMIX, "FPV ANGLE MIX", 32 },
    { BOXSURFACE, "SURFACE", 33 },
    { BOXFLAPERON, "FLAPERON", 34 },
    { BOXTURNASSIST, "TURN ASSIST", 35 },
    { BOXNAVLAUNCH, "NAV LAUNCH", 36 },
    { BOXAUTOTRIM, "SERVO AUTOTRIM", 37 },
    { BOXKILLSWITCH, "KILLSWITCH", 38 },
    { BOXCAMERA1, "CAMERA CONTROL 1", 39 },
    { BOXCAMERA2, "CAMERA CONTROL 2", 40 },
    { BOXCAMERA3, "CAMERA CONTROL 3", 41 },
    { BOXOSDALT1, "OSD ALT 1", 42 },
    { BOXOSDALT2, "OSD ALT 2", 43 },
    { BOXOSDALT3, "OSD ALT 3", 44 },
    { BOXNAVCRUISE, "NAV CRUISE", 45 },
    { BOXBRAKING, "MC BRAKING", 46 },
    { BOXUSER1, "USER1", BOX_PERMANENT_ID_USER1 },
    { BOXUSER2, "USER2", BOX_PERMANENT_ID_USER2 },
    { BOXLOITERDIRCHN, "LOITER CHANGE", 49 },
    { BOXMSPRCOVERRIDE, "MSP RC OVERRIDE", 50 },
<<<<<<< HEAD
    { BOXAUTOLEVEL, "AUTO LEVEL", 51 },
    { BOXPREARM, "PREARM", 52 },
=======
    { BOXPREARM, "PREARM", 51 },
    { BOXFLIPOVERAFTERCRASH, "TURTLE", 52 },
>>>>>>> c29f67a2
    { CHECKBOX_ITEM_COUNT, NULL, 0xFF }
};

// this is calculated at startup based on enabled features.
static uint8_t activeBoxIds[CHECKBOX_ITEM_COUNT];
// this is the number of filled indexes in above array
uint8_t activeBoxIdCount = 0;

const box_t *findBoxByActiveBoxId(uint8_t activeBoxId)
{
    for (uint8_t boxIndex = 0; boxIndex < sizeof(boxes) / sizeof(box_t); boxIndex++) {
        const box_t *candidate = &boxes[boxIndex];
        if (candidate->boxId == activeBoxId) {
            return candidate;
        }
    }
    return NULL;
}

const box_t *findBoxByPermanentId(uint8_t permenantId)
{
    for (uint8_t boxIndex = 0; boxIndex < sizeof(boxes) / sizeof(box_t); boxIndex++) {
        const box_t *candidate = &boxes[boxIndex];
        if (candidate->permanentId == permenantId) {
            return candidate;
        }
    }
    return NULL;
}

bool serializeBoxNamesReply(sbuf_t *dst)
{
    // First run of the loop - calculate total length of the reply
    int replyLengthTotal = 0;
    for (int i = 0; i < activeBoxIdCount; i++) {
        const box_t *box = findBoxByActiveBoxId(activeBoxIds[i]);
        if (box) {
            replyLengthTotal += strlen(box->boxName) + BOX_SUFFIX_LEN;
        }
    }

    // Check if we have enough space to send a reply
    if (sbufBytesRemaining(dst) < replyLengthTotal) {
        return false;
    }

    for (int i = 0; i < activeBoxIdCount; i++) {
        const int activeBoxId = activeBoxIds[i];
        const box_t *box = findBoxByActiveBoxId(activeBoxId);
        if (box) {
            const int len = strlen(box->boxName);
            sbufWriteData(dst, box->boxName, len);
            sbufWriteU8(dst, BOX_SUFFIX);
        }
    }

    return true;
}

void serializeBoxReply(sbuf_t *dst)
{
    for (int i = 0; i < activeBoxIdCount; i++) {
        const box_t *box = findBoxByActiveBoxId(activeBoxIds[i]);
        if (!box) {
            continue;
        }
        sbufWriteU8(dst, box->permanentId);
    }
}

void initActiveBoxIds(void)
{
    // calculate used boxes based on features and fill availableBoxes[] array
    memset(activeBoxIds, 0xFF, sizeof(activeBoxIds));

    activeBoxIdCount = 0;
    activeBoxIds[activeBoxIdCount++] = BOXARM;
    activeBoxIds[activeBoxIdCount++] = BOXPREARM;

    if (sensors(SENSOR_ACC) && STATE(ALTITUDE_CONTROL)) {
        activeBoxIds[activeBoxIdCount++] = BOXANGLE;
        activeBoxIds[activeBoxIdCount++] = BOXHORIZON;
        activeBoxIds[activeBoxIdCount++] = BOXTURNASSIST;
    }

    if (!feature(FEATURE_AIRMODE) && STATE(ALTITUDE_CONTROL)) {
        activeBoxIds[activeBoxIdCount++] = BOXAIRMODE;
    }

    activeBoxIds[activeBoxIdCount++] = BOXHEADINGHOLD;

    if (sensors(SENSOR_ACC) || sensors(SENSOR_MAG)) {
        activeBoxIds[activeBoxIdCount++] = BOXHEADFREE;
        activeBoxIds[activeBoxIdCount++] = BOXHEADADJ;
    }

    if (STATE(ALTITUDE_CONTROL)) {
        activeBoxIds[activeBoxIdCount++] = BOXFPVANGLEMIX;
    }

    //Camstab mode is enabled always
    activeBoxIds[activeBoxIdCount++] = BOXCAMSTAB;

#ifdef USE_GPS
    if (STATE(ALTITUDE_CONTROL) && (sensors(SENSOR_BARO) || (feature(FEATURE_GPS) && (STATE(AIRPLANE) || positionEstimationConfig()->use_gps_no_baro)))) {
        activeBoxIds[activeBoxIdCount++] = BOXNAVALTHOLD;
        activeBoxIds[activeBoxIdCount++] = BOXSURFACE;
    }

    const bool navReadyMultirotor = STATE(MULTIROTOR) && (getHwCompassStatus() != HW_SENSOR_NONE) && sensors(SENSOR_ACC) && feature(FEATURE_GPS);
    const bool navReadyOther = !STATE(MULTIROTOR) && sensors(SENSOR_ACC) && feature(FEATURE_GPS);
    const bool navFlowDeadReckoning = sensors(SENSOR_OPFLOW) && sensors(SENSOR_ACC) && positionEstimationConfig()->allow_dead_reckoning;
    if (navFlowDeadReckoning || navReadyMultirotor || navReadyOther) {
        if (!STATE(ROVER) && !STATE(BOAT)) {
            activeBoxIds[activeBoxIdCount++] = BOXNAVPOSHOLD;
        }
        if (STATE(AIRPLANE)) {
            activeBoxIds[activeBoxIdCount++] = BOXLOITERDIRCHN;
        }
    }

    if (navReadyMultirotor || navReadyOther) {
        activeBoxIds[activeBoxIdCount++] = BOXNAVRTH;
        activeBoxIds[activeBoxIdCount++] = BOXNAVWP;
        activeBoxIds[activeBoxIdCount++] = BOXHOMERESET;

        if (feature(FEATURE_GPS)) {
            activeBoxIds[activeBoxIdCount++] = BOXGCSNAV;
            if (STATE(AIRPLANE)) {
                activeBoxIds[activeBoxIdCount++] = BOXNAVCRUISE;
            }
        }
    }

#ifdef USE_MR_BRAKING_MODE
    if (mixerConfig()->platformType == PLATFORM_MULTIROTOR) {
        activeBoxIds[activeBoxIdCount++] = BOXBRAKING;
    }
#endif

#endif

    if (STATE(AIRPLANE) || STATE(ROVER) || STATE(BOAT)) {
        activeBoxIds[activeBoxIdCount++] = BOXMANUAL;
    }

    if (STATE(AIRPLANE)) {
        if (!feature(FEATURE_FW_LAUNCH)) {
           activeBoxIds[activeBoxIdCount++] = BOXNAVLAUNCH;
        }
        activeBoxIds[activeBoxIdCount++] = BOXAUTOTRIM;
#if defined(USE_AUTOTUNE_FIXED_WING)
        activeBoxIds[activeBoxIdCount++] = BOXAUTOTUNE;
#endif
        if (sensors(SENSOR_BARO)) {
            activeBoxIds[activeBoxIdCount++] = BOXAUTOLEVEL;
        }
    }

    /*
     * FLAPERON mode active only in case of airplane and custom airplane. Activating on
     * flying wing can cause bad thing
     */
    if (STATE(FLAPERON_AVAILABLE)) {
        activeBoxIds[activeBoxIdCount++] = BOXFLAPERON;
    }

    activeBoxIds[activeBoxIdCount++] = BOXBEEPERON;

#ifdef USE_LIGHTS
    activeBoxIds[activeBoxIdCount++] = BOXLIGHTS;
#endif

#ifdef USE_LED_STRIP
    if (feature(FEATURE_LED_STRIP)) {
        activeBoxIds[activeBoxIdCount++] = BOXLEDLOW;
    }
#endif

    activeBoxIds[activeBoxIdCount++] = BOXOSD;

#ifdef USE_TELEMETRY
    if (feature(FEATURE_TELEMETRY) && telemetryConfig()->telemetry_switch)
        activeBoxIds[activeBoxIdCount++] = BOXTELEMETRY;
#endif

#ifdef USE_BLACKBOX
    if (feature(FEATURE_BLACKBOX)){
        activeBoxIds[activeBoxIdCount++] = BOXBLACKBOX;
    }
#endif

    activeBoxIds[activeBoxIdCount++] = BOXKILLSWITCH;
    activeBoxIds[activeBoxIdCount++] = BOXFAILSAFE;

#ifdef USE_RCDEVICE
    activeBoxIds[activeBoxIdCount++] = BOXCAMERA1;
    activeBoxIds[activeBoxIdCount++] = BOXCAMERA2;
    activeBoxIds[activeBoxIdCount++] = BOXCAMERA3;
#endif

#ifdef USE_PINIOBOX
    // USER modes are only used for PINIO at the moment
    activeBoxIds[activeBoxIdCount++] = BOXUSER1;
    activeBoxIds[activeBoxIdCount++] = BOXUSER2;
#endif

#if defined(USE_OSD) && defined(OSD_LAYOUT_COUNT)
#if OSD_LAYOUT_COUNT > 0
    activeBoxIds[activeBoxIdCount++] = BOXOSDALT1;
#if OSD_LAYOUT_COUNT > 1
    activeBoxIds[activeBoxIdCount++] = BOXOSDALT2;
#if OSD_LAYOUT_COUNT > 2
    activeBoxIds[activeBoxIdCount++] = BOXOSDALT3;
#endif
#endif
#endif
#endif

#if defined(USE_RX_MSP) && defined(USE_MSP_RC_OVERRIDE)
    activeBoxIds[activeBoxIdCount++] = BOXMSPRCOVERRIDE;
#endif

#ifdef USE_DSHOT
    if(STATE(MULTIROTOR) && isMotorProtocolDshot())
        activeBoxIds[activeBoxIdCount++] = BOXFLIPOVERAFTERCRASH;
#endif
}

#define IS_ENABLED(mask) (mask == 0 ? 0 : 1)
#define CHECK_ACTIVE_BOX(condition, index)    do { if (IS_ENABLED(condition)) { activeBoxes[index] = 1; } } while(0)

void packBoxModeFlags(boxBitmask_t * mspBoxModeFlags)
{
    uint8_t activeBoxes[CHECKBOX_ITEM_COUNT];
    memset(activeBoxes, 0, sizeof(activeBoxes));

    // Serialize the flags in the order we delivered them, ignoring BOXNAMES and BOXINDEXES
    // Requires new Multiwii protocol version to fix
    // It would be preferable to setting the enabled bits based on BOXINDEX.
    CHECK_ACTIVE_BOX(IS_ENABLED(FLIGHT_MODE(ANGLE_MODE)),               BOXANGLE);
    CHECK_ACTIVE_BOX(IS_ENABLED(FLIGHT_MODE(HORIZON_MODE)),             BOXHORIZON);
    CHECK_ACTIVE_BOX(IS_ENABLED(FLIGHT_MODE(HEADING_MODE)),             BOXHEADINGHOLD);
    CHECK_ACTIVE_BOX(IS_ENABLED(FLIGHT_MODE(HEADFREE_MODE)),            BOXHEADFREE);
    CHECK_ACTIVE_BOX(IS_ENABLED(IS_RC_MODE_ACTIVE(BOXHEADADJ)),         BOXHEADADJ);
    CHECK_ACTIVE_BOX(IS_ENABLED(IS_RC_MODE_ACTIVE(BOXCAMSTAB)),         BOXCAMSTAB);
    CHECK_ACTIVE_BOX(IS_ENABLED(IS_RC_MODE_ACTIVE(BOXFPVANGLEMIX)),     BOXFPVANGLEMIX);
    CHECK_ACTIVE_BOX(IS_ENABLED(FLIGHT_MODE(MANUAL_MODE)),              BOXMANUAL);
    CHECK_ACTIVE_BOX(IS_ENABLED(IS_RC_MODE_ACTIVE(BOXBEEPERON)),        BOXBEEPERON);
    CHECK_ACTIVE_BOX(IS_ENABLED(IS_RC_MODE_ACTIVE(BOXLEDLOW)),          BOXLEDLOW);
    CHECK_ACTIVE_BOX(IS_ENABLED(IS_RC_MODE_ACTIVE(BOXLIGHTS)),          BOXLIGHTS);
    CHECK_ACTIVE_BOX(IS_ENABLED(IS_RC_MODE_ACTIVE(BOXOSD)),             BOXOSD);
    CHECK_ACTIVE_BOX(IS_ENABLED(IS_RC_MODE_ACTIVE(BOXTELEMETRY)),       BOXTELEMETRY);
    CHECK_ACTIVE_BOX(IS_ENABLED(ARMING_FLAG(ARMED)),                    BOXARM);
    CHECK_ACTIVE_BOX(IS_ENABLED(IS_RC_MODE_ACTIVE(BOXBLACKBOX)),        BOXBLACKBOX);
    CHECK_ACTIVE_BOX(IS_ENABLED(FLIGHT_MODE(FAILSAFE_MODE)),            BOXFAILSAFE);
    CHECK_ACTIVE_BOX(IS_ENABLED(FLIGHT_MODE(NAV_ALTHOLD_MODE)),         BOXNAVALTHOLD);
    CHECK_ACTIVE_BOX(IS_ENABLED(FLIGHT_MODE(NAV_POSHOLD_MODE)),         BOXNAVPOSHOLD);
    CHECK_ACTIVE_BOX(IS_ENABLED(FLIGHT_MODE(NAV_CRUISE_MODE)),          BOXNAVCRUISE);
    CHECK_ACTIVE_BOX(IS_ENABLED(FLIGHT_MODE(NAV_RTH_MODE)),             BOXNAVRTH);
    CHECK_ACTIVE_BOX(IS_ENABLED(FLIGHT_MODE(NAV_WP_MODE)),              BOXNAVWP);
    CHECK_ACTIVE_BOX(IS_ENABLED(IS_RC_MODE_ACTIVE(BOXAIRMODE)),         BOXAIRMODE);
    CHECK_ACTIVE_BOX(IS_ENABLED(IS_RC_MODE_ACTIVE(BOXGCSNAV)),          BOXGCSNAV);
#ifdef USE_FLM_FLAPERON
    CHECK_ACTIVE_BOX(IS_ENABLED(FLIGHT_MODE(FLAPERON)),                 BOXFLAPERON);
#endif
    CHECK_ACTIVE_BOX(IS_ENABLED(FLIGHT_MODE(TURN_ASSISTANT)),           BOXTURNASSIST);
    CHECK_ACTIVE_BOX(IS_ENABLED(FLIGHT_MODE(NAV_LAUNCH_MODE)),          BOXNAVLAUNCH);
    CHECK_ACTIVE_BOX(IS_ENABLED(FLIGHT_MODE(AUTO_TUNE)),                BOXAUTOTUNE);
    CHECK_ACTIVE_BOX(IS_ENABLED(IS_RC_MODE_ACTIVE(BOXAUTOTRIM)),        BOXAUTOTRIM);
    CHECK_ACTIVE_BOX(IS_ENABLED(IS_RC_MODE_ACTIVE(BOXKILLSWITCH)),      BOXKILLSWITCH);
    CHECK_ACTIVE_BOX(IS_ENABLED(IS_RC_MODE_ACTIVE(BOXHOMERESET)),       BOXHOMERESET);
    CHECK_ACTIVE_BOX(IS_ENABLED(IS_RC_MODE_ACTIVE(BOXCAMERA1)),         BOXCAMERA1);
    CHECK_ACTIVE_BOX(IS_ENABLED(IS_RC_MODE_ACTIVE(BOXCAMERA2)),         BOXCAMERA2);
    CHECK_ACTIVE_BOX(IS_ENABLED(IS_RC_MODE_ACTIVE(BOXCAMERA3)),         BOXCAMERA3);
    CHECK_ACTIVE_BOX(IS_ENABLED(IS_RC_MODE_ACTIVE(BOXOSDALT1)),         BOXOSDALT1);
    CHECK_ACTIVE_BOX(IS_ENABLED(IS_RC_MODE_ACTIVE(BOXOSDALT2)),         BOXOSDALT2);
    CHECK_ACTIVE_BOX(IS_ENABLED(IS_RC_MODE_ACTIVE(BOXOSDALT3)),         BOXOSDALT3);
    CHECK_ACTIVE_BOX(IS_ENABLED(navigationTerrainFollowingEnabled()),   BOXSURFACE);
    CHECK_ACTIVE_BOX(IS_ENABLED(IS_RC_MODE_ACTIVE(BOXBRAKING)),         BOXBRAKING);
    CHECK_ACTIVE_BOX(IS_ENABLED(IS_RC_MODE_ACTIVE(BOXUSER1)),           BOXUSER1);
    CHECK_ACTIVE_BOX(IS_ENABLED(IS_RC_MODE_ACTIVE(BOXUSER2)),           BOXUSER2);
    CHECK_ACTIVE_BOX(IS_ENABLED(IS_RC_MODE_ACTIVE(BOXLOITERDIRCHN)),    BOXLOITERDIRCHN);
#if defined(USE_RX_MSP) && defined(USE_MSP_RC_OVERRIDE)
    CHECK_ACTIVE_BOX(IS_ENABLED(IS_RC_MODE_ACTIVE(BOXMSPRCOVERRIDE)),   BOXMSPRCOVERRIDE);
#endif
    CHECK_ACTIVE_BOX(IS_ENABLED(IS_RC_MODE_ACTIVE(BOXAUTOLEVEL)),       BOXAUTOLEVEL);

    memset(mspBoxModeFlags, 0, sizeof(boxBitmask_t));
    for (uint32_t i = 0; i < activeBoxIdCount; i++) {
        if (activeBoxes[activeBoxIds[i]]) {
            bitArraySet(mspBoxModeFlags->bits, i);
        }
    }
}

uint16_t packSensorStatus(void)
{
    // Sensor bits
    uint16_t sensorStatus =
            IS_ENABLED(sensors(SENSOR_ACC))     << 0 |
            IS_ENABLED(sensors(SENSOR_BARO))    << 1 |
            IS_ENABLED(sensors(SENSOR_MAG))     << 2 |
            IS_ENABLED(sensors(SENSOR_GPS))     << 3 |
            IS_ENABLED(sensors(SENSOR_RANGEFINDER))   << 4 |
            IS_ENABLED(sensors(SENSOR_OPFLOW))  << 5 |
            IS_ENABLED(sensors(SENSOR_PITOT))   << 6 |
            IS_ENABLED(sensors(SENSOR_TEMP))   << 7;

    // Hardware failure indication bit
    if (!isHardwareHealthy()) {
        sensorStatus |= 1 << 15;        // Bit 15 of sensor bit field indicates hardware failure
    }

    return sensorStatus;
}<|MERGE_RESOLUTION|>--- conflicted
+++ resolved
@@ -88,13 +88,9 @@
     { BOXUSER2, "USER2", BOX_PERMANENT_ID_USER2 },
     { BOXLOITERDIRCHN, "LOITER CHANGE", 49 },
     { BOXMSPRCOVERRIDE, "MSP RC OVERRIDE", 50 },
-<<<<<<< HEAD
     { BOXAUTOLEVEL, "AUTO LEVEL", 51 },
     { BOXPREARM, "PREARM", 52 },
-=======
-    { BOXPREARM, "PREARM", 51 },
-    { BOXFLIPOVERAFTERCRASH, "TURTLE", 52 },
->>>>>>> c29f67a2
+    { BOXFLIPOVERAFTERCRASH, "TURTLE", 53 },
     { CHECKBOX_ITEM_COUNT, NULL, 0xFF }
 };
 
