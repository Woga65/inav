--- conflicted
+++ resolved
@@ -1293,12 +1293,11 @@
         sbufWriteU16(dst, navConfig()->general.max_manual_climb_rate);
         sbufWriteU8(dst, navConfig()->mc.max_bank_angle);
         sbufWriteU8(dst, navConfig()->mc.althold_throttle_type);
-#if !defined(USE_VARIABLE_PITCH)    //woga65:
         sbufWriteU16(dst, currentBatteryProfile->nav.mc.hover_throttle);
-#else
+#if defined(USE_VARIABLE_PITCH)    //woga65:
         sbufWriteU16(dst, helicopterConfig()->nav_hc_hover_collective[0]);
-        //sbufWriteU16(dst, helicopterConfig()->nav_hc_hover_collective[1]);
-        //sbufWriteU16(dst, helicopterConfig()->nav_hc_hover_collective[2]);
+        sbufWriteU16(dst, helicopterConfig()->nav_hc_hover_collective[1]);
+        sbufWriteU16(dst, helicopterConfig()->nav_hc_hover_collective[2]);
 #endif
         break;
 
@@ -1525,7 +1524,6 @@
             }
         break;
 
-<<<<<<< HEAD
     case MSP2_INAV_OUTPUT_MAPPING_FULL:
         for (uint8_t i = 0; i < timerHardwareCount; ++i)
             if (!(timerHardware[i].usageFlags & (TIM_USE_PPM | TIM_USE_PWM))) {
@@ -1533,7 +1531,6 @@
             }
         break;        
 
-=======
     case MSP2_INAV_OUTPUT_MAPPING_EXT:
         for (uint8_t i = 0; i < timerHardwareCount; ++i)
             if (!(timerHardware[i].usageFlags & (TIM_USE_PPM | TIM_USE_PWM))) {
@@ -1546,7 +1543,6 @@
             }
         break;
     
->>>>>>> f3bd99ba
     case MSP2_INAV_MC_BRAKING:
 #ifdef USE_MR_BRAKING_MODE
         sbufWriteU16(dst, navConfig()->mc.braking_speed_threshold);
@@ -2294,7 +2290,7 @@
         break;
 #else
     case MSP_SET_NAV_POSHOLD:
-        if (dataSize == 13) {   //woga65: (datasize == 17)
+        if (dataSize == 19) {   //woga65: (datasize == 19)
             navConfigMutable()->general.flags.user_control_mode = sbufReadU8(src);
             navConfigMutable()->general.max_auto_speed = sbufReadU16(src);
             navConfigMutable()->general.max_auto_climb_rate = sbufReadU16(src);
@@ -2302,9 +2298,10 @@
             navConfigMutable()->general.max_manual_climb_rate = sbufReadU16(src);
             navConfigMutable()->mc.max_bank_angle = sbufReadU8(src);
             navConfigMutable()->mc.althold_throttle_type = sbufReadU8(src);
+            currentBatteryProfileMutable->nav.mc.hover_throttle = sbufReadU16(src);
             helicopterConfigMutable()->nav_hc_hover_collective[0] = sbufReadU16(src);
-            //helicopterConfigMutable()->nav_hc_hover_collective[1] = sbufReadU16(src);
-            //helicopterConfigMutable()->nav_hc_hover_collective[2] = sbufReadU16(src);
+            helicopterConfigMutable()->nav_hc_hover_collective[1] = sbufReadU16(src);
+            helicopterConfigMutable()->nav_hc_hover_collective[2] = sbufReadU16(src);
         } else
             return MSP_RESULT_ERROR;
         break;        
