--- conflicted
+++ resolved
@@ -72,11 +72,8 @@
     BOXTURTLE        = 43,
     BOXNAVCRUISE     = 44,
     BOXAUTOLEVEL     = 45,
-<<<<<<< HEAD
-    BOXSOARING       = 46,
-=======
     BOXPLANWPMISSION = 46,
->>>>>>> d5b7a2ce
+    BOXSOARING       = 47,
     CHECKBOX_ITEM_COUNT
 } boxId_e;
 
