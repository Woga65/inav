tables:
  - name: alignment
    values: ["DEFAULT", "CW0", "CW90", "CW180", "CW270", "CW0FLIP", "CW90FLIP", "CW180FLIP", "CW270FLIP"]
  - name: gyro_lpf
    values: ["256HZ", "188HZ", "98HZ", "42HZ", "20HZ", "10HZ"]
  - name: acc_hardware
    values: ["NONE", "AUTO", "ADXL345", "MPU6050", "MMA845x", "BMA280", "LSM303DLHC", "MPU6000", "MPU6500", "MPU9250", "BMI160", "ICM20689", "BMI088", "FAKE"]
    enum: accelerationSensor_e
  - name: rangefinder_hardware
    values: ["NONE", "HCSR04", "SRF10", "INAV_I2C", "VL53L0X", "MSP", "UNUSED", "BENEWAKE", "VL53L1X", "US42"]
    enum: rangefinderType_e
  - name: secondary_imu_hardware
    values: ["NONE", "BNO055", "BNO055_SERIAL"]
    enum: secondaryImuType_e
  - name: mag_hardware
    values: ["NONE", "AUTO", "HMC5883", "AK8975", "GPSMAG", "MAG3110", "AK8963", "IST8310", "QMC5883", "MPU9250", "IST8308", "LIS3MDL", "MSP", "RM3100", FAKE"]
    enum: magSensor_e
  - name: opflow_hardware
    values: ["NONE", "CXOF", "MSP", "FAKE"]
    enum: opticalFlowSensor_e
  - name: baro_hardware
    values: ["NONE", "AUTO", "BMP085", "MS5611", "BMP280", "MS5607", "LPS25H", "SPL06", "BMP388", "DPS310", "MSP", "FAKE"]
    enum: baroSensor_e
  - name: pitot_hardware
    values: ["NONE", "AUTO", "MS4525", "ADC", "VIRTUAL", "FAKE", "MSP"]
    enum: pitotSensor_e
  - name: receiver_type
    values: ["NONE", "PPM", "SERIAL", "MSP", "SPI", "UNUSED"]
    enum: rxReceiverType_e
  - name: serial_rx
    values: ["SPEK1024", "SPEK2048", "SBUS", "SUMD", "SUMH", "XB-B", "XB-B-RJ01", "IBUS", "JETIEXBUS", "CRSF", "FPORT", "SBUS_FAST", "FPORT2", "SRXL2", "GHST", "MAVLINK"]
  - name: rx_spi_protocol
    values: ["ELERES"]
    enum: rx_spi_protocol_e
  - name: blackbox_device
    values: ["SERIAL", "SPIFLASH", "SDCARD"]
  - name: motor_pwm_protocol
    values: ["STANDARD", "ONESHOT125", "ONESHOT42", "MULTISHOT", "BRUSHED", "DSHOT150", "DSHOT300", "DSHOT600", "DSHOT1200", "SERIALSHOT"]
  - name: servo_protocol
    values: ["PWM", "SERVO_DRIVER", "SBUS", "SBUS_PWM"]
  - name: failsafe_procedure
    values: ["SET-THR", "DROP", "RTH", "NONE"]
  - name: current_sensor
    values: ["NONE", "ADC", "VIRTUAL", "ESC"]
    enum: currentSensor_e
  - name: voltage_sensor
    values: ["NONE", "ADC", "ESC"]
    enum: voltageSensor_e
  - name: gps_provider
    values: ["NMEA", "UBLOX", "UNUSED", "NAZA", "UBLOX7", "MTK", "MSP"]
    enum: gpsProvider_e
  - name: gps_sbas_mode
    values: ["AUTO", "EGNOS", "WAAS", "MSAS", "GAGAN", "NONE"]
    enum: sbasMode_e
  - name: gps_dyn_model
    values: ["PEDESTRIAN", "AIR_1G", "AIR_4G"]
    enum: gpsDynModel_e
  - name: reset_type
    values: ["NEVER", "FIRST_ARM", "EACH_ARM"]
  - name: direction
    values: ["RIGHT", "LEFT", "YAW"]
  - name: nav_user_control_mode
    values: ["ATTI", "CRUISE"]
  - name: nav_rth_alt_mode
    values: ["CURRENT", "EXTRA", "FIXED", "MAX", "AT_LEAST", "AT_LEAST_LINEAR_DESCENT"]
  - name: osd_unit
    values: ["IMPERIAL", "METRIC", "UK"]
    enum: osd_unit_e
  - name: osd_stats_energy_unit
    values: ["MAH", "WH"]
    enum: osd_stats_energy_unit_e
  - name: osd_stats_min_voltage_unit
    values: ["BATTERY", "CELL"]
    enum: osd_stats_min_voltage_unit_e
  - name: osd_video_system
    values: ["AUTO", "PAL", "NTSC"]
    enum: videoSystem_e
  - name: osd_telemetry
    values: ["OFF", "ON","TEST"]
    enum: osd_telemetry_e    
  - name: osd_alignment
    values: ["LEFT", "RIGHT"]
    enum: osd_alignment_e
  - name: frsky_unit
    values: ["METRIC", "IMPERIAL"]
    enum: frskyUnit_e
  - name: ltm_rates
    values: ["NORMAL", "MEDIUM", "SLOW"]
  - name: i2c_speed
    values: ["400KHZ", "800KHZ", "100KHZ", "200KHZ"]
  - name: debug_modes
    values: ["NONE", "GYRO", "AGL", "FLOW_RAW",
      "FLOW", "SBUS", "FPORT", "ALWAYS", "SAG_COMP_VOLTAGE",
      "VIBE", "CRUISE", "REM_FLIGHT_TIME", "SMARTAUDIO", "ACC",
      "ERPM", "RPM_FILTER", "RPM_FREQ", "NAV_YAW", "DYNAMIC_FILTER", "DYNAMIC_FILTER_FREQUENCY",
<<<<<<< HEAD
      "IRLOCK", "CD", "KALMAN_GAIN", "PID_MEASUREMENT", "SPM_CELLS", "SPM_VS600", "SPM_VARIO", "PCF8574", "DYN_GYRO_LPF", "AUTOLEVEL", "FW_D"]
=======
      "IRLOCK", "CD", "KALMAN_GAIN", "PID_MEASUREMENT", "SPM_CELLS", "SPM_VS600", "SPM_VARIO", "PCF8574", "DYN_GYRO_LPF", "FW_D", "IMU2", "ALTITUDE",
      "GYRO_ALPHA_BETA_GAMMA", "SMITH_PREDICTOR", "AUTOTRIM", "AUTOTUNE"]
>>>>>>> 97e332a9
  - name: async_mode
    values: ["NONE", "GYRO", "ALL"]
  - name: aux_operator
    values: ["OR", "AND"]
    enum: modeActivationOperator_e
  - name: osd_crosshairs_style
    values: ["DEFAULT", "AIRCRAFT", "TYPE3", "TYPE4", "TYPE5", "TYPE6", "TYPE7"]
    enum: osd_crosshairs_style_e
  - name: osd_sidebar_scroll
    values: ["NONE", "ALTITUDE", "GROUND_SPEED", "HOME_DISTANCE"]
    enum: osd_sidebar_scroll_e
  - name: nav_rth_allow_landing
    values: ["NEVER", "ALWAYS", "FS_ONLY"]
    enum: navRTHAllowLanding_e
  - name: bat_capacity_unit
    values: ["MAH", "MWH"]
    enum: batCapacityUnit_e
  - name: bat_voltage_source
    values: ["RAW", "SAG_COMP"]
    enum: batVoltageSource_e
  - name: smartport_fuel_unit
    values: ["PERCENT", "MAH", "MWH"]
    enum: smartportFuelUnit_e
  - name: platform_type
    values: ["MULTIROTOR", "AIRPLANE", "HELICOPTER", "TRICOPTER", "ROVER", "BOAT"]
    enum: flyingPlatformType_e
  - name: tz_automatic_dst
    values: ["OFF", "EU", "USA"]
    enum: tz_automatic_dst_e
  - name: vtx_low_power_disarm
    values: ["OFF", "ON", "UNTIL_FIRST_ARM"]
    enum: vtxLowerPowerDisarm_e
  - name: filter_type
    values: ["PT1", "BIQUAD"]
  - name: log_level
    values: ["ERROR", "WARNING", "INFO", "VERBOSE", "DEBUG"]
  - name: iterm_relax
    values: ["OFF", "RP", "RPY"]
    enum: itermRelax_e
  - name: airmodeHandlingType
    values: ["STICK_CENTER", "THROTTLE_THRESHOLD", "STICK_CENTER_ONCE"]
  - name: nav_extra_arming_safety
    values: ["OFF", "ON", "ALLOW_BYPASS"]
    enum: navExtraArmingSafety_e
  - name: rssi_source
    values: ["NONE", "AUTO", "ADC", "CHANNEL", "PROTOCOL", "MSP"]
    enum: rssiSource_e
  - name: dynamicFilterRangeTable
    values: ["HIGH", "MEDIUM", "LOW"]
    enum: dynamicFilterRange_e
  - name: pidTypeTable
    values: ["NONE", "PID", "PIFF", "AUTO"]
    enum: pidType_e
  - name: osd_ahi_style
    values: ["DEFAULT", "LINE"]
    enum: osd_ahi_style_e
  - name: tristate
    enum: tristate_e
    values: ["AUTO", "ON", "OFF"]
  - name: osd_crsf_lq_format
    enum: osd_crsf_lq_format_e
    values: ["TYPE1", "TYPE2"]
  - name: off_on
    values: ["OFF", "ON"]
  - name: djiOsdTempSource
    values: ["ESC", "IMU", "BARO"]
    enum: djiOsdTempSource_e
  - name: djiOsdSpeedSource
    values: ["GROUND", "3D", "AIR"]
    enum: djiOsdSpeedSource_e
  - name: nav_overrides_motor_stop
    enum: navOverridesMotorStop_e
    values: ["OFF_ALWAYS", "OFF", "AUTO_ONLY", "ALL_NAV"]
  - name: osd_plus_code_short
    values: ["0", "2", "4", "6"]
  - name: autotune_rate_adjustment
    enum: autotune_rate_adjustment_e
    values: ["FIXED", "LIMIT", "AUTO"]
  - name: safehome_usage_mode
    values: ["OFF", "RTH", "RTH_FS"]
    enum: safehomeUsageMode_e
  - name: nav_rth_climb_first
    enum: navRTHClimbFirst_e
    values: ["OFF", "ON", "ON_FW_SPIRAL"]

constants:
  RPYL_PID_MIN: 0
  RPYL_PID_MAX: 200

  MANUAL_RATE_MIN: 0
  MANUAL_RATE_MAX: 100

  ROLL_PITCH_RATE_MIN: 6
  ROLL_PITCH_RATE_MAX: 180

groups:
  - name: PG_GYRO_CONFIG
    type: gyroConfig_t
    headers: ["sensors/gyro.h"]
    members:
      - name: looptime
        description: "This is the main loop time (in us). Changing this affects PID effect with some PID controllers (see PID section for details). A very conservative value of 3500us/285Hz should work for everyone. Setting it to zero does not limit loop time, so it will go as fast as possible."
        default_value: 1000
        max: 9000
      - name: align_gyro
        description: "When running on non-default hardware or adding support for new sensors/sensor boards, these values are used for sensor orientation. When carefully understood, these values can also be used to rotate (in 90deg steps) or flip the board. Possible values are: DEFAULT, CW0_DEG, CW90_DEG, CW180_DEG, CW270_DEG, CW0_DEG_FLIP, CW90_DEG_FLIP, CW180_DEG_FLIP, CW270_DEG_FLIP."
        default_value: "DEFAULT"
        field: gyro_align
        type: uint8_t
        table: alignment
      - name: gyro_hardware_lpf
        description: "Hardware lowpass filter for gyro. This value should never be changed without a very strong reason! If you have to set gyro lpf below 256HZ, it means the frame is vibrating too much, and that should be fixed first."
        default_value: "256HZ"
        field: gyro_lpf
        table: gyro_lpf
      - name: gyro_anti_aliasing_lpf_hz
        description: "Gyro processing anti-aliasing filter cutoff frequency. In normal operation this filter setting should never be changed. In Hz"
        default_value: 250
        field: gyro_anti_aliasing_lpf_hz
        max: 255
      - name: gyro_anti_aliasing_lpf_type
        description: "Specifies the type of the software LPF of the gyro signals."
        default_value: "PT1"
        field: gyro_anti_aliasing_lpf_type
        table: filter_type
      - name: moron_threshold
        description: "When powering up, gyro bias is calculated. If the model is shaking/moving during this initial calibration, offsets are calculated incorrectly, and could lead to poor flying performance. This threshold means how much average gyro reading could differ before re-calibration is triggered."
        default_value: 32
        field: gyroMovementCalibrationThreshold
        max: 128
      - name: gyro_notch_hz
        field: gyro_notch_hz
        max: 500
        default_value: 0
      - name: gyro_notch_cutoff
        field: gyro_notch_cutoff
        min: 1
        max: 500
        default_value: 1
      - name: gyro_main_lpf_hz
        description: "Software based gyro main lowpass filter. Value is cutoff frequency (Hz)"
        default_value: 60
        field: gyro_main_lpf_hz
        min: 0
        max: 500
      - name: gyro_main_lpf_type
        description: "Defines the type of the main gyro LPF filter. Possible values: `PT1`, `BIQUAD`. `PT1` offers faster filter response while `BIQUAD` better attenuation."
        default_value: BIQUAD
        field: gyro_main_lpf_type
        table: filter_type
      - name: gyro_use_dyn_lpf
        description: "Use Dynamic LPF instead of static gyro stage1 LPF. Dynamic Gyro LPF updates gyro LPF based on the throttle position."
        default_value: OFF
        field: useDynamicLpf
        type: bool
      - name: gyro_dyn_lpf_min_hz
        description: "Minimum frequency of the gyro Dynamic LPF"
        default_value: 200
        field: gyroDynamicLpfMinHz
        min: 40
        max: 400
      - name: gyro_dyn_lpf_max_hz
        description: "Maximum frequency of the gyro Dynamic LPF"
        default_value: 500
        field: gyroDynamicLpfMaxHz
        min: 40
        max: 1000
      - name: gyro_dyn_lpf_curve_expo
        description: "Expo value for the throttle-to-frequency mapping for Dynamic LPF"
        default_value: 5
        field: gyroDynamicLpfCurveExpo
        min: 1
        max: 10
      - name: dynamic_gyro_notch_enabled
        description: "Enable/disable dynamic gyro notch also known as Matrix Filter"
        default_value: OFF
        field: dynamicGyroNotchEnabled
        condition: USE_DYNAMIC_FILTERS
        type: bool
      - name: dynamic_gyro_notch_range
        description: "Range for dynamic gyro notches. `MEDIUM` for 5\", `HIGH` for 3\" and `MEDIUM`/`LOW` for 7\" and bigger propellers"
        default_value: "MEDIUM"
        field: dynamicGyroNotchRange
        condition: USE_DYNAMIC_FILTERS
        table: dynamicFilterRangeTable
      - name: dynamic_gyro_notch_q
        description: "Q factor for dynamic notches"
        default_value: 120
        field: dynamicGyroNotchQ
        condition: USE_DYNAMIC_FILTERS
        min: 1
        max: 1000
      - name: dynamic_gyro_notch_min_hz
        description: "Minimum frequency for dynamic notches. Default value of `150` works best with 5\" multirors. Should be lowered with increased size of propellers. Values around `100` work fine on 7\" drones. 10\" can go down to `60` - `70`"
        default_value: 150
        field: dynamicGyroNotchMinHz
        condition: USE_DYNAMIC_FILTERS
        min: 30
        max: 1000
      - name: gyro_to_use
        condition: USE_DUAL_GYRO
        min: 0
        max: 1
        default_value: 0
      - name: gyro_abg_alpha
        description: "Alpha factor for Gyro Alpha-Beta-Gamma filter"
        default_value: 0
        field: alphaBetaGammaAlpha
        condition: USE_ALPHA_BETA_GAMMA_FILTER
        min: 0
        max: 1
      - name: gyro_abg_boost
        description: "Boost factor for Gyro Alpha-Beta-Gamma filter"
        default_value: 0.35
        field: alphaBetaGammaBoost
        condition: USE_ALPHA_BETA_GAMMA_FILTER
        min: 0
        max: 2
      - name: gyro_abg_half_life
        description: "Sample half-life for Gyro Alpha-Beta-Gamma filter"
        default_value: 0.5
        field: alphaBetaGammaHalfLife
        condition: USE_ALPHA_BETA_GAMMA_FILTER
        min: 0
        max: 10

  - name: PG_ADC_CHANNEL_CONFIG
    type: adcChannelConfig_t
    headers: ["fc/config.h"]
    condition: USE_ADC
    members:
      - name: vbat_adc_channel
        description: "ADC channel to use for battery voltage sensor. Defaults to board VBAT input (if available). 0 = disabled"
        default_value: :target
        field: adcFunctionChannel[ADC_BATTERY]
        min: ADC_CHN_NONE
        max: ADC_CHN_MAX
      - name: rssi_adc_channel
        description: "ADC channel to use for analog RSSI input. Defaults to board RSSI input (if available). 0 = disabled"
        default_value: :target
        field: adcFunctionChannel[ADC_RSSI]
        min: ADC_CHN_NONE
        max: ADC_CHN_MAX
      - name: current_adc_channel
        description: "ADC channel to use for analog current sensor input. Defaults to board CURRENT sensor input (if available). 0 = disabled"
        default_value: :target
        field: adcFunctionChannel[ADC_CURRENT]
        min: ADC_CHN_NONE
        max: ADC_CHN_MAX
      - name: airspeed_adc_channel
        description: "ADC channel to use for analog pitot tube (airspeed) sensor. If board doesn't have a dedicated connector for analog airspeed sensor will default to 0"
        default_value: :target
        field: adcFunctionChannel[ADC_AIRSPEED]
        min: ADC_CHN_NONE
        max: ADC_CHN_MAX

  - name: PG_ACCELEROMETER_CONFIG
    type: accelerometerConfig_t
    headers: ["sensors/acceleration.h"]
    members:
      - name: acc_notch_hz
        min: 0
        max: 255
        default_value: 0
      - name: acc_notch_cutoff
        min: 1
        max: 255
        default_value: 1
      - name: align_acc
        description: "When running on non-default hardware or adding support for new sensors/sensor boards, these values are used for sensor orientation. When carefully understood, these values can also be used to rotate (in 90deg steps) or flip the board. Possible values are: DEFAULT, CW0_DEG, CW90_DEG, CW180_DEG, CW270_DEG, CW0_DEG_FLIP, CW90_DEG_FLIP, CW180_DEG_FLIP, CW270_DEG_FLIP."
        default_value: "DEFAULT"
        field: acc_align
        type: uint8_t
        table: alignment
      - name: acc_hardware
        description: "Selection of acc hardware. See Wiki Sensor auto detect and hardware failure detection for more info"
        default_value: "AUTO"
        table: acc_hardware
      - name: acc_lpf_hz
        description: "Software-based filter to remove mechanical vibrations from the accelerometer measurements. Value is cutoff frequency (Hz). For larger frames with bigger props set to lower value."
        default_value: 15
        min: 0
        max: 200
      - name: acc_lpf_type
        description: "Specifies the type of the software LPF of the acc signals. BIQUAD gives better filtering and more delay, PT1 less filtering and less delay, so use only on clean builds."
        default_value: "BIQUAD"
        field: acc_soft_lpf_type
        table: filter_type
      - name: acczero_x
        description: "Calculated value after '6 position avanced calibration'. See Wiki page."
        default_value: 0
        field: accZero.raw[X]
        min: INT16_MIN
        max: INT16_MAX
      - name: acczero_y
        description: "Calculated value after '6 position avanced calibration'. See Wiki page."
        default_value: 0
        field: accZero.raw[Y]
        min: INT16_MIN
        max: INT16_MAX
      - name: acczero_z
        description: "Calculated value after '6 position avanced calibration'. See Wiki page."
        default_value: 0
        field: accZero.raw[Z]
        min: INT16_MIN
        max: INT16_MAX
      - name: accgain_x
        description: "Calculated value after '6 position avanced calibration'. Uncalibrated value is 4096. See Wiki page."
        default_value: 4096
        field: accGain.raw[X]
        min: 1
        max: 8192
      - name: accgain_y
        description: "Calculated value after '6 position avanced calibration'. Uncalibrated value is 4096. See Wiki page."
        default_value: 4096
        field: accGain.raw[Y]
        min: 1
        max: 8192
      - name: accgain_z
        description: "Calculated value after '6 position avanced calibration'. Uncalibrated value is 4096. See Wiki page."
        default_value: 4096
        field: accGain.raw[Z]
        min: 1
        max: 8192

  - name: PG_RANGEFINDER_CONFIG
    type: rangefinderConfig_t
    headers: ["sensors/rangefinder.h"]
    condition: USE_RANGEFINDER
    members:
      - name: rangefinder_hardware
        table: rangefinder_hardware
        description: "Selection of rangefinder hardware."
        default_value: "NONE"
      - name: rangefinder_median_filter
        description: "3-point median filtering for rangefinder readouts"
        default_value: OFF
        field: use_median_filtering
        type: bool

  - name: PG_OPFLOW_CONFIG
    type: opticalFlowConfig_t
    headers: ["sensors/opflow.h"]
    condition: USE_OPFLOW
    members:
      - name: opflow_hardware
        description: "Selection of OPFLOW hardware."
        default_value: NONE
        table: opflow_hardware
      - name: opflow_scale
        min: 0
        max: 10000
        default_value: 10.5
      - name: align_opflow
        description: "Optical flow module alignment (default CW0_DEG_FLIP)"
        default_value: CW0FLIP
        field: opflow_align
        type: uint8_t
        table: alignment

  - name: PG_SECONDARY_IMU
    type: secondaryImuConfig_t
    headers: ["flight/secondary_imu.h"]
    condition: USE_SECONDARY_IMU
    members:
      - name: imu2_hardware
        description: "Selection of a Secondary IMU hardware type. NONE disables this functionality"
        default_value: "NONE"
        field: hardwareType
        table: secondary_imu_hardware
      - name: imu2_use_for_osd_heading
        description: "If set to ON, Secondary IMU data will be used for Analog OSD heading"
        default_value: OFF
        field: useForOsdHeading
        type: bool
      - name: imu2_use_for_osd_ahi
        description: "If set to ON, Secondary IMU data will be used for Analog OSD Artificial Horizon"
        field: useForOsdAHI
        default_value: OFF
        type: bool
      - name: imu2_use_for_stabilized
        description: "If set to ON, Secondary IMU data will be used for Angle, Horizon and all other modes that control attitude (PosHold, WP, RTH)"
        field: useForStabilized
        default_value: OFF
        type: bool
      - name: imu2_align_roll
        description: "Roll alignment for Secondary IMU. 1/10 of a degree"
        field: rollDeciDegrees
        default_value: 0
        min: -1800
        max: 3600
      - name: imu2_align_pitch
        description: "Pitch alignment for Secondary IMU. 1/10 of a degree"
        field: pitchDeciDegrees
        default_value: 0
        min: -1800
        max: 3600
      - name: imu2_align_yaw
        description: "Yaw alignment for Secondary IMU. 1/10 of a degree"
        field: yawDeciDegrees
        default_value: 0
        min: -1800
        max: 3600
      - name: imu2_gain_acc_x
        description: "Secondary IMU ACC calibration data"
        field: calibrationOffsetAcc[X]
        default_value: 0
        min: INT16_MIN
        max: INT16_MAX
      - name: imu2_gain_acc_y
        field: calibrationOffsetAcc[Y]
        description: "Secondary IMU ACC calibration data"
        default_value: 0
        min: INT16_MIN
        max: INT16_MAX
      - name: imu2_gain_acc_z
        field: calibrationOffsetAcc[Z]
        description: "Secondary IMU ACC calibration data"
        default_value: 0
        min: INT16_MIN
        max: INT16_MAX
      - name: imu2_gain_mag_x
        field: calibrationOffsetMag[X]
        description: "Secondary IMU MAG calibration data"
        default_value: 0
        min: INT16_MIN
        max: INT16_MAX
      - name: imu2_gain_mag_y
        field: calibrationOffsetMag[Y]
        description: "Secondary IMU MAG calibration data"
        default_value: 0
        min: INT16_MIN
        max: INT16_MAX
      - name: imu2_gain_mag_z
        field: calibrationOffsetMag[Z]
        description: "Secondary IMU MAG calibration data"
        default_value: 0
        min: INT16_MIN
        max: INT16_MAX
      - name: imu2_radius_acc
        field: calibrationRadiusAcc
        description: "Secondary IMU MAG calibration data"
        default_value: 0
        min: INT16_MIN
        max: INT16_MAX
      - name: imu2_radius_mag
        field: calibrationRadiusMag
        description: "Secondary IMU MAG calibration data"
        default_value: 0
        min: INT16_MIN
        max: INT16_MAX

  - name: PG_COMPASS_CONFIG
    type: compassConfig_t
    headers: ["sensors/compass.h"]
    condition: USE_MAG
    members:
      - name: align_mag
        description: "When running on non-default hardware or adding support for new sensors/sensor boards, these values are used for sensor orientation. When carefully understood, these values can also be used to rotate (in 90deg steps) or flip the board. Possible values are: DEFAULT, CW0_DEG, CW90_DEG, CW180_DEG, CW270_DEG, CW0_DEG_FLIP, CW90_DEG_FLIP, CW180_DEG_FLIP, CW270_DEG_FLIP."
        default_value: "DEFAULT"
        field: mag_align
        type: uint8_t
        table: alignment
      - name: mag_hardware
        description: "Selection of mag hardware. See Wiki Sensor auto detect and hardware failure detection for more info"
        default_value: "AUTO"
        table: mag_hardware
      - name: mag_declination
        description: "Current location magnetic declination in format. For example, -6deg 37min = -637 for Japan. Leading zero in ddd not required. Get your local magnetic declination here: http://magnetic-declination.com/ . Not in use if inav_auto_mag_decl is turned on and you acquire valid GPS fix."
        default_value: 0
        min: -18000
        max: 18000
      - name: magzero_x
        description: "Magnetometer calibration X offset. If its 0 none offset has been applied and calibration is failed."
        default_value: :zero
        field: magZero.raw[X]
        min: INT16_MIN
        max: INT16_MAX
      - name: magzero_y
        description: "Magnetometer calibration Y offset. If its 0 none offset has been applied and calibration is failed."
        default_value: :zero
        field: magZero.raw[Y]
        min: INT16_MIN
        max: INT16_MAX
      - name: magzero_z
        description: "Magnetometer calibration Z offset. If its 0 none offset has been applied and calibration is failed."
        default_value: :zero
        field: magZero.raw[Z]
        min: INT16_MIN
        max: INT16_MAX
      - name: maggain_x
        description: "Magnetometer calibration X gain. If 1024, no calibration or calibration failed"
        default_value: 1024
        field: magGain[X]
        min: INT16_MIN
        max: INT16_MAX
      - name: maggain_y
        description: "Magnetometer calibration Y gain. If 1024, no calibration or calibration failed"
        default_value: 1024
        field: magGain[Y]
        min: INT16_MIN
        max: INT16_MAX
      - name: maggain_z
        description: "Magnetometer calibration Z gain. If 1024, no calibration or calibration failed"
        default_value: 1024
        field: magGain[Z]
        min: INT16_MIN
        max: INT16_MAX
      - name: mag_calibration_time
        description: "Adjust how long time the Calibration of mag will last."
        default_value: 30
        field: magCalibrationTimeLimit
        min: 20
        max: 120
      - name: mag_to_use
        description: "Allow to chose between built-in and external compass sensor if they are connected to separate buses. Currently only for REVO target"
        condition: USE_DUAL_MAG
        min: 0
        max: 1
        default_value: 0
      - name: align_mag_roll
        description: "Set the external mag alignment on the roll axis (in 0.1 degree steps). If this value is non-zero, the compass is assumed to be externally mounted and both the board and on-board compass alignent (align_mag) are ignored. See also align_mag_pitch and align_mag_yaw."
        default_value: 0
        field: rollDeciDegrees
        min: -1800
        max: 3600
      - name: align_mag_pitch
        description: "Same as align_mag_roll, but for the pitch axis."
        default_value: 0
        field: pitchDeciDegrees
        min: -1800
        max: 3600
      - name: align_mag_yaw
        description: "Same as align_mag_roll, but for the yaw axis."
        default_value: 0
        field: yawDeciDegrees
        min: -1800
        max: 3600

  - name: PG_BAROMETER_CONFIG
    type: barometerConfig_t
    headers: ["sensors/barometer.h"]
    condition: USE_BARO
    members:
      - name: baro_hardware
        description: "Selection of baro hardware. See Wiki Sensor auto detect and hardware failure detection for more info"
        default_value: "AUTO"
        table: baro_hardware
      - name: baro_median_filter
        description: "3-point median filtering for barometer readouts. No reason to change this setting"
        default_value: ON
        field: use_median_filtering
        type: bool
      - name: baro_cal_tolerance
        description: "Baro calibration tolerance in cm. The default should allow the noisiest baro to complete calibration [cm]."
        default_value: 150
        field: baro_calibration_tolerance
        min: 0
        max: 1000

  - name: PG_PITOTMETER_CONFIG
    type: pitotmeterConfig_t
    headers: ["sensors/pitotmeter.h"]
    condition: USE_PITOT
    members:
      - name: pitot_hardware
        description: "Selection of pitot hardware."
        default_value: "NONE"
        table: pitot_hardware
      - name: pitot_lpf_milli_hz
        min: 0
        max: 10000
        default_value: 350
      - name: pitot_scale
        min: 0
        max: 100
        default_value: 1.0

  - name: PG_RX_CONFIG
    type: rxConfig_t
    headers: ["rx/rx.h", "rx/spektrum.h"]
    members:
      - name: receiver_type
        description: "Selection of receiver (RX) type. Additional configuration of a `serialrx_provider` and a UART will be needed for `SERIAL`"
        default_value: :target
        field: receiverType
        table: receiver_type
      - name: min_check
        description: "These are min/max values (in us) which, when a channel is smaller (min) or larger (max) than the value will activate various RC commands, such as arming, or stick configuration. Normally, every RC channel should be set so that min = 1000us, max = 2000us. On most transmitters this usually means 125% endpoints. Default check values are 100us above/below this value."
        default_value: 1100
        field: mincheck
        min: PWM_RANGE_MIN
        max: PWM_RANGE_MAX
      - name: max_check
        description: "These are min/max values (in us) which, when a channel is smaller (min) or larger (max) than the value will activate various RC commands, such as arming, or stick configuration. Normally, every RC channel should be set so that min = 1000us, max = 2000us. On most transmitters this usually means 125% endpoints. Default check values are 100us above/below this value."
        default_value: 1900
        field: maxcheck
        min: PWM_RANGE_MIN
        max: PWM_RANGE_MAX
      - name: rssi_source
        description: "Source of RSSI input. Possible values: `NONE`, `AUTO`, `ADC`, `CHANNEL`, `PROTOCOL`, `MSP`"
        default_value: "AUTO"
        field: rssi_source
        table: rssi_source
      - name: rssi_channel
        description: "RX channel containing the RSSI signal"
        default_value: 0
        min: 0
        max: MAX_SUPPORTED_RC_CHANNEL_COUNT
      - name: rssi_min
        description: "The minimum RSSI value sent by the receiver, in %. For example, if your receiver's minimum RSSI value shows as 42% in the configurator/OSD set this parameter to 42. See also rssi_max. Note that rssi_min can be set to a value bigger than rssi_max to invert the RSSI calculation (i.e. bigger values mean lower RSSI)."
        default_value: 0
        field: rssiMin
        min: RSSI_VISIBLE_VALUE_MIN
        max: RSSI_VISIBLE_VALUE_MAX
      - name: rssi_max
        description: "The maximum RSSI value sent by the receiver, in %. For example, if your receiver's maximum RSSI value shows as 83% in the configurator/OSD set this parameter to 83. See also rssi_min."
        default_value: 100
        field: rssiMax
        min: RSSI_VISIBLE_VALUE_MIN
        max: RSSI_VISIBLE_VALUE_MAX
      - name: sbus_sync_interval
        field: sbusSyncInterval
        min: 500
        max: 10000
        default_value: 3000
      - name: rc_filter_frequency
        description: "RC data biquad filter cutoff frequency. Lower cutoff frequencies result in smoother response at expense of command control delay. Practical values are 20-50. Set to zero to disable entirely and use unsmoothed RC stick values"
        default_value: 50
        field: rcFilterFrequency
        min: 0
        max: 100
      - name: serialrx_provider
        description: "When feature SERIALRX is enabled, this allows connection to several receivers which output data via digital interface resembling serial. See RX section."
        default_value: :target
        condition: USE_SERIAL_RX
        table: serial_rx
      - name: serialrx_inverted
        description: "Reverse the serial inversion of the serial RX protocol. When this value is OFF, each protocol will use its default signal (e.g. SBUS will use an inverted signal). Some OpenLRS receivers produce a non-inverted SBUS signal. This setting supports this type of receivers (including modified FrSKY)."
        default_value: OFF
        condition: USE_SERIAL_RX
        type: bool
      - name: rx_spi_protocol
        condition: USE_RX_SPI
        table: rx_spi_protocol
        default_value: :target
      - name: rx_spi_id
        condition: USE_RX_SPI
        min: 0
        max: 0
        default_value: :zero
      - name: rx_spi_rf_channel_count
        condition: USE_RX_SPI
        min: 0
        max: 8
        default_value: :zero
      - name: spektrum_sat_bind
        description: "0 = disabled. Used to bind the spektrum satellite to RX"
        condition: USE_SPEKTRUM_BIND
        min: SPEKTRUM_SAT_BIND_DISABLED
        max: SPEKTRUM_SAT_BIND_MAX
        default_value: :SPEKTRUM_SAT_BIND_DISABLED
      - name: srxl2_unit_id
        condition: USE_SERIALRX_SRXL2
        min: 0
        max: 15
        default_value: 1
      - name: srxl2_baud_fast
        condition: USE_SERIALRX_SRXL2
        type: bool
        default_value: ON
      - name: rx_min_usec
        description: "Defines the shortest pulse width value used when ensuring the channel value is valid. If the receiver gives a pulse value lower than this value then the channel will be marked as bad and will default to the value of mid_rc."
        default_value: 885
        min: PWM_PULSE_MIN
        max: PWM_PULSE_MAX
      - name: rx_max_usec
        description: "Defines the longest pulse width value used when ensuring the channel value is valid. If the receiver gives a pulse value higher than this value then the channel will be marked as bad and will default to the value of mid_rc."
        default_value: 2115
        min: PWM_PULSE_MIN
        max: PWM_PULSE_MAX
      - name: serialrx_halfduplex
        description: "Allow serial receiver to operate on UART TX pin. With some receivers will allow control and telemetry over a single wire."
        default_value: "AUTO"
        field: halfDuplex
        table: tristate
      - name: msp_override_channels
        description: "Mask of RX channels that may be overridden by MSP `SET_RAW_RC`. Note that this requires custom firmware with `USE_RX_MSP` and `USE_MSP_RC_OVERRIDE` compile options and the `MSP RC Override` flight mode."
        default_value: 0
        field: mspOverrideChannels
        condition: USE_MSP_RC_OVERRIDE
        min: 0
        max: 65535

  - name: PG_BLACKBOX_CONFIG
    type: blackboxConfig_t
    headers: ["blackbox/blackbox.h"]
    condition: USE_BLACKBOX
    members:
      - name: blackbox_rate_num
        description: "Blackbox logging rate numerator. Use num/denom settings to decide if a frame should be logged, allowing control of the portion of logged loop iterations"
        default_value: 1
        field: rate_num
        min: 1
        max: 65535
      - name: blackbox_rate_denom
        description: "Blackbox logging rate denominator. See blackbox_rate_num."
        default_value: 1
        field: rate_denom
        min: 1
        max: 65535
      - name: blackbox_device
        description: "Selection of where to write blackbox data"
        default_value: :target
        field: device
        table: blackbox_device
      - name: sdcard_detect_inverted
        description: "This setting drives the way SD card is detected in card slot. On some targets (AnyFC F7 clone) different card slot was used and depending of hardware revision ON or OFF setting might be required. If card is not detected, change this value."
        default_value: :target
        field: invertedCardDetection
        condition: USE_SDCARD
        type: bool

  - name: PG_MOTOR_CONFIG
    type: motorConfig_t
    headers: ["flight/mixer.h"]
    members:
      - name: max_throttle
        description: "This is the maximum value (in us) sent to esc when armed. Default of 1850 are OK for everyone (legacy). For modern ESCs, higher values (c. 2000) may be more appropriate. If you have brushed motors, the value should be set to 2000."
        default_value: 1850
        field: maxthrottle
        min: PWM_RANGE_MIN
        max: PWM_RANGE_MAX
      - name: min_command
        description: "This is the PWM value sent to ESCs when they are not armed. If ESCs beep slowly when powered up, try decreasing this value. It can also be used for calibrating all ESCs at once."
        default_value: 1000
        field: mincommand
        min: 0
        max: PWM_RANGE_MAX
      - name: motor_pwm_rate
        description: "Output frequency (in Hz) for motor pins. Default is 400Hz for motor with motor_pwm_protocol set to STANDARD. For *SHOT (e.g. ONESHOT125) values of 1000 and 2000 have been tested by the development team and are supported. It may be possible to use higher values. For BRUSHED values of 8000 and above should be used. Setting to 8000 will use brushed mode at 8kHz switching frequency. Up to 32kHz is supported for brushed. Default is 16000 for boards with brushed motors. Note, that in brushed mode, minthrottle is offset to zero. For brushed mode, set max_throttle to 2000."
        default_value: 400
        field: motorPwmRate
        min: 50
        max: 32000
      - name: motor_accel_time
        description: "Minimum time for the motor(s) to accelerate from 0 to 100% throttle (ms) [0-1000]"
        default_value: 0
        field: motorAccelTimeMs
        min: 0
        max: 1000
      - name: motor_decel_time
        description: "Minimum time for the motor(s) to deccelerate from 100 to 0% throttle (ms) [0-1000]"
        default_value: 0
        field: motorDecelTimeMs
        min: 0
        max: 1000
      - name: motor_pwm_protocol
        description: "Protocol that is used to send motor updates to ESCs. Possible values - STANDARD, ONESHOT125, ONESHOT42, MULTISHOT, DSHOT150, DSHOT300, DSHOT600, DSHOT1200, BRUSHED"
        default_value: "ONESHOT125"
        field: motorPwmProtocol
        table: motor_pwm_protocol
      - name: throttle_scale
        description: "Throttle scaling factor. `1` means no throttle scaling. `0.5` means throttle scaled down by 50%"
        default_value: 1.0
        field: throttleScale
        min: 0
        max: 1
      - name: throttle_idle
        description: "The percentage of the throttle range (`max_throttle` - `min_command`) above `min_command` used for minimum / idle throttle."
        default_value: 15
        field: throttleIdle
        min: 0
        max: 30
      - name: motor_poles
        field: motorPoleCount
        description: "The number of motor poles. Required to compute motor RPM"
        min: 4
        max: 255
        default_value: 14
      - name: turtle_mode_power_factor
        field: turtleModePowerFactor
        default_value: 55
        description: "Turtle mode power factor"
        condition: "USE_DSHOT"
        min: 0
        max: 100

  - name: PG_FAILSAFE_CONFIG
    type: failsafeConfig_t
    headers: ["flight/failsafe.h"]
    members:
      - name: failsafe_delay
        description: "Time in deciseconds to wait before activating failsafe when signal is lost. See [Failsafe documentation](Failsafe.md#failsafe_delay)."
        default_value: 5
        min: 0
        max: 200
      - name: failsafe_recovery_delay
        description: "Time in deciseconds to wait before aborting failsafe when signal is recovered. See [Failsafe documentation](Failsafe.md#failsafe_recovery_delay)."
        default_value: 5
        min: 0
        max: 200
      - name: failsafe_off_delay
        description: "Time in deciseconds to wait before turning off motors when failsafe is activated. 0 = No timeout. See [Failsafe documentation](Failsafe.md#failsafe_off_delay)."
        default_value: 200
        min: 0
        max: 200
      - name: failsafe_throttle
        description: "Throttle level used for landing when failsafe is enabled. See [Failsafe documentation](Failsafe.md#failsafe_throttle)."
        default_value: 1000
        min: PWM_RANGE_MIN
        max: PWM_RANGE_MAX
      - name: failsafe_throttle_low_delay
        description: "If failsafe activated when throttle is low for this much time - bypass failsafe and disarm, in 10th of seconds. 0 = No timeout"
        default_value: 0
        min: 0
        max: 300
      - name: failsafe_procedure
        description: "What failsafe procedure to initiate in Stage 2. See [Failsafe documentation](Failsafe.md#failsafe_throttle)."
        default_value: "SET-THR"
        table: failsafe_procedure
      - name: failsafe_stick_threshold
        description: "Threshold for stick motion to consider failsafe condition resolved. If non-zero failsafe won't clear even if RC link is restored - you have to move sticks to exit failsafe."
        default_value: 50
        field: failsafe_stick_motion_threshold
        min: 0
        max: 500
      - name: failsafe_fw_roll_angle
        description: "Amount of banking when `SET-THR` failsafe is active on a fixed-wing machine. In 1/10 deg (deci-degrees). Negative values = left roll"
        default_value: -200
        min: -800
        max: 800
      - name: failsafe_fw_pitch_angle
        description: "Amount of dive/climb when `SET-THR` failsafe is active on a fixed-wing machine. In 1/10 deg (deci-degrees). Negative values = climb"
        default_value: 100
        min: -800
        max: 800
      - name: failsafe_fw_yaw_rate
        description: "Requested yaw rate to execute when `SET-THR` failsafe is active on a fixed-wing machine. In deg/s. Negative values = left turn"
        default_value: -45
        min: -1000
        max: 1000
      - name: failsafe_min_distance
        description: "If failsafe happens when craft is closer than this distance in centimeters from home, failsafe will not execute regular failsafe_procedure, but will execute procedure specified in failsafe_min_distance_procedure instead. 0 = Normal failsafe_procedure always taken."
        default_value: 0
        min: 0
        max: 65000
      - name: failsafe_min_distance_procedure
        description: "What failsafe procedure to initiate in Stage 2 when craft is closer to home than failsafe_min_distance. See [Failsafe documentation](Failsafe.md#failsafe_throttle)."
        default_value: "DROP"
        table: failsafe_procedure
      - name: failsafe_mission
        description: "If set to `OFF` the failsafe procedure won't be triggered and the mission will continue if the FC is in WP (automatic mission) mode"
        default_value: ON
        type: bool

  - name: PG_LIGHTS_CONFIG
    type: lightsConfig_t
    headers: ["io/lights.h"]
    condition: USE_LIGHTS
    members:
      - name: failsafe_lights
        description: "Enable or disable the lights when the `FAILSAFE` flight mode is enabled. The target needs to be compiled with `USE_LIGHTS` [ON/OFF]."
        default_value: ON
        field: failsafe.enabled
        type: bool
      - name: failsafe_lights_flash_period
        description: "Time in milliseconds between two flashes when `failsafe_lights` is ON and `FAILSAFE` flight mode is enabled [40-65535]."
        default_value: 1000
        field: failsafe.flash_period
        min: 40
        max: 65535
      - name: failsafe_lights_flash_on_time
        description: "Flash lights ON time in milliseconds when `failsafe_lights` is ON and `FAILSAFE` flight mode is enabled. [20-65535]."
        default_value: 100
        field: failsafe.flash_on_time
        min: 20
        max: 65535

  - name: PG_BOARD_ALIGNMENT
    type: boardAlignment_t
    headers: ["sensors/boardalignment.h"]
    members:
      - name: align_board_roll
        description: "Arbitrary board rotation in deci-degrees (0.1 degree), to allow mounting it sideways / upside down / rotated etc"
        default_value: :zero
        field: rollDeciDegrees
        min: -1800
        max: 3600
      - name: align_board_pitch
        description: "Arbitrary board rotation in deci-degrees (0.1 degree), to allow mounting it sideways / upside down / rotated etc"
        default_value: :zero
        field: pitchDeciDegrees
        min: -1800
        max: 3600
      - name: align_board_yaw
        description: "Arbitrary board rotation in deci-degrees (0.1 degree), to allow mounting it sideways / upside down / rotated etc"
        default_value: :zero
        field: yawDeciDegrees
        min: -1800
        max: 3600

  - name: PG_BATTERY_METERS_CONFIG
    type: batteryMetersConfig_t
    headers: ["sensors/battery.h"]
    members:
      - name: vbat_meter_type
        description: "Vbat voltage source. Possible values: `NONE`, `ADC`, `ESC`. `ESC` required ESC telemetry enebled and running"
        condition: USE_ADC
        default_value: ADC
        field: voltage.type
        table: voltage_sensor
        type: uint8_t
      - name: vbat_scale
        description: "Battery voltage calibration value. 1100 = 11:1 voltage divider (10k:1k) x 100. Adjust this slightly if reported pack voltage is different from multimeter reading. You can get current voltage by typing \"status\" in cli."
        default_value: :target
        field: voltage.scale
        condition: USE_ADC
        min: VBAT_SCALE_MIN
        max: VBAT_SCALE_MAX
      - name: current_meter_scale
        description: "This sets the output voltage to current scaling for the current sensor in 0.1 mV/A steps. 400 is 40mV/A such as the ACS756 sensor outputs. 183 is the setting for the uberdistro with a 0.25mOhm shunt."
        default_value: :target
        field: current.scale
        min: -10000
        max: 10000
      - name: current_meter_offset
        description: "This sets the output offset voltage of the current sensor in millivolts."
        default_value: :target
        field: current.offset
        min: -32768
        max: 32767
      - name: current_meter_type
        description: "ADC , VIRTUAL, NONE. The virtual current sensor, once calibrated, estimates the current value from throttle position."
        default_value: "ADC"
        field: current.type
        table: current_sensor
        type: uint8_t
      - name: bat_voltage_src
        description: "Chose between raw and sag compensated battery voltage to use for battery alarms and telemetry. Possible values are `RAW` and `SAG_COMP`"
        default_value: "RAW"
        field: voltageSource
        table: bat_voltage_source
        type: uint8_t
      - name: cruise_power
        description: "Power draw at cruise throttle used for remaining flight time/distance estimation in 0.01W unit"
        default_value: 0
        field: cruise_power
        min: 0
        max: 4294967295
      - name: idle_power
        description: "Power draw at zero throttle used for remaining flight time/distance estimation in 0.01W unit"
        default_value: 0
        field: idle_power
        min: 0
        max: 65535
      - name: rth_energy_margin
        description: "Energy margin wanted after getting home (percent of battery energy capacity). Use for the remaining flight time/distance calculation"
        default_value: 5
        min: 0
        max: 100
      - name: thr_comp_weight
        description: "Weight used for the throttle compensation based on battery voltage. See the [battery documentation](Battery.md#automatic-throttle-compensation-based-on-battery-voltage)"
        default_value: 1
        field: throttle_compensation_weight
        min: 0
        max: 2

  - name: PG_BATTERY_PROFILES
    type: batteryProfile_t
    headers: ["sensors/battery.h"]
    value_type: BATTERY_CONFIG_VALUE
    members:
      - name: bat_cells
        description: "Number of cells of the battery (0 = auto-detect), see battery documentation. 7S, 9S and 11S batteries cannot be auto-detected."
        default_value: 0
        field: cells
        condition: USE_ADC
        min: 0
        max: 12
      - name: vbat_cell_detect_voltage
        description: "Maximum voltage per cell, used for auto-detecting the number of cells of the battery in 0.01V units."
        default_value: 425
        field: voltage.cellDetect
        condition: USE_ADC
        min: 100
        max: 500
      - name: vbat_max_cell_voltage
        description: "Maximum voltage per cell in 0.01V units, default is 4.20V"
        default_value: 420
        field: voltage.cellMax
        condition: USE_ADC
        min: 100
        max: 500
      - name: vbat_min_cell_voltage
        description: "Minimum voltage per cell, this triggers battery out alarms, in 0.01V units, default is 330 (3.3V)"
        default_value: 330
        field: voltage.cellMin
        condition: USE_ADC
        min: 100
        max: 500
      - name: vbat_warning_cell_voltage
        description: "Warning voltage per cell, this triggers battery-warning alarms, in 0.01V units, default is 350 (3.5V)"
        default_value: 350
        field: voltage.cellWarning
        condition: USE_ADC
        min: 100
        max: 500
      - name: battery_capacity
        description: "Set the battery capacity in mAh or mWh (see `battery_capacity_unit`). Used to calculate the remaining battery capacity."
        default_value: 0
        field: capacity.value
        min: 0
        max: 4294967295
      - name: battery_capacity_warning
        description: "If the remaining battery capacity goes below this threshold the beeper will emit short beeps and the relevant OSD items will blink."
        default_value: 0
        field: capacity.warning
        min: 0
        max: 4294967295
      - name: battery_capacity_critical
        description: "If the remaining battery capacity goes below this threshold the battery is considered empty and the beeper will emit long beeps."
        default_value: 0
        field: capacity.critical
        min: 0
        max: 4294967295
      - name: battery_capacity_unit
        description: "Unit used for `battery_capacity`, `battery_capacity_warning` and `battery_capacity_critical` [MAH/MWH] (milliAmpere hour / milliWatt hour)."
        default_value: "MAH"
        field: capacity.unit
        table: bat_capacity_unit
        type: uint8_t

  - name: PG_MIXER_CONFIG
    type: mixerConfig_t
    members:
      - name: motor_direction_inverted
        description: "Use if you need to inverse yaw motor direction."
        default_value: OFF
        field: motorDirectionInverted
        type: bool
      - name: platform_type
        description: "Defines UAV platform type. Allowed values: \"MULTIROTOR\", \"AIRPLANE\", \"HELICOPTER\", \"TRICOPTER\", \"ROVER\", \"BOAT\". Currently only MULTIROTOR, AIRPLANE and TRICOPTER types are implemented"
        default_value: "MULTIROTOR"
        field: platformType
        type: uint8_t
        table: platform_type
      - name: has_flaps
        description: "Defines is UAV is capable of having flaps. If ON and AIRPLANE `platform_type` is used, **FLAPERON** flight mode will be available for the pilot"
        default_value: OFF
        field: hasFlaps
        type: bool
      - name: model_preview_type
        description: "ID of mixer preset applied in a Configurator. **Do not modify manually**. Used only for backup/restore reasons."
        default_value: -1
        field: appliedMixerPreset
        min: -1
        max: INT16_MAX
      - name: fw_min_throttle_down_pitch
        description: "Automatic pitch down angle when throttle is at 0 in angle mode. Progressively applied between cruise throttle and zero throttle (decidegrees)"
        default_value: 0
        field: fwMinThrottleDownPitchAngle
        min: 0
        max: 450

  - name: PG_REVERSIBLE_MOTORS_CONFIG
    type: reversibleMotorsConfig_t
    members:
      - name: 3d_deadband_low
        description: "Low value of throttle deadband for 3D mode (when stick is in the 3d_deadband_throttle range, the fixed values of 3d_deadband_low / _high are used instead)"
        default_value: 1406
        field: deadband_low
        min: PWM_RANGE_MIN
        max: PWM_RANGE_MAX
      - name: 3d_deadband_high
        description: "High value of throttle deadband for 3D mode (when stick is in the deadband range, the value in 3d_neutral is used instead)"
        default_value: 1514
        field: deadband_high
        min: PWM_RANGE_MIN
        max: PWM_RANGE_MAX
      - name: 3d_neutral
        description: "Neutral (stop) throttle value for 3D mode"
        default_value: 1460
        field: neutral
        min: PWM_RANGE_MIN
        max: PWM_RANGE_MAX

  - name: PG_SERVO_CONFIG
    type: servoConfig_t
    headers: ["flight/servos.h"]
    members:
      - name: servo_protocol
        description: "An option to chose the protocol/option that would be used to output servo data. Possible options `PWM` (FC servo outputs), `SERVO_DRIVER` (I2C PCA9685 peripheral), `SBUS` (S.Bus protocol output via a configured serial port)"
        default_value: "PWM"
        field: servo_protocol
        table: servo_protocol
      - name: servo_center_pulse
        description: "Servo midpoint"
        default_value: 1500
        field: servoCenterPulse
        min: PWM_RANGE_MIN
        max: PWM_RANGE_MAX
      - name: servo_pwm_rate
        description: "Output frequency (in Hz) servo pins. When using tricopters or gimbal with digital servo, this rate can be increased. Max of 498Hz (for 500Hz pwm period), and min of 50Hz. Most digital servos will support for example 330Hz."
        default_value: 50
        field: servoPwmRate
        min: 50
        max: 498
      - name: servo_lpf_hz
        description: "Selects the servo PWM output cutoff frequency. Value is in [Hz]"
        default_value: 20
        field: servo_lowpass_freq
        min: 0
        max: 400
      - name: flaperon_throw_offset
        description: "Defines throw range in us for both ailerons that will be passed to servo mixer via input source 14 (`FEATURE FLAPS`) when FLAPERON mode is activated."
        default_value: 200
        min: FLAPERON_THROW_MIN
        max: FLAPERON_THROW_MAX
      - name: tri_unarmed_servo
        description: "On tricopter mix only, if this is set to ON, servo will always be correcting regardless of armed state. to disable this, set it to OFF."
        default_value: ON
        type: bool
      - name: servo_autotrim_rotation_limit
        description: "Servo midpoints are only updated when total aircraft rotation is less than this threshold [deg/s]. Only applies when using `feature FW_AUTOTRIM`."
        default_value: 15
        min: 1
        max: 60

  - name: PG_CONTROL_RATE_PROFILES
    type: controlRateConfig_t
    headers: ["fc/controlrate_profile.h"]
    value_type: CONTROL_RATE_VALUE
    members:
      - name: thr_mid
        description: "Throttle value when the stick is set to mid-position. Used in the throttle curve calculation."
        default_value: 50
        field: throttle.rcMid8
        min: 0
        max: 100
      - name: thr_expo
        description: "Throttle exposition value"
        default_value: 0
        field: throttle.rcExpo8
        min: 0
        max: 100
      - name: tpa_rate
        description: "Throttle PID attenuation reduces influence of P on ROLL and PITCH as throttle increases. For every 1% throttle after the TPA breakpoint, P is reduced by the TPA rate."
        default_value: 0
        field: throttle.dynPID
        min: 0
        max: 100
      - name: tpa_breakpoint
        description: "See tpa_rate."
        default_value: 1500
        field: throttle.pa_breakpoint
        min: PWM_RANGE_MIN
        max: PWM_RANGE_MAX
      - name: fw_tpa_time_constant
        description: "TPA smoothing and delay time constant to reflect non-instant speed/throttle response of the plane. Planes with low thrust/weight ratio generally need higher time constant. Default is zero for compatibility with old setups"
        default_value: 0
        field: throttle.fixedWingTauMs
        min: 0
        max: 5000
      - name: rc_expo
        description: "Exposition value used for the PITCH/ROLL axes by all the stabilized flights modes (all but `MANUAL`)"
        default_value: 70
        field: stabilized.rcExpo8
        min: 0
        max: 100
      - name: rc_yaw_expo
        description: "Exposition value used for the YAW axis by all the stabilized flights modes (all but `MANUAL`)"
        default_value: 20
        field: stabilized.rcYawExpo8
        min: 0
        max: 100
      # New rates are in dps/10. That means, Rate of 20 means 200dps of rotation speed on given axis.
      # Rate 180 (1800dps) is max. value gyro can measure reliably
      - name: roll_rate
        description: "Defines rotation rate on ROLL axis that UAV will try to archive on max. stick deflection. Rates are defined in tens of degrees (deca-degrees) per second [rate = dps/10]. That means, rate 20 represents 200dps rotation speed. Default 20 (200dps) is more less equivalent of old Cleanflight/Baseflight rate 0. Max. 180 (1800dps) is what gyro can measure."
        default_value: 20
        field: stabilized.rates[FD_ROLL]
        min: ROLL_PITCH_RATE_MIN
        max: ROLL_PITCH_RATE_MAX
      - name: pitch_rate
        description: "Defines rotation rate on PITCH axis that UAV will try to archive on max. stick deflection. Rates are defined in tens of degrees (deca-degrees) per second [rate = dps/10]. That means, rate 20 represents 200dps rotation speed. Default 20 (200dps) is more less equivalent of old Cleanflight/Baseflight rate 0. Max. 180 (1800dps) is what gyro can measure."
        default_value: 20
        field: stabilized.rates[FD_PITCH]
        min: ROLL_PITCH_RATE_MIN
        max: ROLL_PITCH_RATE_MAX
      - name: yaw_rate
        description: "Defines rotation rate on YAW axis that UAV will try to archive on max. stick deflection. Rates are defined in tens of degrees (deca-degrees) per second [rate = dps/10]. That means, rate 20 represents 200dps rotation speed. Default 20 (200dps) is more less equivalent of old Cleanflight/Baseflight rate 0. Max. 180 (1800dps) is what gyro can measure."
        default_value: 20
        field: stabilized.rates[FD_YAW]
        min: 2
        max: 180
      - name: manual_rc_expo
        description: "Exposition value used for the PITCH/ROLL axes by the `MANUAL` flight mode [0-100]"
        default_value: 70
        field: manual.rcExpo8
        min: 0
        max: 100
      - name: manual_rc_yaw_expo
        description: "Exposition value used for the YAW axis by the `MANUAL` flight mode [0-100]"
        default_value: 20
        field: manual.rcYawExpo8
        min: 0
        max: 100
      - name: manual_roll_rate
        description: "Servo travel multiplier for the ROLL axis in `MANUAL` flight mode [0-100]%"
        default_value: 100
        field: manual.rates[FD_ROLL]
        min: MANUAL_RATE_MIN
        max: MANUAL_RATE_MAX
      - name: manual_pitch_rate
        description: "Servo travel multiplier for the PITCH axis in `MANUAL` flight mode [0-100]%"
        default_value: 100
        field: manual.rates[FD_PITCH]
        min: MANUAL_RATE_MIN
        max: MANUAL_RATE_MAX
      - name: manual_yaw_rate
        description: "Servo travel multiplier for the YAW axis in `MANUAL` flight mode [0-100]%"
        default_value: 100
        field: manual.rates[FD_YAW]
        min: MANUAL_RATE_MIN
        max: MANUAL_RATE_MAX
      - name: fpv_mix_degrees
        field: misc.fpvCamAngleDegrees
        min: 0
        max: 50
        default_value: 0

  - name: PG_SERIAL_CONFIG
    type: serialConfig_t
    headers: ["io/serial.h"]
    members:
      - name: reboot_character
        description: "Special character used to trigger reboot"
        default_value: 82
        min: 48
        max: 126

  - name: PG_IMU_CONFIG
    type: imuConfig_t
    headers: ["flight/imu.h"]
    members:
      - name: imu_dcm_kp
        description: "Inertial Measurement Unit KP Gain for accelerometer measurements"
        default_value: 2500
        field: dcm_kp_acc
        max: UINT16_MAX
      - name: imu_dcm_ki
        description: "Inertial Measurement Unit KI Gain for accelerometer measurements"
        default_value: 50
        field: dcm_ki_acc
        max: UINT16_MAX
      - name: imu_dcm_kp_mag
        description: "Inertial Measurement Unit KP Gain for compass measurements"
        default_value: 10000
        field: dcm_kp_mag
        max: UINT16_MAX
      - name: imu_dcm_ki_mag
        description: "Inertial Measurement Unit KI Gain for compass measurements"
        default_value: 0
        field: dcm_ki_mag
        max: UINT16_MAX
      - name: small_angle
        description: "If the aircraft tilt angle exceed this value the copter will refuse to arm."
        default_value: 25
        min: 0
        max: 180
      - name: imu_acc_ignore_rate
        description: "Total gyro rotation rate threshold [deg/s] to consider accelerometer trustworthy on airplanes"
        default_value: 0
        field: acc_ignore_rate
        min: 0
        max: 20
      - name: imu_acc_ignore_slope
        description: "Half-width of the interval to gradually reduce accelerometer weight. Centered at `imu_acc_ignore_rate` (exactly 50% weight)"
        default_value: 0
        field: acc_ignore_slope
        min: 0
        max: 5

  - name: PG_ARMING_CONFIG
    type: armingConfig_t
    members:
      - name: fixed_wing_auto_arm
        description: "Auto-arm fixed wing aircraft on throttle above min_check, and disarming with stick commands are disabled, so power cycle is required to disarm. Requires enabled motorstop and no arm switch configured."
        default_value: OFF
        type: bool
      - name: disarm_kill_switch
        description: "Disarms the motors independently of throttle value. Setting to OFF reverts to the old behaviour of disarming only when the throttle is low. Only applies when arming and disarming with an AUX channel."
        default_value: ON
        type: bool
      - name: switch_disarm_delay
        description: "Delay before disarming when requested by switch (ms) [0-1000]"
        default_value: 250
        field: switchDisarmDelayMs
        min: 0
        max: 1000
      - name: prearm_timeout
        description: "Duration (ms) for which Prearm being activated is valid. after this, Prearm needs to be reset. 0 means Prearm does not timeout."
        default_value: 10000
        field: prearmTimeoutMs
        min: 0
        max: 10000

  - name: PG_GENERAL_SETTINGS
    headers: ["config/general_settings.h"]
    type: generalSettings_t
    members:
      - name: applied_defaults
        description: "Internal (configurator) hint. Should not be changed manually"
        default_value: 0
        field: appliedDefaults
        type: uint8_t
        min: 0
        max: 3

  - name: PG_RPM_FILTER_CONFIG
    headers: ["flight/rpm_filter.h"]
    condition: USE_RPM_FILTER
    type: rpmFilterConfig_t
    members:
      - name: rpm_gyro_filter_enabled
        description: "Enables gyro RPM filtere. Set to `ON` only when ESC telemetry is working and rotation speed of the motors is correctly reported to INAV"
        default_value: OFF
        field: gyro_filter_enabled
        type: bool
      - name: rpm_gyro_harmonics
        description: "Number of harmonic frequences to be covered by gyro RPM filter. Default value of `1` usually works just fine"
        default_value: 1
        field: gyro_harmonics
        type: uint8_t
        min: 1
        max: 3
      - name: rpm_gyro_min_hz
        description: "The lowest frequency for gyro RPM filtere. Default `150` is fine for 5\" mini-quads. On 7-inch drones you can lower even down to `60`-`70`"
        default_value: 100
        field: gyro_min_hz
        type: uint8_t
        min: 30
        max: 200
      - name: rpm_gyro_q
        description: "Q factor for gyro RPM filter. Lower values give softer, wider attenuation. Usually there is no need to change this setting"
        default_value: 500
        field: gyro_q
        type: uint16_t
        min: 1
        max: 3000
  - name: PG_GPS_CONFIG
    type: gpsConfig_t
    condition: USE_GPS
    members:
      - name: gps_provider
        description: "Which GPS protocol to be used, note that UBLOX is 5Hz and UBLOX7 is 10Hz (M8N)."
        default_value: "UBLOX"
        field: provider
        table: gps_provider
        type: uint8_t
      - name: gps_sbas_mode
        description: "Which SBAS mode to be used"
        default_value: "NONE"
        field: sbasMode
        table: gps_sbas_mode
        type: uint8_t
      - name: gps_dyn_model
        description: "GPS navigation model: Pedestrian, Air_1g, Air_4g. Default is AIR_1G. Use pedestrian with caution, can cause flyaways with fast flying."
        default_value: "AIR_1G"
        field: dynModel
        table: gps_dyn_model
        type: uint8_t
      - name: gps_auto_config
        description: "Enable automatic configuration of UBlox GPS receivers."
        default_value: ON
        field: autoConfig
        type: bool
      - name: gps_auto_baud
        description: "Automatic configuration of GPS baudrate(The specified baudrate in configured in ports will be used) when used with UBLOX GPS. When used with NAZA/DJI it will automatic detect GPS baudrate and change to it, ignoring the selected baudrate set in ports"
        default_value: ON
        field: autoBaud
        type: bool
      - name: gps_ublox_use_galileo
        description: "Enable use of Galileo satellites. This is at the expense of other regional constellations, so benefit may also be regional. Requires M8N and Ublox firmware 3.x (or later) [OFF/ON]."
        default_value: OFF
        field: ubloxUseGalileo
        type: bool
      - name: gps_min_sats
        description: "Minimum number of GPS satellites in view to acquire GPS_FIX and consider GPS position valid. Some GPS receivers appeared to be very inaccurate with low satellite count."
        default_value: 6
        field: gpsMinSats
        min: 5
        max: 10

  - name: PG_RC_CONTROLS_CONFIG
    type: rcControlsConfig_t
    headers: ["fc/rc_controls.h"]
    members:
      - name: deadband
        description: "These are values (in us) by how much RC input can be different before it's considered valid. For transmitters with jitter on outputs, this value can be increased. Defaults are zero, but can be increased up to 10 or so if rc inputs twitch while idle."
        default_value: 5
        min: 0
        max: 32
      - name: yaw_deadband
        description: "These are values (in us) by how much RC input can be different before it's considered valid. For transmitters with jitter on outputs, this value can be increased. Defaults are zero, but can be increased up to 10 or so if rc inputs twitch while idle."
        default_value: 5
        min: 0
        max: 100
      - name: pos_hold_deadband
        description: "Stick deadband in [r/c points], applied after r/c deadband and expo"
        default_value: 10
        min: 2
        max: 250
      - name: alt_hold_deadband
        description: "Defines the deadband of throttle during alt_hold [r/c points]"
        default_value: 50
        min: 10
        max: 250
      - name: 3d_deadband_throttle
        description: "Throttle signal will be held to a fixed value when throttle is centered with an error margin defined in this parameter."
        default_value: 50
        field: mid_throttle_deadband
        min: 0
        max: 200
      - name: airmode_type
        description: "Defines the Airmode state handling type. Default **STICK_CENTER** is the classical approach in which Airmode is always active if enabled, but when the throttle is low and ROLL/PITCH/YAW sticks are centered, Iterms is not allowed to grow (ANTI_WINDUP). **THROTTLE_THRESHOLD** is the Airmode behavior known from Betaflight. In this mode, Airmode is active as soon THROTTLE position is above `airmode_throttle_threshold` and stays active until disarm. ANTI_WINDUP is never triggered. For small Multirotors (up to 7-inch propellers) it is suggested to switch to **THROTTLE_THRESHOLD** since it keeps full stabilization no matter what pilot does with the sticks. Fixed Wings always use **STICK_CENTER_ONCE** or **STICK_CENTER** modes."
        default_value: "STICK_CENTER"
        field: airmodeHandlingType
        table: airmodeHandlingType
      - name: airmode_throttle_threshold
        description: "Defines airmode THROTTLE activation threshold when `airmode_type` **THROTTLE_THRESHOLD** is used"
        default_value: 1300
        field: airmodeThrottleThreshold
        min: 1000
        max: 2000

  - name: PG_PID_PROFILE
    type: pidProfile_t
    headers: ["flight/pid.h"]
    value_type: PROFILE_VALUE
    members:
      - name: mc_p_pitch
        description: "Multicopter rate stabilisation P-gain for PITCH"
        default_value: 40
        field: bank_mc.pid[PID_PITCH].P
        min: RPYL_PID_MIN
        max: RPYL_PID_MAX
      - name: mc_i_pitch
        description: "Multicopter rate stabilisation I-gain for PITCH"
        default_value: 30
        field: bank_mc.pid[PID_PITCH].I
        min: RPYL_PID_MIN
        max: RPYL_PID_MAX
      - name: mc_d_pitch
        description: "Multicopter rate stabilisation D-gain for PITCH"
        default_value: 23
        field: bank_mc.pid[PID_PITCH].D
        min: RPYL_PID_MIN
        max: RPYL_PID_MAX
      - name: mc_cd_pitch
        description: "Multicopter Control Derivative gain for PITCH"
        default_value: 60
        field: bank_mc.pid[PID_PITCH].FF
        min: RPYL_PID_MIN
        max: RPYL_PID_MAX
      - name: mc_p_roll
        description: "Multicopter rate stabilisation P-gain for ROLL"
        default_value: 40
        field: bank_mc.pid[PID_ROLL].P
        min: RPYL_PID_MIN
        max: RPYL_PID_MAX
      - name: mc_i_roll
        description: "Multicopter rate stabilisation I-gain for ROLL"
        default_value: 30
        field: bank_mc.pid[PID_ROLL].I
        min: RPYL_PID_MIN
        max: RPYL_PID_MAX
      - name: mc_d_roll
        description: "Multicopter rate stabilisation D-gain for ROLL"
        default_value: 23
        field: bank_mc.pid[PID_ROLL].D
        min: RPYL_PID_MIN
        max: RPYL_PID_MAX
      - name: mc_cd_roll
        description: "Multicopter Control Derivative gain for ROLL"
        default_value: 60
        field: bank_mc.pid[PID_ROLL].FF
        min: RPYL_PID_MIN
        max: RPYL_PID_MAX
      - name: mc_p_yaw
        description: "Multicopter rate stabilisation P-gain for YAW"
        default_value: 85
        field: bank_mc.pid[PID_YAW].P
        min: RPYL_PID_MIN
        max: RPYL_PID_MAX
      - name: mc_i_yaw
        description: "Multicopter rate stabilisation I-gain for YAW"
        default_value: 45
        field: bank_mc.pid[PID_YAW].I
        min: RPYL_PID_MIN
        max: RPYL_PID_MAX
      - name: mc_d_yaw
        description: "Multicopter rate stabilisation D-gain for YAW"
        default_value: 0
        field: bank_mc.pid[PID_YAW].D
        min: RPYL_PID_MIN
        max: RPYL_PID_MAX
      - name: mc_cd_yaw
        description: "Multicopter Control Derivative gain for YAW"
        default_value: 60
        field: bank_mc.pid[PID_YAW].FF
        min: RPYL_PID_MIN
        max: RPYL_PID_MAX
      - name: mc_p_level
        description: "Multicopter attitude stabilisation P-gain"
        default_value: 20
        field: bank_mc.pid[PID_LEVEL].P
        min: RPYL_PID_MIN
        max: RPYL_PID_MAX
      - name: mc_i_level
        description: "Multicopter attitude stabilisation low-pass filter cutoff"
        default_value: 15
        field: bank_mc.pid[PID_LEVEL].I
        min: RPYL_PID_MIN
        max: RPYL_PID_MAX
      - name: mc_d_level
        description: "Multicopter attitude stabilisation HORIZON transition point"
        default_value: 75
        field: bank_mc.pid[PID_LEVEL].D
        min: RPYL_PID_MIN
        max: RPYL_PID_MAX
      - name: fw_p_pitch
        description: "Fixed-wing rate stabilisation P-gain for PITCH"
        default_value: 5
        field: bank_fw.pid[PID_PITCH].P
        min: RPYL_PID_MIN
        max: RPYL_PID_MAX
      - name: fw_i_pitch
        description: "Fixed-wing rate stabilisation I-gain for PITCH"
        default_value: 7
        field: bank_fw.pid[PID_PITCH].I
        min: RPYL_PID_MIN
        max: RPYL_PID_MAX
      - name: fw_d_pitch
        description: "Fixed wing rate stabilisation D-gain for PITCH"
        default_value: 0
        field: bank_fw.pid[PID_PITCH].D
        min: RPYL_PID_MIN
        max: RPYL_PID_MAX
      - name: fw_ff_pitch
        description: "Fixed-wing rate stabilisation FF-gain for PITCH"
        default_value: 50
        field: bank_fw.pid[PID_PITCH].FF
        min: RPYL_PID_MIN
        max: RPYL_PID_MAX
      - name: fw_p_roll
        description: "Fixed-wing rate stabilisation P-gain for ROLL"
        default_value: 5
        field: bank_fw.pid[PID_ROLL].P
        min: RPYL_PID_MIN
        max: RPYL_PID_MAX
      - name: fw_i_roll
        description: "Fixed-wing rate stabilisation I-gain for ROLL"
        default_value: 7
        field: bank_fw.pid[PID_ROLL].I
        min: RPYL_PID_MIN
        max: RPYL_PID_MAX
      - name: fw_d_roll
        description: "Fixed wing rate stabilisation D-gain for ROLL"
        default_value: 0
        field: bank_fw.pid[PID_ROLL].D
        min: RPYL_PID_MIN
        max: RPYL_PID_MAX
      - name: fw_ff_roll
        description: "Fixed-wing rate stabilisation FF-gain for ROLL"
        default_value: 50
        field: bank_fw.pid[PID_ROLL].FF
        min: RPYL_PID_MIN
        max: RPYL_PID_MAX
      - name: fw_p_yaw
        description: "Fixed-wing rate stabilisation P-gain for YAW"
        default_value: 6
        field: bank_fw.pid[PID_YAW].P
        min: RPYL_PID_MIN
        max: RPYL_PID_MAX
      - name: fw_i_yaw
        description: "Fixed-wing rate stabilisation I-gain for YAW"
        default_value: 10
        field: bank_fw.pid[PID_YAW].I
        min: RPYL_PID_MIN
        max: RPYL_PID_MAX
      - name: fw_d_yaw
        description: "Fixed wing rate stabilisation D-gain for YAW"
        default_value: 0
        field: bank_fw.pid[PID_YAW].D
        min: RPYL_PID_MIN
        max: RPYL_PID_MAX
      - name: fw_ff_yaw
        description: "Fixed-wing rate stabilisation FF-gain for YAW"
        default_value: 60
        field: bank_fw.pid[PID_YAW].FF
        min: RPYL_PID_MIN
        max: RPYL_PID_MAX
      - name: fw_p_level
        description: "Fixed-wing attitude stabilisation P-gain"
        default_value: 20
        field: bank_fw.pid[PID_LEVEL].P
        min: RPYL_PID_MIN
        max: RPYL_PID_MAX
      - name: fw_i_level
        description: "Fixed-wing attitude stabilisation low-pass filter cutoff"
        default_value: 5
        field: bank_fw.pid[PID_LEVEL].I
        min: RPYL_PID_MIN
        max: RPYL_PID_MAX
      - name: fw_d_level
        description: "Fixed-wing attitude stabilisation HORIZON transition point"
        default_value: 75
        field: bank_fw.pid[PID_LEVEL].D
        min: RPYL_PID_MIN
        max: RPYL_PID_MAX
      - name: max_angle_inclination_rll
        description: "Maximum inclination in level (angle) mode (ROLL axis). 100=10°"
        default_value: 300
        field: max_angle_inclination[FD_ROLL]
        min: 100
        max: 900
      - name: max_angle_inclination_pit
        description: "Maximum inclination in level (angle) mode (PITCH axis). 100=10°"
        default_value: 300
        field: max_angle_inclination[FD_PITCH]
        min: 100
        max: 900
      - name: dterm_lpf_hz
        description: "Dterm low pass filter cutoff frequency. Default setting is very conservative and small multirotors should use higher value between 80 and 100Hz. 80 seems like a gold spot for 7-inch builds while 100 should work best with 5-inch machines. If motors are getting too hot, lower the value"
        default_value: 40
        min: 0
        max: 500
      - name: dterm_lpf_type
        description: "Defines the type of stage 1 D-term LPF filter. Possible values: `PT1`, `BIQUAD`. `PT1` offers faster filter response while `BIQUAD` better attenuation."
        default_value: "BIQUAD"
        field: dterm_lpf_type
        table: filter_type
      - name: dterm_lpf2_hz
        description: "Cutoff frequency for stage 2 D-term low pass filter"
        default_value: 0
        min: 0
        max: 500
      - name: dterm_lpf2_type
        description: "Defines the type of stage 1 D-term LPF filter. Possible values: `PT1`, `BIQUAD`. `PT1` offers faster filter response while `BIQUAD` better attenuation."
        default_value: "BIQUAD"
        field: dterm_lpf2_type
        table: filter_type
      - name: yaw_lpf_hz
        description: "Yaw low pass filter cutoff frequency. Should be disabled (set to `0`) on small multirotors (7 inches and below)"
        default_value: 0
        min: 0
        max: 200
      - name: fw_iterm_throw_limit
        description: "Limits max/min I-term value in stabilization PID controller in case of Fixed Wing. It solves the problem of servo saturation before take-off/throwing the airplane into the air. By default, error accumulated in I-term can not exceed 1/3 of servo throw (around 165us). Set 0 to disable completely."
        default_value: 165
        field: fixedWingItermThrowLimit
        min: FW_ITERM_THROW_LIMIT_MIN
        max: FW_ITERM_THROW_LIMIT_MAX
      - name: fw_loiter_direction
        description: "Direction of loitering: center point on right wing (clockwise - default), or center point on left wing (counterclockwise). If equal YAW then can be changed in flight using a yaw stick."
        default_value: "RIGHT"
        field: loiter_direction
        condition: USE_NAV
        table: direction
      - name: fw_reference_airspeed
        description: "Reference airspeed. Set this to airspeed at which PIDs were tuned. Usually should be set to cruise airspeed. Also used for coordinated turn calculation if airspeed sensor is not present."
        default_value: 1500
        field: fixedWingReferenceAirspeed
        min: 300
        max: 6000
      - name: fw_turn_assist_yaw_gain
        description: "Gain required to keep the yaw rate consistent with the turn rate for a coordinated turn (in TURN_ASSIST mode). Value significantly different from 1.0 indicates a problem with the airspeed calibration (if present) or value of `fw_reference_airspeed` parameter"
        default_value: 1
        field: fixedWingCoordinatedYawGain
        min: 0
        max: 2
      - name: fw_turn_assist_pitch_gain
        description: "Gain required to keep constant pitch angle during coordinated turns (in TURN_ASSIST mode). Value significantly different from 1.0 indicates a problem with the airspeed calibration (if present) or value of `fw_reference_airspeed` parameter"
        default_value: 1
        field: fixedWingCoordinatedPitchGain
        min: 0
        max: 2
      - name: fw_iterm_limit_stick_position
        description: "Iterm is not allowed to grow when stick position is above threshold. This solves the problem of bounceback or followthrough when full stick deflection is applied on poorely tuned fixed wings. In other words, stabilization is partialy disabled when pilot is actively controlling the aircraft and active when sticks are not touched. `0` mean stick is in center position, `1` means it is fully deflected to either side"
        default_value: 0.5
        field: fixedWingItermLimitOnStickPosition
        min: 0
        max: 1
      - name: fw_yaw_iterm_freeze_bank_angle
        description: "Yaw Iterm is frozen when bank angle is above this threshold [degrees]. This solves the problem of the rudder counteracting turns by partially disabling yaw stabilization when making banked turns. Setting to 0 (the default) disables this feature. Only applies when autopilot is not active and TURN ASSIST is disabled."
        default_value: 0
        field: fixedWingYawItermBankFreeze
        min: 0
        max: 90
      - name: pidsum_limit
        description: "A limitation to overall amount of correction Flight PID can request on each axis (Roll/Pitch). If when doing a hard maneuver on one axis machine looses orientation on other axis - reducing this parameter may help"
        default_value: 500
        field: pidSumLimit
        min: PID_SUM_LIMIT_MIN
        max: PID_SUM_LIMIT_MAX
      - name: pidsum_limit_yaw
        description: "A limitation to overall amount of correction Flight PID can request on each axis (Yaw). If when doing a hard maneuver on one axis machine looses orientation on other axis - reducing this parameter may help"
        default_value: 350
        field: pidSumLimitYaw
        min: PID_SUM_LIMIT_MIN
        max: PID_SUM_LIMIT_MAX
      - name: iterm_windup
        description: "Used to prevent Iterm accumulation on during maneuvers. Iterm will be dampened when motors are reaching it's limit (when requested motor correction range is above percentage specified by this parameter)"
        default_value: 50
        field: itermWindupPointPercent
        min: 0
        max: 90
      - name: rate_accel_limit_roll_pitch
        description: "Limits acceleration of ROLL/PITCH rotation speed that can be requested by stick input. In degrees-per-second-squared. Small and powerful UAV flies great with high acceleration limit ( > 5000 dps^2 and even > 10000 dps^2). Big and heavy multirotors will benefit from low acceleration limit (~ 360 dps^2). When set correctly, it greatly improves stopping performance. Value of 0 disables limiting."
        default_value: 0
        field: axisAccelerationLimitRollPitch
        max: 500000
      - name: rate_accel_limit_yaw
        description: "Limits acceleration of YAW rotation speed that can be requested by stick input. In degrees-per-second-squared. Small and powerful UAV flies great with high acceleration limit ( > 10000 dps^2). Big and heavy multirotors will benefit from low acceleration limit (~ 180 dps^2). When set correctly, it greatly improves stopping performance and general stability during yaw turns. Value of 0 disables limiting."
        default_value: 10000
        field: axisAccelerationLimitYaw
        max: 500000
      - name: heading_hold_rate_limit
        description: "This setting limits yaw rotation rate that HEADING_HOLD controller can request from PID inner loop controller. It is independent from manual yaw rate and used only when HEADING_HOLD flight mode is enabled by pilot, RTH or WAYPOINT modes."
        min: HEADING_HOLD_RATE_LIMIT_MIN
        max: HEADING_HOLD_RATE_LIMIT_MAX
        default_value: 90

      - name: nav_mc_pos_z_p
        description: "P gain of altitude PID controller (Multirotor)"
        field: bank_mc.pid[PID_POS_Z].P
        condition: USE_NAV
        min: 0
        max: 255
        default_value: 50
      - name: nav_mc_vel_z_p
        description: "P gain of velocity PID controller"
        field: bank_mc.pid[PID_VEL_Z].P
        condition: USE_NAV
        min: 0
        max: 255
        default_value: 100
      - name: nav_mc_vel_z_i
        description: "I gain of velocity PID controller"
        field: bank_mc.pid[PID_VEL_Z].I
        condition: USE_NAV
        min: 0
        max: 255
        default_value: 50
      - name: nav_mc_vel_z_d
        description: "D gain of velocity PID controller"
        default_value: 10
        field: bank_mc.pid[PID_VEL_Z].D
        condition: USE_NAV
        min: 0
        max: 255
        default_value: 10
      - name: nav_mc_pos_xy_p
        description: "Controls how fast the drone will fly towards the target position. This is a multiplier to convert displacement to target velocity"
        field: bank_mc.pid[PID_POS_XY].P
        condition: USE_NAV
        min: 0
        max: 255
        default_value: 65
      - name: nav_mc_vel_xy_p
        description: "P gain of Position-Rate (Velocity to Acceleration) PID controller. Higher P means stronger response when position error occurs. Too much P might cause \"nervous\" behavior and oscillations"
        field: bank_mc.pid[PID_VEL_XY].P
        condition: USE_NAV
        min: 0
        max: 255
        default_value: 40
      - name: nav_mc_vel_xy_i
        description: "I gain of Position-Rate (Velocity to Acceleration) PID controller. Used for drift compensation (caused by wind for example). Higher I means stronger response to drift. Too much I gain might cause target overshot"
        field: bank_mc.pid[PID_VEL_XY].I
        condition: USE_NAV
        min: 0
        max: 255
        default_value: 15
      - name: nav_mc_vel_xy_d
        description: "D gain of Position-Rate (Velocity to Acceleration) PID controller. It can damp P and I. Increasing D might help when drone overshoots target."
        field: bank_mc.pid[PID_VEL_XY].D
        condition: USE_NAV
        min: 0
        max: 255
        default_value: 100
      - name: nav_mc_vel_xy_ff
        field: bank_mc.pid[PID_VEL_XY].FF
        condition: USE_NAV
        min: 0
        max: 255
        default_value: 40
      - name: nav_mc_heading_p
        description: "P gain of Heading Hold controller (Multirotor)"
        default_value: 60
        field: bank_mc.pid[PID_HEADING].P
        condition: USE_NAV
        min: 0
        max: 255
      - name: nav_mc_vel_xy_dterm_lpf_hz
        field: navVelXyDTermLpfHz
        min: 0
        max: 100
        default_value: 2
      - name: nav_mc_vel_xy_dterm_attenuation
        description: "Maximum D-term attenution percentage for horizontal velocity PID controller (Multirotor). It allows to smooth the PosHold CRUISE, WP and RTH when Multirotor is traveling at full speed. Dterm is not attenuated at low speeds, breaking and accelerating."
        field: navVelXyDtermAttenuation
        min: 0
        max: 100
        default_value: 90
      - name: nav_mc_vel_xy_dterm_attenuation_start
        description: "A point (in percent of both target and current horizontal velocity) where nav_mc_vel_xy_dterm_attenuation begins"
        default_value: 10
        field: navVelXyDtermAttenuationStart
        min: 0
        max: 100
      - name: nav_mc_vel_xy_dterm_attenuation_end
        description: "A point (in percent of both target and current horizontal velocity) where nav_mc_vel_xy_dterm_attenuation reaches maximum"
        default_value: 60
        field: navVelXyDtermAttenuationEnd
        min: 0
        max: 100
      - name: nav_fw_pos_z_p
        description: "P gain of altitude PID controller (Fixedwing)"
        default_value: 40
        field: bank_fw.pid[PID_POS_Z].P
        condition: USE_NAV
        min: 0
        max: 255
      - name: nav_fw_pos_z_i
        description: "I gain of altitude PID controller (Fixedwing)"
        default_value: 5
        field: bank_fw.pid[PID_POS_Z].I
        condition: USE_NAV
        min: 0
        max: 255
      - name: nav_fw_pos_z_d
        description: "D gain of altitude PID controller (Fixedwing)"
        default_value: 10
        field: bank_fw.pid[PID_POS_Z].D
        condition: USE_NAV
        min: 0
        max: 255
      - name: nav_fw_pos_xy_p
        description: "P gain of 2D trajectory PID controller. Play with this to get a straight line between waypoints or a straight RTH"
        default_value: 75
        field: bank_fw.pid[PID_POS_XY].P
        condition: USE_NAV
        min: 0
        max: 255
      - name: nav_fw_pos_xy_i
        description: "I gain of 2D trajectory PID controller. Too high and there will be overshoot in trajectory. Better start tuning with zero"
        default_value: 5
        field: bank_fw.pid[PID_POS_XY].I
        condition: USE_NAV
        min: 0
        max: 255
      - name: nav_fw_pos_xy_d
        description: "D gain of 2D trajectory PID controller. Too high and there will be overshoot in trajectory. Better start tuning with zero"
        default_value: 8
        field: bank_fw.pid[PID_POS_XY].D
        condition: USE_NAV
        min: 0
        max: 255
      - name: nav_fw_heading_p
        description: "P gain of Heading Hold controller (Fixedwing)"
        default_value: 60
        field: bank_fw.pid[PID_HEADING].P
        condition: USE_NAV
        min: 0
        max: 255
      - name: nav_fw_pos_hdg_p
        description: "P gain of heading PID controller. (Fixedwing, rovers, boats)"
        default_value: 30
        field: bank_fw.pid[PID_POS_HEADING].P
        condition: USE_NAV
        min: 0
        max: 255
      - name: nav_fw_pos_hdg_i
        description: "I gain of heading trajectory PID controller. (Fixedwing, rovers, boats)"
        default_value: 2
        field: bank_fw.pid[PID_POS_HEADING].I
        condition: USE_NAV
        min: 0
        max: 255
      - name: nav_fw_pos_hdg_d
        description: "D gain of heading trajectory PID controller. (Fixedwing, rovers, boats)"
        default_value: 0
        field: bank_fw.pid[PID_POS_HEADING].D
        condition: USE_NAV
        min: 0
        max: 255
      - name: nav_fw_pos_hdg_pidsum_limit
        description: "Output limit for heading trajectory PID controller. (Fixedwing, rovers, boats)"
        default_value: 350
        field: navFwPosHdgPidsumLimit
        min: PID_SUM_LIMIT_MIN
        max: PID_SUM_LIMIT_MAX
      - name: mc_iterm_relax
        field: iterm_relax
        table: iterm_relax
        default_value: RP
      - name: mc_iterm_relax_cutoff
        field: iterm_relax_cutoff
        min: 1
        max: 100
        default_value: 15
      - name: d_boost_factor
        field: dBoostFactor
        condition: USE_D_BOOST
        min: 1
        max: 3
        default_value: 1.25
      - name: d_boost_max_at_acceleration
        field: dBoostMaxAtAlleceleration
        condition: USE_D_BOOST
        min: 1000
        max: 16000
        default_value: 7500
      - name: d_boost_gyro_delta_lpf_hz
        field: dBoostGyroDeltaLpfHz
        condition: USE_D_BOOST
        min: 10
        max: 250
        default_value: 80
      - name: antigravity_gain
        description: "Max Antigravity gain. `1` means Antigravity is disabled, `2` means Iterm is allowed to double during rapid throttle movements"
        default_value: 1
        field: antigravityGain
        condition: USE_ANTIGRAVITY
        min: 1
        max: 20
      - name: antigravity_accelerator
        description: ""
        default_value: 1
        field: antigravityAccelerator
        condition: USE_ANTIGRAVITY
        min: 1
        max: 20
      - name: antigravity_cutoff_lpf_hz
        description: "Antigravity cutoff frequenct for Throtte filter. Antigravity is based on the difference between actual and filtered throttle input. The bigger is the difference, the bigger Antigravity gain"
        default_value: 15
        field: antigravityCutoff
        condition: USE_ANTIGRAVITY
        min: 1
        max: 30
      - name: pid_type
        description: "Allows to set type of PID controller used in control loop. Possible values: `NONE`, `PID`, `PIFF`, `AUTO`. Change only in case of experimental platforms like VTOL, tailsitters, rovers, boats, etc. Airplanes should always use `PIFF` and multirotors `PID`"
        field: pidControllerType
        table: pidTypeTable
        default_value: AUTO
      - name: mc_cd_lpf_hz
        description: "Cutoff frequency for Control Derivative. Lower value smoother reaction on fast stick movements. With higher values, response will be more aggressive, jerky"
        default_value: 30
        field: controlDerivativeLpfHz
        min: 0
        max: 200
      - name: setpoint_kalman_enabled
        description: "Enable Kalman filter on the PID controller setpoint"
        default_value: OFF
        condition: USE_GYRO_KALMAN
        field: kalmanEnabled
        type: bool
      - name: setpoint_kalman_q
        description: "Quality factor of the setpoint Kalman filter. Higher values means less filtering and lower phase delay. On 3-7 inch multirotors can be usually increased to 200-300 or even higher of clean builds"
        default_value: 100
        field: kalman_q
        condition: USE_GYRO_KALMAN
        min: 1
        max: 16000
      - name: setpoint_kalman_w
        description: "Window size for the setpoint Kalman filter. Wider the window, more samples are used to compute variance. In general, wider window results in smoother filter response"
        default_value: 4
        field: kalman_w
        condition: USE_GYRO_KALMAN
        min: 1
        max: 40
      - name: setpoint_kalman_sharpness
        description: "Dynamic factor for the setpoint Kalman filter. In general, the higher the value, the more dynamic Kalman filter gets"
        default_value: 100
        field: kalman_sharpness
        condition: USE_GYRO_KALMAN
        min: 1
        max: 16000
      - name: fw_level_pitch_trim
        description: "Pitch trim for self-leveling flight modes. In degrees. +5 means airplane nose should be raised 5 deg from level"
        default_value: 0
        field: fixedWingLevelTrim
        min: -10
        max: 10
<<<<<<< HEAD
      - name: fw_level_pitch_gain
        description: "I-gain for the pitch trim for self-leveling flight modes. Higher values means that AUTOTRIM will be faster but might introduce oscillations"
        default_value: "5"
        field: fixedWingLevelTrimGain
        min: 0
        max: 20
      - name: fw_level_pitch_deadband
        description: "Deadband for automatic leveling when AUTOLEVEL mode is used."
        default_value: "5"
        field: fixedWingLevelTrimDeadband
        min: 0
        max: 20
=======
      - name: smith_predictor_strength
        description: "The strength factor of a Smith Predictor of PID measurement. In percents"
        default_value: 0.5
        field: smithPredictorStrength
        condition: USE_SMITH_PREDICTOR
        min: 0
        max: 1
      - name: smith_predictor_delay
        description: "Expected delay of the gyro signal. In milliseconds"
        default_value: 0
        field: smithPredictorDelay
        condition: USE_SMITH_PREDICTOR
        min: 0
        max: 8
      - name: smith_predictor_lpf_hz
        description: "Cutoff frequency for the Smith Predictor Low Pass Filter"
        default_value: 50
        field: smithPredictorFilterHz
        condition: USE_SMITH_PREDICTOR
        min: 1
        max: 500
>>>>>>> 97e332a9

  - name: PG_PID_AUTOTUNE_CONFIG
    type: pidAutotuneConfig_t
    condition: USE_AUTOTUNE_FIXED_WING
    members:
      - name: fw_autotune_min_stick
        description: "Minimum stick input [%] to consider overshoot/undershoot detection"
        default_value: 50
        field: fw_min_stick
        min: 0
        max: 100
      - name: fw_autotune_ff_to_p_gain
        description: "FF to P gain (strength relationship) [%]"
        default_value: 10
        field: fw_ff_to_p_gain
        min: 0
        max: 100
      - name: fw_autotune_p_to_d_gain
        description: "P to D gain (strength relationship) [%]"
        default_value: 0
        field: fw_p_to_d_gain
        min: 0
        max: 200
      - name: fw_autotune_ff_to_i_tc
        description: "FF to I time (defines time for I to reach the same level of response as FF) [ms]"
        default_value: 600
        field: fw_ff_to_i_time_constant
        min: 100
        max: 5000
      - name: fw_autotune_rate_adjustment
        description: "`AUTO` and `LIMIT` adjust the rates to match the capabilities of the airplane, with `LIMIT` they are never increased above the starting rates setting. `FIXED` does not adjust the rates. Rates are not changed when tuning in `ANGLE` mode."
        default_value: "AUTO"
        field: fw_rate_adjustment
        table: autotune_rate_adjustment
        type: uint8_t
      - name: fw_autotune_max_rate_deflection
        description: "The target percentage of maximum mixer output used for determining the rates in `AUTO` and `LIMIT`."
        default_value: 80
        field: fw_max_rate_deflection
        min: 50
        max: 100

  - name: PG_POSITION_ESTIMATION_CONFIG
    type: positionEstimationConfig_t
    condition: USE_NAV
    members:
      - name: inav_auto_mag_decl
        description: "Automatic setting of magnetic declination based on GPS position. When used manual magnetic declination is ignored."
        default_value: ON
        field: automatic_mag_declination
        type: bool
      - name: inav_gravity_cal_tolerance
        description: "Unarmed gravity calibration tolerance level. Won't finish the calibration until estimated gravity error falls below this value."
        default_value: 5
        field: gravity_calibration_tolerance
        min: 0
        max: 255
      - name: inav_use_gps_velned
        description: "Defined if iNav should use velocity data provided by GPS module for doing position and speed estimation. If set to OFF iNav will fallback to calculating velocity from GPS coordinates. Using native velocity data may improve performance on some GPS modules. Some GPS modules introduce significant delay and using native velocity may actually result in much worse performance."
        default_value: ON
        field: use_gps_velned
        type: bool
      - name: inav_use_gps_no_baro
        field: use_gps_no_baro
        type: bool
        default_value: OFF
      - name: inav_allow_dead_reckoning
        description: "Defines if inav will dead-reckon over short GPS outages. May also be useful for indoors OPFLOW navigation"
        default_value: OFF
        field: allow_dead_reckoning
        type: bool
      - name: inav_reset_altitude
        description: "Defines when relative estimated altitude is reset to zero. Variants - `NEVER` (once reference is acquired it's used regardless); `FIRST_ARM` (keep altitude at zero until firstly armed), `EACH_ARM` (altitude is reset to zero on each arming)"
        default_value: "FIRST_ARM"
        field: reset_altitude_type
        table: reset_type
      - name: inav_reset_home
        description: "Allows to chose when the home position is reset. Can help prevent resetting home position after accidental mid-air disarm. Possible values are: NEVER, FIRST_ARM and EACH_ARM"
        default_value: "FIRST_ARM"
        field: reset_home_type
        table: reset_type
      - name: inav_max_surface_altitude
        description: "Max allowed altitude for surface following mode. [cm]"
        default_value: 200
        field: max_surface_altitude
        min: 0
        max: 1000
      - name: inav_w_z_surface_p
        field: w_z_surface_p
        min: 0
        max: 100
        default_value: 3.5
      - name: inav_w_z_surface_v
        field: w_z_surface_v
        min: 0
        max: 100
        default_value: 6.1
      - name: inav_w_xy_flow_p
        field: w_xy_flow_p
        min: 0
        max: 100
        default_value: 1.0
      - name: inav_w_xy_flow_v
        field: w_xy_flow_v
        min: 0
        max: 100
        default_value: 2.0
      - name: inav_w_z_baro_p
        description: "Weight of barometer measurements in estimated altitude and climb rate"
        field: w_z_baro_p
        min: 0
        max: 10
        default_value: 0.35
      - name: inav_w_z_gps_p
        description: "Weight of GPS altitude measurements in estimated altitude. Setting is used only of airplanes"
        field: w_z_gps_p
        min: 0
        max: 10
        default_value: 0.2
      - name: inav_w_z_gps_v
        description: "Weight of GPS climb rate measurements in estimated climb rate. Setting is used on both airplanes and multirotors. If GPS doesn't support native climb rate reporting (i.e. NMEA GPS) you may consider setting this to zero"
        field: w_z_gps_v
        min: 0
        max: 10
        default_value: 0.1
      - name: inav_w_xy_gps_p
        description: "Weight of GPS coordinates in estimated UAV position and speed."
        default_value: 1.0
        field: w_xy_gps_p
        min: 0
        max: 10
      - name: inav_w_xy_gps_v
        description: "Weight of GPS velocity data in estimated UAV speed"
        default_value: 2.0
        field: w_xy_gps_v
        min: 0
        max: 10
      - name: inav_w_z_res_v
        description: "Decay coefficient for estimated climb rate when baro/GPS reference for altitude is lost"
        default_value: 0.5
        field: w_z_res_v
        min: 0
        max: 10
      - name: inav_w_xy_res_v
        description: "Decay coefficient for estimated velocity when GPS reference for position is lost"
        default_value: 0.5
        field: w_xy_res_v
        min: 0
        max: 10
      - name: inav_w_xyz_acc_p
        field: w_xyz_acc_p
        min: 0
        max: 1
        default_value: 1.0
      - name: inav_w_acc_bias
        description: "Weight for accelerometer drift estimation"
        default_value: 0.01
        field: w_acc_bias
        min: 0
        max: 1
      - name: inav_max_eph_epv
        description: "Maximum uncertainty value until estimated position is considered valid and is used for navigation [cm]"
        default_value: 1000
        field: max_eph_epv
        min: 0
        max: 9999
      - name: inav_baro_epv
        description: "Uncertainty value for barometric sensor [cm]"
        default_value: 100
        field: baro_epv
        min: 0
        max: 9999

  - name: PG_NAV_CONFIG
    type: navConfig_t
    headers: ["navigation/navigation.h"]
    condition: USE_NAV
    members:
      - name: nav_disarm_on_landing
        description: "If set to ON, iNav disarms the FC after landing"
        default_value: OFF
        field: general.flags.disarm_on_landing
        type: bool
      - name: nav_use_midthr_for_althold
        description: "If set to OFF, the FC remembers your throttle stick position when enabling ALTHOLD and treats it as a neutral midpoint for holding altitude"
        default_value: OFF
        field: general.flags.use_thr_mid_for_althold
        type: bool
      - name: nav_extra_arming_safety
        description: "If set to ON drone won't arm if no GPS fix and any navigation mode like RTH or POSHOLD is configured. ALLOW_BYPASS allows the user to momentarily disable this check by holding yaw high (left stick held at the bottom right in mode 2) when switch arming is used"
        default_value: "ON"
        field: general.flags.extra_arming_safety
        table: nav_extra_arming_safety
      - name: nav_user_control_mode
        description: "Defines how Pitch/Roll input from RC receiver affects flight in POSHOLD mode: ATTI - pitch/roll controls attitude like in ANGLE mode; CRUISE - pitch/roll controls velocity in forward and right direction."
        default_value: "ATTI"
        field: general.flags.user_control_mode
        table: nav_user_control_mode
      - name: nav_position_timeout
        description: "If GPS fails wait for this much seconds before switching to emergency landing mode (0 - disable)"
        default_value: 5
        field: general.pos_failure_timeout
        min: 0
        max: 10
      - name: nav_wp_radius
        description: "Waypoint radius [cm]. Waypoint would be considered reached if machine is within this radius"
        default_value: 100
        field: general.waypoint_radius
        min: 10
        max: 10000
      - name: nav_wp_safe_distance
        description: "First waypoint in the mission should be closer than this value [cm]. A value of 0 disables this check."
        default_value: 10000
        field: general.waypoint_safe_distance
        max: 65000
      - name: nav_auto_speed
        description: "Maximum velocity firmware is allowed in full auto modes (RTH, WP) [cm/s] [Multirotor only]"
        default_value: 300
        field: general.max_auto_speed
        min: 10
        max: 2000
      - name: nav_auto_climb_rate
        description: "Maximum climb/descent rate that UAV is allowed to reach during navigation modes. [cm/s]"
        default_value: 500
        field: general.max_auto_climb_rate
        min: 10
        max: 2000
      - name: nav_manual_speed
        description: "Maximum velocity firmware is allowed when processing pilot input for POSHOLD/CRUISE control mode [cm/s] [Multirotor only]"
        default_value: 500
        field: general.max_manual_speed
        min: 10
        max: 2000
      - name: nav_manual_climb_rate
        description: "Maximum climb/descent rate firmware is allowed when processing pilot input for ALTHOLD control mode [cm/s]"
        default_value: 200
        field: general.max_manual_climb_rate
        min: 10
        max: 2000
      - name: nav_land_minalt_vspd
        description: "Vertical descent velocity under nav_land_slowdown_minalt during the RTH landing phase. [cm/s]"
        default_value: 50
        field: general.land_minalt_vspd
        min: 50
        max: 500
      - name: nav_land_maxalt_vspd
        description: "Vertical descent velocity above nav_land_slowdown_maxalt during the RTH landing phase. [cm/s]"
        default_value: 200
        field: general.land_maxalt_vspd
        min: 100
        max: 2000
      - name: nav_land_slowdown_minalt
        description: "Defines at what altitude the descent velocity should start to be `nav_land_minalt_vspd` [cm]"
        default_value: 500
        field: general.land_slowdown_minalt
        min: 50
        max: 1000
      - name: nav_land_slowdown_maxalt
        description: "Defines at what altitude the descent velocity should start to ramp down from `nav_land_maxalt_vspd` to `nav_land_minalt_vspd` during the RTH landing phase [cm]"
        default_value: 2000
        field: general.land_slowdown_maxalt
        min: 500
        max: 4000
      - name: nav_emerg_landing_speed
        description: "Rate of descent UAV will try to maintain when doing emergency descent sequence [cm/s]"
        default_value: 500
        field: general.emerg_descent_rate
        min: 100
        max: 2000
      - name: nav_min_rth_distance
        description: "Minimum distance from homepoint when RTH full procedure will be activated [cm]. Below this distance, the mode will activate at the current location and the final phase is executed (loiter / land). Above this distance, the full procedure is activated, which may include initial climb and flying directly to the homepoint before entering the loiter / land phase."
        default_value: 500
        field: general.min_rth_distance
        min: 0
        max: 5000
      - name: nav_overrides_motor_stop
        description: "When set to OFF the navigation system will not take over the control of the motor if the throttle is low (motor will stop). When set to OFF_ALWAYS the navigation system will not take over the control of the motor if the throttle was low even when failsafe is triggered. When set to AUTO_ONLY the navigation system will only take over the control of the throttle in autonomous navigation modes (NAV WP and NAV RTH). When set to ALL_NAV (default) the navigation system will take over the control of the motor completely and never allow the motor to stop even when the throttle is low. This setting only has an effect on NAV modes which take control of the throttle when combined with MOTOR_STOP and is likely to cause a stall if fw_min_throttle_down_pitch isn't set correctly or the pitch estimation is wrong for fixed wing models when not set to ALL_NAV"
        default_value: "ALL_NAV"
        field: general.flags.nav_overrides_motor_stop
        table: nav_overrides_motor_stop
      - name: nav_rth_climb_first
        description: "If set to ON or ON_FW_SPIRAL aircraft will climb to nav_rth_altitude first before turning to head home. If set to OFF aircraft will turn and head home immediately climbing on the way. For a fixed wing ON will use a linear climb, ON_FW_SPIRAL will use a loiter turning climb with climb rate set by nav_auto_climb_rate, turn rate set by nav_fw_loiter_radius (ON_FW_SPIRAL is a fixed wing setting and behaves the same as ON for a multirotor)"
        default_value: "ON"
        field: general.flags.rth_climb_first
        table: nav_rth_climb_first
      - name: nav_rth_climb_ignore_emerg
        description: "If set to ON, aircraft will execute initial climb regardless of position sensor (GPS) status."
        default_value: OFF
        field: general.flags.rth_climb_ignore_emerg
        type: bool
      - name: nav_rth_tail_first
        description: "If set to ON drone will return tail-first. Obviously meaningless for airplanes."
        default_value: OFF
        field: general.flags.rth_tail_first
        type: bool
      - name: nav_rth_allow_landing
        description: "If set to ON drone will land as a last phase of RTH."
        default_value: "ALWAYS"
        field: general.flags.rth_allow_landing
        table: nav_rth_allow_landing
      - name: nav_rth_alt_mode
        description: "Configure how the aircraft will manage altitude on the way home, see Navigation modes on wiki for more details"
        default_value: "AT_LEAST"
        field: general.flags.rth_alt_control_mode
        table: nav_rth_alt_mode
      - name: nav_rth_alt_control_override
        description: "If set to ON RTH altitude and CLIMB FIRST settings can be overridden during the RTH climb phase using full pitch or roll stick held for > 1 second. RTH altitude is reset to the current altitude using pitch down stick. RTH CLIMB FIRST is overridden using right roll stick so craft turns and heads directly to home (CLIMB FIRST override only works for fixed wing)"
        default_value: OFF
        field: general.flags.rth_alt_control_override
        type: bool
      - name: nav_rth_abort_threshold
        description: "RTH sanity checking feature will notice if distance to home is increasing during RTH and once amount of increase exceeds the threshold defined by this parameter, instead of continuing RTH machine will enter emergency landing, self-level and go down safely. Default is 500m which is safe enough for both multirotor machines and airplanes. [cm]"
        default_value: 50000
        field: general.rth_abort_threshold
        max: 65000
      - name: nav_max_terrain_follow_alt
        field: general.max_terrain_follow_altitude
        default_value: "100"
        description: "Max allowed above the ground altitude for terrain following mode"
        max: 1000
        default_value: 100
      - name: nav_max_altitude
        field: general.max_altitude
        description: "Max allowed altitude (above Home Point) that applies to all NAV modes (including Altitude Hold). 0 means limit is disabled"
        default_value: 0
        max: 65000
        min: 0
      - name: nav_rth_altitude
        description: "Used in EXTRA, FIXED and AT_LEAST rth alt modes [cm] (Default 1000 means 10 meters)"
        default_value: 1000
        field: general.rth_altitude
        max: 65000
      - name: nav_rth_home_altitude
        description: "Aircraft will climb/descend to this altitude after reaching home if landing is not enabled. Set to 0 to stay at `nav_rth_altitude` (default) [cm]"
        default_value: 0
        field: general.rth_home_altitude
        max: 65000
      - name: safehome_max_distance
        description: "In order for a safehome to be used, it must be less than this distance (in cm) from the arming point."
        default_value: 20000
        field: general.safehome_max_distance
        min: 0
        max: 65000
      - name: safehome_usage_mode
        description: "Used to control when safehomes will be used. Possible values are `OFF`, `RTH` and `RTH_FS`.  See [Safehome documentation](Safehomes.md#Safehome) for more information."
        default_value: "RTH"
        field: general.flags.safehome_usage_mode
        table: safehome_usage_mode
      - name: nav_mc_bank_angle
        description: "Maximum banking angle (deg) that multicopter navigation is allowed to set. Machine must be able to satisfy this angle without loosing altitude"
        default_value: 30
        field: mc.max_bank_angle
        min: 15
        max: 45
      - name: nav_mc_hover_thr
        description: "Multicopter hover throttle hint for altitude controller. Should be set to approximate throttle value when drone is hovering."
        default_value: 1500
        field: mc.hover_throttle
        min: 1000
        max: 2000
      - name: nav_mc_auto_disarm_delay
        description: "Delay before multi-rotor disarms when `nav_disarm_on_landing` is set (m/s)"
        default_value: 2000
        field: mc.auto_disarm_delay
        min: 100
        max: 10000
      - name: nav_mc_braking_speed_threshold
        description: "min speed in cm/s above which braking can happen"
        default_value: 100
        field: mc.braking_speed_threshold
        condition: USE_MR_BRAKING_MODE
        min: 0
        max: 1000
      - name: nav_mc_braking_disengage_speed
        description: "braking is disabled when speed goes below this value"
        default_value: 75
        field: mc.braking_disengage_speed
        condition: USE_MR_BRAKING_MODE
        min: 0
        max: 1000
      - name: nav_mc_braking_timeout
        description: "timeout in ms for braking"
        default_value: 2000
        field: mc.braking_timeout
        condition: USE_MR_BRAKING_MODE
        min: 100
        max: 5000
      - name: nav_mc_braking_boost_factor
        description: "acceleration factor for BOOST phase"
        default_value: 100
        field: mc.braking_boost_factor
        condition: USE_MR_BRAKING_MODE
        min: 0
        max: 200
      - name: nav_mc_braking_boost_timeout
        description: "how long in ms BOOST phase can happen"
        default_value: 750
        field: mc.braking_boost_timeout
        condition: USE_MR_BRAKING_MODE
        min: 0
        max: 5000
      - name: nav_mc_braking_boost_speed_threshold
        description: "BOOST can be enabled when speed is above this value"
        default_value: 150
        field: mc.braking_boost_speed_threshold
        condition: USE_MR_BRAKING_MODE
        min: 100
        max: 1000
      - name: nav_mc_braking_boost_disengage_speed
        description: "BOOST will be disabled when speed goes below this value"
        default_value: 100
        field: mc.braking_boost_disengage_speed
        condition: USE_MR_BRAKING_MODE
        min: 0
        max: 1000
      - name: nav_mc_braking_bank_angle
        description: "max angle that MR is allowed to bank in BOOST mode"
        default_value: 40
        field: mc.braking_bank_angle
        condition: USE_MR_BRAKING_MODE
        min: 15
        max: 60
      - name: nav_mc_pos_deceleration_time
        description: "Used for stoping distance calculation. Stop position is computed as _speed_ * _nav_mc_pos_deceleration_time_ from the place where sticks are released. Braking mode overrides this setting"
        default_value: 120
        field: mc.posDecelerationTime
        condition: USE_NAV
        min: 0
        max: 255
      - name: nav_mc_pos_expo
        description: "Expo for PosHold control"
        default_value: 10
        field: mc.posResponseExpo
        condition: USE_NAV
        min: 0
        max: 255
      - name: nav_mc_wp_slowdown
        description: "When ON, NAV engine will slow down when switching to the next waypoint. This prioritizes turning over forward movement. When OFF, NAV engine will continue to the next waypoint and turn as it goes."
        default_value: ON
        field: mc.slowDownForTurning
        type: bool
      - name: nav_fw_cruise_thr
        description: "Cruise throttle in GPS assisted modes, this includes RTH. Should be set high enough to avoid stalling. This values gives INAV a base for throttle when flying straight, and it will increase or decrease throttle based on pitch of airplane and the parameters below. In addition it will increase throttle if GPS speed gets below 7m/s ( hardcoded )"
        default_value: 1400
        field: fw.cruise_throttle
        min: 1000
        max: 2000
      - name: nav_fw_min_thr
        description: "Minimum throttle for flying wing in GPS assisted modes"
        default_value: 1200
        field: fw.min_throttle
        min: 1000
        max: 2000
      - name: nav_fw_max_thr
        description: "Maximum throttle for flying wing in GPS assisted modes"
        default_value: 1700
        field: fw.max_throttle
        min: 1000
        max: 2000
      - name: nav_fw_bank_angle
        description: "Max roll angle when rolling / turning in GPS assisted modes, is also restrained by global max_angle_inclination_rll"
        default_value: 35
        field: fw.max_bank_angle
        min: 5
        max: 80
      - name: nav_fw_climb_angle
        description: "Max pitch angle when climbing in GPS assisted modes, is also restrained by global max_angle_inclination_pit"
        default_value: 20
        field: fw.max_climb_angle
        min: 5
        max: 80
      - name: nav_fw_dive_angle
        description: "Max negative pitch angle when diving in GPS assisted modes, is also restrained by global max_angle_inclination_pit"
        default_value: 15
        field: fw.max_dive_angle
        min: 5
        max: 80
      - name: nav_fw_pitch2thr
        description: "Amount of throttle applied related to pitch attitude in GPS assisted modes. Throttle = nav_fw_cruise_throttle - (nav_fw_pitch2thr * pitch_angle). (notice that pitch_angle is in degrees and is negative when climbing and positive when diving, and throttle value is constrained between nav_fw_min_thr and nav_fw_max_thr)"
        default_value: 10
        field: fw.pitch_to_throttle
        min: 0
        max: 100
      - name: nav_fw_pitch2thr_smoothing
        description:  "How smoothly the autopilot makes pitch to throttle correction inside a deadband defined by pitch_to_throttle_thresh."
        default_value: 6
        field: fw.pitch_to_throttle_smooth
        min: 0
        max: 9
      - name: nav_fw_pitch2thr_threshold
        description: "Threshold from average pitch where momentary pitch_to_throttle correction kicks in. [decidegrees]"
        default_value: 50
        field: fw.pitch_to_throttle_thresh
        min: 0
        max: 900
      - name: nav_fw_loiter_radius
        description: "PosHold radius. 3000 to 7500 is a good value (30-75m) [cm]"
        default_value: 7500
        field: fw.loiter_radius
        min: 0
        max: 30000
      - name: nav_fw_cruise_speed
        description: "Speed for the plane/wing at cruise throttle used for remaining flight time/distance estimation in cm/s"
        default_value: 0
        field: fw.cruise_speed
        min: 0
        max: 65535
      - name: nav_fw_control_smoothness
        description: "How smoothly the autopilot controls the airplane to correct the navigation error"
        default_value: 0
        field: fw.control_smoothness
        min: 0
        max: 9

      - name: nav_fw_land_dive_angle
        description: "Dive angle that airplane will use during final landing phase. During dive phase, motor is stopped or IDLE and roll control is locked to 0 degrees"
        default_value: 2
        field: fw.land_dive_angle
        condition: NAV_FIXED_WING_LANDING
        min: -20
        max: 20

      - name: nav_fw_launch_velocity
        description: "Forward velocity threshold for swing-launch detection [cm/s]"
        default_value: 300
        field: fw.launch_velocity_thresh
        min: 100
        max: 10000
      - name: nav_fw_launch_accel
        description: "Forward acceleration threshold for bungee launch of throw launch [cm/s/s], 1G = 981 cm/s/s"
        default_value: 1863
        field: fw.launch_accel_thresh
        min: 1000
        max: 20000
      - name: nav_fw_launch_max_angle
        description: "Max tilt angle (pitch/roll combined) to consider launch successful. Set to 180 to disable completely [deg]"
        default_value: 45
        field: fw.launch_max_angle
        min: 5
        max: 180
      - name: nav_fw_launch_detect_time
        description: "Time for which thresholds have to breached to consider launch happened [ms]"
        default_value: 40
        field: fw.launch_time_thresh
        min: 10
        max: 1000
      - name: nav_fw_launch_thr
        description: "Launch throttle - throttle to be set during launch sequence (pwm units)"
        default_value: 1700
        field: fw.launch_throttle
        min: 1000
        max: 2000
      - name: nav_fw_launch_idle_thr
        description: "Launch idle throttle - throttle to be set before launch sequence is initiated. If set below minimum throttle it will force motor stop or at idle throttle (depending if the MOTOR_STOP is enabled). If set above minimum throttle it will force throttle to this value (if MOTOR_STOP is enabled it will be handled according to throttle stick position)"
        default_value: 1000
        field: fw.launch_idle_throttle
        min: 1000
        max: 2000
      - name: nav_fw_launch_motor_delay
        description: "Delay between detected launch and launch sequence start and throttling up (ms)"
        default_value: 500
        field: fw.launch_motor_timer
        min: 0
        max: 5000
      - name: nav_fw_launch_spinup_time
        description: "Time to bring power from minimum throttle to nav_fw_launch_thr - to avoid big stress on ESC and large torque from propeller"
        default_value: 100
        field: fw.launch_motor_spinup_time
        min: 0
        max: 1000
      - name: nav_fw_launch_end_time
        description: "Time for the transition of throttle and pitch angle, between the launch state and the subsequent flight mode [ms]"
        default_value: 3000
        field: fw.launch_end_time
        min: 0
        max: 5000
      - name: nav_fw_launch_min_time
        description: "Allow launch mode to execute at least this time (ms) and ignore stick movements [0-60000]."
        default_value: 0
        field: fw.launch_min_time
        min: 0
        max: 60000
      - name: nav_fw_launch_timeout
        description: "Maximum time for launch sequence to be executed. After this time LAUNCH mode will be turned off and regular flight mode will take over (ms)"
        default_value: 5000
        field: fw.launch_timeout
        max: 60000
      - name: nav_fw_launch_max_altitude
        description: "Altitude (centimeters) at which LAUNCH mode will be turned off and regular flight mode will take over [0-60000]."
        default_value: 0
        field: fw.launch_max_altitude
        min: 0
        max: 60000
      - name: nav_fw_launch_climb_angle
        description: "Climb angle (attitude of model, not climb slope) for launch sequence (degrees), is also restrained by global max_angle_inclination_pit"
        default_value: 18
        field: fw.launch_climb_angle
        min: 5
        max: 45
      - name: nav_fw_cruise_yaw_rate
        description: "Max YAW rate when NAV CRUISE mode is enabled (0=disable control via yaw stick) [dps]"
        default_value: 20
        field: fw.cruise_yaw_rate
        min: 0
        max: 60
      - name: nav_fw_allow_manual_thr_increase
        description: "Enable the possibility to manually increase the throttle in auto throttle controlled modes for fixed wing"
        default_value: OFF
        field: fw.allow_manual_thr_increase
        type: bool
      - name: nav_use_fw_yaw_control
        description: "Enables or Disables the use of the heading PID controller on fixed wing. Heading PID controller is always enabled for rovers and boats"
        default_value: OFF
        field: fw.useFwNavYawControl
        type: bool
      - name: nav_fw_yaw_deadband
        description: "Deadband for heading trajectory PID controller. When heading error is below the deadband, controller assumes that vehicle is on course"
        default_value: 0
        field: fw.yawControlDeadband
        min: 0
        max: 90

  - name: PG_TELEMETRY_CONFIG
    type: telemetryConfig_t
    headers: ["io/serial.h", "telemetry/telemetry.h", "telemetry/frsky_d.h", "telemetry/sim.h"]
    condition: USE_TELEMETRY
    members:
      - name: telemetry_switch
        description: "Which aux channel to use to change serial output & baud rate (MSP / Telemetry). It disables automatic switching to Telemetry when armed."
        default_value: OFF
        type: bool
      - name: telemetry_inverted
        description: "Determines if the telemetry protocol default signal inversion is reversed. This should be OFF in most cases unless a custom or hacked RX is used."
        default_value: OFF
        type: bool
      - name: frsky_default_latitude
        description: "D-Series telemetry only: OpenTX needs a valid set of coordinates to show compass value. A fake value defined in this setting is sent while no fix is acquired."
        default_value: 0
        field: gpsNoFixLatitude
        min: -90
        max: 90
      - name: frsky_default_longitude
        description: "D-Series telemetry only: OpenTX needs a valid set of coordinates to show compass value. A fake value defined in this setting is sent while no fix is acquired."
        default_value: 0
        field: gpsNoFixLongitude
        min: -180
        max: 180
      - name: frsky_coordinates_format
        description: "D-Series telemetry only: FRSKY_FORMAT_DMS (default), FRSKY_FORMAT_NMEA"
        default_value: 0
        field: frsky_coordinate_format
        min: 0
        max: FRSKY_FORMAT_NMEA
        type: uint8_t # TODO: This seems to use an enum, we should use table:
      - name: frsky_unit
        description: "Not used? [METRIC/IMPERIAL]"
        default_value: "METRIC"
        table: frsky_unit
        type: uint8_t
      - name: frsky_vfas_precision
        description: "D-Series telemetry only: Set to 1 to send raw VBat value in 0.1V resolution for receivers that can handle it, or 0 (default) to use the standard method"
        default_value: 0
        min: FRSKY_VFAS_PRECISION_LOW
        max: FRSKY_VFAS_PRECISION_HIGH
      - name: frsky_pitch_roll
        description: "S.Port and D-Series telemetry: Send pitch and roll degrees*10 instead of raw accelerometer data"
        default_value: OFF
        type: bool
      - name: report_cell_voltage
        description: "S.Port, D-Series, and IBUS telemetry: Send the average cell voltage if set to ON"
        default_value: OFF
        type: bool
      - name: hott_alarm_sound_interval
        description: "Battery alarm delay in seconds for Hott telemetry"
        default_value: 5
        field: hottAlarmSoundInterval
        min: 0
        max: 120
      - name: telemetry_halfduplex
        description: "S.Port telemetry only: Turn UART into UNIDIR for usage on F1 and F4 target. See Telemetry.md for details"
        default_value: ON
        field: halfDuplex
        type: bool
      - name: smartport_fuel_unit
        description: "S.Port telemetry only: Unit of the value sent with the `FUEL` ID (FrSky D-Series always sends percent). [PERCENT/MAH/MWH]"
        default_value: "MAH"
        field: smartportFuelUnit
        condition: USE_TELEMETRY_SMARTPORT
        type: uint8_t
        table: smartport_fuel_unit
      - name: ibus_telemetry_type
        description: "Type compatibility ibus telemetry for transmitters. See Telemetry.md label IBUS for details."
        default_value: 0
        field: ibusTelemetryType
        min: 0
        max: 255
      - name: ltm_update_rate
        description: "Defines the LTM update rate (use of bandwidth [NORMAL/MEDIUM/SLOW]). See Telemetry.md, LTM section for details."
        default_value: "NORMAL"
        field: ltmUpdateRate
        condition: USE_TELEMETRY_LTM
        table: ltm_rates
      - name: sim_ground_station_number
        description: "Number of phone that is used to communicate with SIM module. Messages / calls from other numbers are ignored. If undefined, can be set by calling or sending a message to the module."
        default_value: ""
        field: simGroundStationNumber
        condition: USE_TELEMETRY_SIM
      - name: sim_pin
        description: "PIN code for the SIM module"
        default_value: "0000"
        field: simPin
        condition: USE_TELEMETRY_SIM
      - name: sim_transmit_interval
        description: "Text message transmission interval in seconds for SIM module. Minimum value: 10"
        default_value: 60
        field: simTransmitInterval
        condition: USE_TELEMETRY_SIM
        type: uint16_t
        min: SIM_MIN_TRANSMIT_INTERVAL
        max: 65535
      - name: sim_transmit_flags
        description: "Bitmask specifying text message transmit condition flags for the SIM module. 1: continuous transmission, 2: continuous transmission in failsafe mode, 4: continuous transmission when GPS signal quality is low, 8: acceleration events, 16: continuous transmission when altitude is below `sim_low_altitude`"
        default_value: :SIM_TX_FLAG_FAILSAFE
        field: simTransmitFlags
        condition: USE_TELEMETRY_SIM
        max: 63
      - name: acc_event_threshold_high
        description: "Acceleration threshold [cm/s/s] for impact / high g event text messages sent by SIM module. Acceleration values greater than 4 g can occur in fixed wing flight without an impact, so a setting of 4000 or greater is suggested. 0 = detection off."
        default_value: 0
        field: accEventThresholdHigh
        condition: USE_TELEMETRY_SIM
        type: uint16_t
        min: 0
        max: 65535
      - name: acc_event_threshold_low
        description: "Acceleration threshold [cm/s/s] for low-g / freefall detection text messages sent by SIM module. A setting of less than 100 is suggested. Valid values: [0-900], 0 = detection off."
        default_value: 0
        field: accEventThresholdLow
        condition: USE_TELEMETRY_SIM
        type: uint16_t
        min: 0
        max: 900
      - name: acc_event_threshold_neg_x
        description: "Acceleration threshold [cm/s/s] for backwards acceleration / fixed wing landing detection text messages sent by SIM module. Suggested value for fixed wing: 1100. 0 = detection off."
        default_value: 0
        field: accEventThresholdNegX
        condition: USE_TELEMETRY_SIM
        type: uint16_t
        min: 0
        max: 65535
      - name: sim_low_altitude
        description: "Threshold for low altitude warning messages sent by SIM module when the 'L' transmit flag is set in `sim_transmit_flags`."
        default_value: -32767
        field: simLowAltitude
        condition: USE_TELEMETRY_SIM
        type: int16_t
        min: INT16_MIN
        max: INT16_MAX
      - name: mavlink_ext_status_rate
        field: mavlink.extended_status_rate
        type: uint8_t
        min: 0
        max: 255
        default_value: 2
      - name: mavlink_rc_chan_rate
        field: mavlink.rc_channels_rate
        type: uint8_t
        min: 0
        max: 255
        default_value: 5
      - name: mavlink_pos_rate
        field: mavlink.position_rate
        type: uint8_t
        min: 0
        max: 255
        default_value: 2
      - name: mavlink_extra1_rate
        field: mavlink.extra1_rate
        type: uint8_t
        min: 0
        max: 255
        default_value: 10
      - name: mavlink_extra2_rate
        field: mavlink.extra2_rate
        type: uint8_t
        min: 0
        max: 255
        default_value: 2
      - name: mavlink_extra3_rate
        field: mavlink.extra3_rate
        type: uint8_t
        min: 0
        max: 255
        default_value: 1
      - name: mavlink_version
        field: mavlink.version
        description: "Version of MAVLink to use"
        type: uint8_t
        min: 1
        max: 2
        default_value: 2
  - name: PG_ELERES_CONFIG
    type: eleresConfig_t
    headers: ["rx/eleres.h"]
    condition: USE_RX_ELERES
    members:
      - name: eleres_freq
        field: eleresFreq
        min: 415
        max: 450
        default_value: 435
      - name: eleres_telemetry_en
        field: eleresTelemetryEn
        type: bool
        default_value: OFF
      - name: eleres_telemetry_power
        field: eleresTelemetryPower
        min: 0
        max: 7
        default_value: 7
      - name: eleres_loc_en
        field: eleresLocEn
        type: bool
        default_value: OFF
      - name: eleres_loc_power
        field: eleresLocPower
        min: 0
        max: 7
        default_value: 7
      - name: eleres_loc_delay
        field: eleresLocDelay
        min: 30
        max: 1800
        default_value: 240
      - name: eleres_signature
        field: eleresSignature
        max: UINT32_MAX
        default_value: :zero

  - name: PG_LED_STRIP_CONFIG
    type: ledStripConfig_t
    headers: ["common/color.h", "io/ledstrip.h"]
    condition: USE_LED_STRIP
    members:
      - name: ledstrip_visual_beeper
        description: ""
        default_value: OFF
        type: bool

  - name: PG_OSD_CONFIG
    type: osdConfig_t
    headers: ["io/osd.h", "drivers/osd.h"]
    condition: USE_OSD
    members:
      - name: osd_telemetry
        description: "To enable OSD telemetry for antenna tracker. Possible values are `OFF`, `ON` and `TEST`"
        table: osd_telemetry
        field: telemetry
        type: uint8_t
        default_value: "OFF"
      - name: osd_video_system
        description: "Video system used. Possible values are `AUTO`, `PAL` and `NTSC`"
        default_value: "AUTO"
        table: osd_video_system
        field: video_system
        type: uint8_t
      - name: osd_row_shiftdown
        description: "Number of rows to shift the OSD display (increase if top rows are cut off)"
        default_value: 0
        field: row_shiftdown
        min: 0
        max: 1
      - name: osd_units
        description: "IMPERIAL, METRIC, UK"
        default_value: "METRIC"
        field: units
        table: osd_unit
        type: uint8_t
      - name: osd_stats_energy_unit
        description: "Unit used for the drawn energy in the OSD stats [MAH/WH] (milliAmpere hour/ Watt hour)"
        default_value: "MAH"
        field: stats_energy_unit
        table: osd_stats_energy_unit
        type: uint8_t
      - name: osd_stats_min_voltage_unit
        description: "Display minimum voltage of the `BATTERY` or the average per `CELL` in the OSD stats."
        default_value: "BATTERY"
        field: stats_min_voltage_unit
        table: osd_stats_min_voltage_unit
        type: uint8_t

      - name: osd_rssi_alarm
        description: "Value below which to make the OSD RSSI indicator blink"
        default_value: 20
        field: rssi_alarm
        min: 0
        max: 100
      - name: osd_time_alarm
        description: "Value above which to make the OSD flight time indicator blink (minutes)"
        default_value: 10
        field: time_alarm
        min: 0
        max: 600
      - name: osd_alt_alarm
        description: "Value above which to make the OSD relative altitude indicator blink (meters)"
        default_value: 100
        field: alt_alarm
        min: 0
        max: 10000
      - name: osd_dist_alarm
        description: "Value above which to make the OSD distance from home indicator blink (meters)"
        default_value: 1000
        field: dist_alarm
        min: 0
        max: 50000
      - name: osd_neg_alt_alarm
        description: "Value below which (negative altitude) to make the OSD relative altitude indicator blink (meters)"
        default_value: 5
        field: neg_alt_alarm
        min: 0
        max: 10000
      - name: osd_current_alarm
        description: "Value above which the OSD current consumption element will start blinking. Measured in full Amperes."
        default_value: 0
        field: current_alarm
        min: 0
        max: 255
      - name: osd_gforce_alarm
        description: "Value above which the OSD g force indicator will blink (g)"
        default_value: 5
        field: gforce_alarm
        min: 0
        max: 20
      - name: osd_gforce_axis_alarm_min
        description: "Value under which the OSD axis g force indicators will blink (g)"
        default_value: -5
        field: gforce_axis_alarm_min
        min: -20
        max: 20
      - name: osd_gforce_axis_alarm_max
        description: "Value above which the OSD axis g force indicators will blink (g)"
        default_value: 5
        field: gforce_axis_alarm_max
        min: -20
        max: 20
      - name: osd_imu_temp_alarm_min
        description: "Temperature under which the IMU temperature OSD element will start blinking (decidegrees centigrade)"
        default_value: -200
        field: imu_temp_alarm_min
        min: -550
        max: 1250
      - name: osd_imu_temp_alarm_max
        description: "Temperature above which the IMU temperature OSD element will start blinking (decidegrees centigrade)"
        default_value: 600
        field: imu_temp_alarm_max
        min: -550
        max: 1250
      - name: osd_esc_temp_alarm_max
        description: "Temperature above which the IMU temperature OSD element will start blinking (decidegrees centigrade)"
        default_value: 900
        field: esc_temp_alarm_max
        min: -550
        max: 1500
      - name: osd_esc_temp_alarm_min
        description: "Temperature under which the IMU temperature OSD element will start blinking (decidegrees centigrade)"
        default_value: -200
        field: esc_temp_alarm_min
        min: -550
        max: 1500
      - name: osd_baro_temp_alarm_min
        description: "Temperature under which the baro temperature OSD element will start blinking (decidegrees centigrade)"
        default_value: -200
        field: baro_temp_alarm_min
        condition: USE_BARO
        min: -550
        max: 1250
      - name: osd_baro_temp_alarm_max
        description: "Temperature above which the baro temperature OSD element will start blinking (decidegrees centigrade)"
        default_value: 600
        field: baro_temp_alarm_max
        condition: USE_BARO
        min: -550
        max: 1250
      - name: osd_snr_alarm
        condition: USE_SERIALRX_CRSF
        description: "Value below which Crossfire SNR Alarm pops-up. (dB)"
        default_value: 4
        field: snr_alarm
        min: -20
        max: 10
      - name: osd_link_quality_alarm
        condition: USE_SERIALRX_CRSF
        description: "LQ % indicator blinks below this value. For Crossfire use 70%, for Tracer use 50%"
        default_value: 70
        field: link_quality_alarm
        min: 0
        max: 100
      - name: osd_temp_label_align
        description: "Allows to chose between left and right alignment for the OSD temperature sensor labels. Valid values are `LEFT` and `RIGHT`"
        default_value: "LEFT"
        field: temp_label_align
        condition: USE_TEMPERATURE_SENSOR
        table: osd_alignment
        type: uint8_t

      - name: osd_ahi_reverse_roll
        field: ahi_reverse_roll
        type: bool
        default_value: OFF
      - name: osd_ahi_max_pitch
        description: "Max pitch, in degrees, for OSD artificial horizon"
        default_value: 20
        field: ahi_max_pitch
        min: 10
        max: 90
        default_value: 20
      - name: osd_crosshairs_style
        description: "To set the visual type for the crosshair"
        default_value: "DEFAULT"
        field: crosshairs_style
        table: osd_crosshairs_style
        type: uint8_t
      - name: osd_crsf_lq_format
        description: "To select LQ format"
        default_value: "TYPE1"
        field: crsf_lq_format
        table: osd_crsf_lq_format
        type: uint8_t
      - name: osd_horizon_offset
        description: "To vertically adjust the whole OSD and AHI and scrolling bars"
        default_value: 0
        field: horizon_offset
        min: -2
        max: 2
      - name: osd_camera_uptilt
        description: "Set the camera uptilt for the FPV camera in degres, positive is up, negative is down, relative to the horizontal"
        default_value: 0
        field: camera_uptilt
        min: -40
        max: 80
      - name: osd_camera_fov_h
        description: "Horizontal field of view for the camera in degres"
        default_value: 135
        field: camera_fov_h
        min: 60
        max: 150
      - name: osd_camera_fov_v
        description: "Vertical field of view for the camera in degres"
        default_value: 85
        field: camera_fov_v
        min: 30
        max: 120
      - name: osd_hud_margin_h
        description: "Left and right margins for the hud area"
        default_value: 3
        field: hud_margin_h
        min: 0
        max: 4
      - name: osd_hud_margin_v
        description: "Top and bottom margins for the hud area"
        default_value: 3
        field: hud_margin_v
        min: 1
        max: 3
      - name: osd_hud_homing
        description: "To display little arrows around the crossair showing where the home point is in the hud"
        default_value: OFF
        field: hud_homing
        type: bool
      - name: osd_hud_homepoint
        description: "To 3D-display the home point location in the hud"
        default_value: OFF
        field: hud_homepoint
        type: bool
      - name: osd_hud_radar_disp
        description: "Maximum count of nearby aircrafts or points of interest to display in the hud, as sent from an ESP32 LoRa module. Set to 0 to disable (show nothing). The nearby aircrafts will appear as markers A, B, C, etc"
        default_value: 0
        field: hud_radar_disp
        min: 0
        max: 4
      - name: osd_hud_radar_range_min
        description: "In meters, radar aircrafts closer than this will not be displayed in the hud"
        default_value: 3
        field: hud_radar_range_min
        min: 1
        max: 30
      - name: osd_hud_radar_range_max
        description: "In meters, radar aircrafts further away than this will not be displayed in the hud"
        default_value: 4000
        field: hud_radar_range_max
        min: 100
        max: 9990
      - name: osd_hud_radar_nearest
        description: "To display an extra bar of informations at the bottom of the hud area for the closest radar aircraft found, if closest than the set value, in meters. Shows relative altitude (meters or feet, with an up or down arrow to indicate if above or below), speed (in m/s or f/s), and absolute heading (in °, 0 is north, 90 is east, 180 is south, 270 is west). Set to 0 (zero) to disable."
        default_value: 0
        field: hud_radar_nearest
        min: 0
        max: 4000
      - name: osd_hud_wp_disp
        description: "How many navigation waypoints are displayed, set to 0 (zero) to disable. As sample, if set to 2, and you just passed the 3rd waypoint of the mission, you'll see markers for the 4th waypoint (marked 1) and the 5th waypoint (marked 2)"
        default_value: 0
        field: hud_wp_disp

        min: 0
        max: 3
      - name: osd_left_sidebar_scroll
        field: left_sidebar_scroll
        table: osd_sidebar_scroll
        type: uint8_t
        default_value: NONE
      - name: osd_right_sidebar_scroll
        field: right_sidebar_scroll
        table: osd_sidebar_scroll
        type: uint8_t
        default_value: NONE
      - name: osd_sidebar_scroll_arrows
        field: sidebar_scroll_arrows
        type: bool
        default_value: OFF
      - name: osd_main_voltage_decimals
        description: "Number of decimals for the battery voltages displayed in the OSD [1-2]."
        default_value: 1
        field: main_voltage_decimals
        min: 1
        max: 2
      - name: osd_coordinate_digits
        field: coordinate_digits
        min: 8
        max: 11
        default_value: 9

      - name: osd_estimations_wind_compensation
        description: "Use wind estimation for remaining flight time/distance estimation"
        default_value: ON
        condition: USE_WIND_ESTIMATOR
        field: estimations_wind_compensation
        type: bool

      - name: osd_failsafe_switch_layout
        description: "If enabled the OSD automatically switches to the first layout during failsafe"
        default_value: OFF
        type: bool

      - name: osd_plus_code_digits
        description: "Numer of plus code digits before shortening with `osd_plus_code_short`. Precision at the equator: 10=13.9x13.9m; 11=2.8x3.5m; 12=56x87cm; 13=11x22cm."
        field: plus_code_digits
        default_value: 11
        min: 10
        max: 13
      - name: osd_plus_code_short
        description: "Number of leading digits removed from plus code. Removing 2, 4 and 6 digits requires a reference location within, respectively, ~800km, ~40 km and ~2km to recover the original coordinates."
        field: plus_code_short
        default_value: "0"
        table: osd_plus_code_short

      - name: osd_ahi_style
        description: "Sets OSD Artificial Horizon style \"DEFAULT\" or \"LINE\" for the FrSky Graphical OSD."
        field: ahi_style
        default_value: "DEFAULT"
        table: osd_ahi_style
        type: uint8_t

      - name: osd_force_grid
        field: force_grid
        type: bool
        default_value: OFF
        description: Force OSD to work in grid mode even if the OSD device supports pixel level access (mainly used for development)

      - name: osd_ahi_bordered
        field: ahi_bordered
        type: bool
        description: Shows a border/corners around the AHI region (pixel OSD only)
        default_value: OFF

      - name: osd_ahi_width
        field: ahi_width
        max: 255
        description: AHI width in pixels (pixel OSD only)
        default_value: 132

      - name: osd_ahi_height
        field: ahi_height
        max: 255
        description: AHI height in pixels (pixel OSD only)
        default_value: 162

      - name: osd_ahi_vertical_offset
        field: ahi_vertical_offset
        min: -128
        max: 127
        description: AHI vertical offset from center (pixel OSD only)
        default_value: -18

      - name: osd_sidebar_horizontal_offset
        field: sidebar_horizontal_offset
        min: -128
        max: 127
        default_value: 0
        description: Sidebar horizontal offset from default position. Positive values move the sidebars closer to the edges.

      - name: osd_left_sidebar_scroll_step
        field: left_sidebar_scroll_step
        max: 255
        default_value: 0
        description: How many units each sidebar step represents. 0 means the default value for the scroll type.

      - name: osd_right_sidebar_scroll_step
        field: right_sidebar_scroll_step
        max: 255
        default_value: 0
        description: Same as left_sidebar_scroll_step, but for the right sidebar

      - name: osd_sidebar_height
        field: sidebar_height
        min: 0
        max: 5
        default_value: 3
        description: Height of sidebars in rows. 0 leaves only the level indicator arrows (Not for pixel OSD)

      - name: osd_home_position_arm_screen
        type: bool
        default_value: ON
        description: Should home position coordinates be displayed on the arming screen.

      - name: osd_pan_servo_index
        description: Index of the pan servo to adjust osd home heading direction based on camera pan. Note that this feature does not work with continiously rotating servos.
        field: pan_servo_index
        min: 0
        max: 10
        default_value: 0

      - name: osd_pan_servo_pwm2centideg
        description: Centidegrees of pan servo rotation us PWM signal. A servo with 180 degrees of rotation from 1000 to 2000 us PWM typically needs `18` for this setting. Change sign to inverse direction.
        field: pan_servo_pwm2centideg
        default_value: 0
        min: -36
        max: 36


  - name: PG_SYSTEM_CONFIG
    type: systemConfig_t
    headers: ["fc/config.h"]
    members:
      - name: i2c_speed
        description: "This setting controls the clock speed of I2C bus. 400KHZ is the default that most setups are able to use. Some noise-free setups may be overclocked to 800KHZ. Some sensor chips or setups with long wires may work unreliably at 400KHZ - user can try lowering the clock speed to 200KHZ or even 100KHZ. User need to bear in mind that lower clock speeds might require higher looptimes (lower looptime rate)"
        default_value: "400KHZ"
        condition: USE_I2C
        table: i2c_speed
      - name: cpu_underclock
        description: "This option is only available on certain architectures (F3 CPUs at the moment). It makes CPU clock lower to reduce interference to long-range RC systems working at 433MHz"
        default_value: OFF
        field: cpuUnderclock
        condition: USE_UNDERCLOCK
        type: bool
      - name: debug_mode
        description: "Defines debug values exposed in debug variables (developer / debugging setting)"
        default_value: "NONE"
        table: debug_modes
      - name: throttle_tilt_comp_str
        description: "Can be used in ANGLE and HORIZON mode and will automatically boost throttle when banking. Setting is in percentage, 0=disabled."
        default_value: 0
        field: throttle_tilt_compensation_strength
        min: 0
        max: 100
      - name: name
        description: "Craft name"
        default_value: ""

  - name: PG_MODE_ACTIVATION_OPERATOR_CONFIG
    type: modeActivationOperatorConfig_t
    headers: ["fc/rc_modes.h"]
    members:
      - name: mode_range_logic_operator
        description: "Control how Mode selection works in flight modes. If you example have Angle mode configured on two different Aux channels, this controls if you need both activated ( AND ) or if you only need one activated ( OR ) to active angle mode."
        default_value: "OR"
        field: modeActivationOperator
        table: aux_operator
        type: uint8_t

  - name: PG_STATS_CONFIG
    type: statsConfig_t
    headers: ["fc/stats.h"]
    condition: USE_STATS
    members:
      - name: stats
        description: "General switch of the statistics recording feature (a.k.a. odometer)"
        default_value: OFF
        field: stats_enabled
        type: bool
      - name: stats_total_time
        description: "Total flight time [in seconds]. The value is updated on every disarm when \"stats\" are enabled."
        default_value: 0
        max: INT32_MAX
      - name: stats_total_dist
        description: "Total flight distance [in meters]. The value is updated on every disarm when \"stats\" are enabled."
        default_value: 0
        max: INT32_MAX
      - name: stats_total_energy
        max: INT32_MAX
        condition: USE_ADC
        default_value: 0

  - name: PG_TIME_CONFIG
    type: timeConfig_t
    headers: ["common/time.h"]
    members:
      - name: tz_offset
        description: "Time zone offset from UTC, in minutes. This is applied to the GPS time for logging and time-stamping of Blackbox logs"
        default_value: 0
        min: -1440
        max: 1440
      - name: tz_automatic_dst
        description: "Automatically add Daylight Saving Time to the GPS time when needed or simply ignore it. Includes presets for EU and the USA - if you live outside these areas it is suggested to manage DST manually via `tz_offset`."
        default_value: "OFF"
        type: uint8_t
        table: tz_automatic_dst

  - name: PG_DISPLAY_CONFIG
    type: displayConfig_t
    headers: ["drivers/display.h"]
    members:
      - name: display_force_sw_blink
        description: "OFF = OSD hardware blink / ON = OSD software blink. If OSD warning text/values are invisible, try setting this to ON"
        default_value: OFF
        field: force_sw_blink
        type: bool

  - name: PG_VTX_CONFIG
    type: vtxConfig_t
    headers: ["io/vtx_control.h"]
    condition: USE_VTX_CONTROL
    members:
      - name: vtx_halfduplex
        description: "Use half duplex UART to communicate with the VTX, using only a TX pin in the FC."
        default_value: ON
        field: halfDuplex
        type: bool
      - name: vtx_smartaudio_early_akk_workaround
        description: "Enable workaround for early AKK SAudio-enabled VTX bug."
        default_value: ON
        field: smartAudioEarlyAkkWorkaroundEnable
        type: bool

  - name: PG_VTX_SETTINGS_CONFIG
    type: vtxSettingsConfig_t
    headers: ["drivers/vtx_common.h", "io/vtx.h"]
    condition: USE_VTX_SMARTAUDIO || USE_VTX_TRAMP
    members:
      - name: vtx_band
        description: "Configure the VTX band. Set to zero to use `vtx_freq`. Bands: 1: A, 2: B, 3: E, 4: F, 5: Race."
        default_value: 4
        field: band
        min: VTX_SETTINGS_NO_BAND
        max: VTX_SETTINGS_MAX_BAND
      - name: vtx_channel
        description: "Channel to use within the configured `vtx_band`. Valid values are [1, 8]."
        default_value: 1
        field: channel
        min: VTX_SETTINGS_MIN_CHANNEL
        max: VTX_SETTINGS_MAX_CHANNEL
      - name: vtx_power
        description: "VTX RF power level to use. The exact number of mw depends on the VTX hardware."
        default_value: 1
        field: power
        min: VTX_SETTINGS_MIN_POWER
        max: VTX_SETTINGS_MAX_POWER
      - name: vtx_low_power_disarm
        description: "When the craft is disarmed, set the VTX to its lowest power. `ON` will set the power to its minimum value on startup, increase it to `vtx_power` when arming and change it back to its lowest setting after disarming. `UNTIL_FIRST_ARM` will start with minimum power, but once the craft is armed it will increase to `vtx_power` and it will never decrease until the craft is power cycled."
        default_value: "OFF"
        field: lowPowerDisarm
        table: vtx_low_power_disarm
        type: uint8_t
      - name: vtx_pit_mode_chan
        field: pitModeChan
        min: VTX_SETTINGS_MIN_CHANNEL
        max: VTX_SETTINGS_MAX_CHANNEL
        default_value: 1
      - name: vtx_max_power_override
        description:  "Some VTXes may report max power incorrectly (i.e. 200mW for a 600mW VTX). Use this to override max supported power. 0 to disable and use whatever VTX reports as its capabilities"
        default_value: 0
        field: maxPowerOverride
        min: 0
        max: 10000

  - name: PG_PINIOBOX_CONFIG
    type: pinioBoxConfig_t
    headers: ["io/piniobox.h"]
    condition: USE_PINIOBOX
    members:
      - name: pinio_box1
        field: permanentId[0]
        description: "Mode assignment for PINIO#1"
        default_value: "target specific"
        min: 0
        max: 255
        default_value: :BOX_PERMANENT_ID_NONE
        type: uint8_t
      - name: pinio_box2
        field: permanentId[1]
        default_value: "target specific"
        description: "Mode assignment for PINIO#1"
        min: 0
        max: 255
        default_value: :BOX_PERMANENT_ID_NONE
        type: uint8_t
      - name: pinio_box3
        field: permanentId[2]
        default_value: "target specific"
        description: "Mode assignment for PINIO#1"
        min: 0
        max: 255
        default_value: :BOX_PERMANENT_ID_NONE
        type: uint8_t
      - name: pinio_box4
        field: permanentId[3]
        default_value: "target specific"
        description: "Mode assignment for PINIO#1"
        min: 0
        max: 255
        default_value: :BOX_PERMANENT_ID_NONE
        type: uint8_t

  - name: PG_LOG_CONFIG
    type: logConfig_t
    headers: ["common/log.h"]
    condition: USE_LOG
    members:
        - name: log_level
          field: level
          table: log_level
          description: "Defines serial debugging log level. See `docs/development/serial_printf_debugging.md` for usage."
          default_value: "ERROR"
        - name: log_topics
          field: topics
          min: 0
          max: UINT32_MAX
          description: "Defines serial debugging log topic. See `docs/development/serial_printf_debugging.md` for usage."
          default_value: 0

  - name: PG_ESC_SENSOR_CONFIG
    type: escSensorConfig_t
    headers: ["sensors/esc_sensor.h"]
    condition: USE_ESC_SENSOR
    members:
        - name: esc_sensor_listen_only
          default_value: OFF
          description: "Enable when BLHeli32 Auto Telemetry function is used. Disable in every other case"
          field: listenOnly
          type: bool
          default_value: OFF

  - name: PG_SMARTPORT_MASTER_CONFIG
    type: smartportMasterConfig_t
    headers: ["io/smartport_master.h"]
    condition: USE_SMARTPORT_MASTER
    members:
      - name: smartport_master_halfduplex
        field: halfDuplex
        type: bool
        default_value: ON
      - name: smartport_master_inverted
        field: inverted
        type: bool
        default_value: OFF

  - name: PG_DJI_OSD_CONFIG
    type: djiOsdConfig_t
    headers: ["io/osd_dji_hd.h"]
    condition: USE_DJI_HD_OSD
    members:
        - name: dji_workarounds
          description: "Enables workarounds for different versions of MSP protocol used"
          field: proto_workarounds
          min: 0
          max: UINT8_MAX
          default_value: 1
        - name: dji_use_name_for_messages
          description: "Re-purpose the craft name field for messages. Replace craft name with :WTSED for Warnings|Throttle|Speed|Efficiency|Trip distance"
          default_value: ON
          field: use_name_for_messages
          type: bool
        - name: dji_esc_temp_source
          description: "Re-purpose the ESC temperature field for IMU/BARO temperature"
          default_value: "ESC"
          field: esc_temperature_source
          table: djiOsdTempSource
          type: uint8_t
        - name: dji_speed_source
          description: "Sets the speed type displayed by the DJI OSD: GROUND, 3D, AIR"
          default_value: "GROUND"
          field: speedSource
          table: djiOsdSpeedSource
          type: uint8_t

  - name: PG_BEEPER_CONFIG
    type: beeperConfig_t
    headers: [ "fc/config.h" ]
    members:
      - name: dshot_beeper_enabled
        description: "Whether using DShot motors as beepers is enabled"
        default_value: ON
        field: dshot_beeper_enabled
        type: bool
      - name: dshot_beeper_tone
        description: "Sets the DShot beeper tone"
        min: 1
        max: 5
        default_value: 1
        field: dshot_beeper_tone
        type: uint8_t

  - name: PG_POWER_LIMITS_CONFIG
    type: powerLimitsConfig_t
    headers: ["flight/power_limits.h"]
    condition: USE_POWER_LIMITS
    members:
      - name: limit_cont_current
        description: "Continous current limit (dA), set to 0 to disable"
        default_value: 0
        field: continuousCurrent
        max: 4000
      - name: limit_burst_current
        description: "Burst current limit (dA): the current which is allowed during `limit_burst_current_time` after which `limit_cont_current` will be enforced, set to 0 to disable"
        default_value: 0
        field: burstCurrent
        max: 4000
      - name: limit_burst_current_time
        description: "Allowed current burst time (ds) during which `limit_burst_current` is allowed and after which `limit_cont_current` will be enforced"
        default_value: 0
        field: burstCurrentTime
        max: 3000
      - name: limit_burst_current_falldown_time
        description: "Time slice at the end of the burst time during which the current limit will be ramped down from `limit_burst_current` back down to `limit_cont_current`"
        default_value: 0
        field: burstCurrentFalldownTime
        max: 3000
      - name: limit_cont_power
        condition: USE_ADC
        description: "Continous power limit (dW), set to 0 to disable"
        default_value: 0
        field: continuousPower
        max: 40000
      - name: limit_burst_power
        condition: USE_ADC
        description: "Burst power limit (dW): the current which is allowed during `limit_burst_power_time` after which `limit_cont_power` will be enforced, set to 0 to disable"
        default_value: 0
        field: burstPower
        max: 40000
      - name: limit_burst_power_time
        condition: USE_ADC
        description: "Allowed power burst time (ds) during which `limit_burst_power` is allowed and after which `limit_cont_power` will be enforced"
        default_value: 0
        field: burstPowerTime
        max: 3000
      - name: limit_burst_power_falldown_time
        condition: USE_ADC
        description: "Time slice at the end of the burst time during which the power limit will be ramped down from `limit_burst_power` back down to `limit_cont_power`"
        default_value: 0
        field: burstPowerFalldownTime
        max: 3000
      - name: limit_pi_p
        description: "Throttle attenuation PI control P term"
        default_value: 100
        field: piP
        max: 10000
      - name: limit_pi_i
        description: "Throttle attenuation PI control I term"
        default_value: 100
        field: piI
        max: 10000
      - name: limit_attn_filter_cutoff
        description: "Throttle attenuation PI control output filter cutoff frequency"
        default_value: 1.2
        field: attnFilterCutoff
        max: 100<|MERGE_RESOLUTION|>--- conflicted
+++ resolved
@@ -93,12 +93,8 @@
       "FLOW", "SBUS", "FPORT", "ALWAYS", "SAG_COMP_VOLTAGE",
       "VIBE", "CRUISE", "REM_FLIGHT_TIME", "SMARTAUDIO", "ACC",
       "ERPM", "RPM_FILTER", "RPM_FREQ", "NAV_YAW", "DYNAMIC_FILTER", "DYNAMIC_FILTER_FREQUENCY",
-<<<<<<< HEAD
-      "IRLOCK", "CD", "KALMAN_GAIN", "PID_MEASUREMENT", "SPM_CELLS", "SPM_VS600", "SPM_VARIO", "PCF8574", "DYN_GYRO_LPF", "AUTOLEVEL", "FW_D"]
-=======
-      "IRLOCK", "CD", "KALMAN_GAIN", "PID_MEASUREMENT", "SPM_CELLS", "SPM_VS600", "SPM_VARIO", "PCF8574", "DYN_GYRO_LPF", "FW_D", "IMU2", "ALTITUDE",
+      "IRLOCK", "CD", "KALMAN_GAIN", "PID_MEASUREMENT", "SPM_CELLS", "SPM_VS600", "SPM_VARIO", "PCF8574", "DYN_GYRO_LPF", "AUTOLEVEL", "FW_D", "IMU2", "ALTITUDE",
       "GYRO_ALPHA_BETA_GAMMA", "SMITH_PREDICTOR", "AUTOTRIM", "AUTOTUNE"]
->>>>>>> 97e332a9
   - name: async_mode
     values: ["NONE", "GYRO", "ALL"]
   - name: aux_operator
@@ -2095,20 +2091,6 @@
         field: fixedWingLevelTrim
         min: -10
         max: 10
-<<<<<<< HEAD
-      - name: fw_level_pitch_gain
-        description: "I-gain for the pitch trim for self-leveling flight modes. Higher values means that AUTOTRIM will be faster but might introduce oscillations"
-        default_value: "5"
-        field: fixedWingLevelTrimGain
-        min: 0
-        max: 20
-      - name: fw_level_pitch_deadband
-        description: "Deadband for automatic leveling when AUTOLEVEL mode is used."
-        default_value: "5"
-        field: fixedWingLevelTrimDeadband
-        min: 0
-        max: 20
-=======
       - name: smith_predictor_strength
         description: "The strength factor of a Smith Predictor of PID measurement. In percents"
         default_value: 0.5
@@ -2130,7 +2112,18 @@
         condition: USE_SMITH_PREDICTOR
         min: 1
         max: 500
->>>>>>> 97e332a9
+      - name: fw_level_pitch_gain
+        description: "I-gain for the pitch trim for self-leveling flight modes. Higher values means that AUTOTRIM will be faster but might introduce oscillations"
+        default_value: 5
+        field: fixedWingLevelTrimGain
+        min: 0
+        max: 20
+      - name: fw_level_pitch_deadband
+        description: "Deadband for automatic leveling when AUTOLEVEL mode is used."
+        default_value: 5
+        field: fixedWingLevelTrimDeadband
+        min: 0
+        max: 20
 
   - name: PG_PID_AUTOTUNE_CONFIG
     type: pidAutotuneConfig_t
