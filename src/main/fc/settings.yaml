--- conflicted
+++ resolved
@@ -96,11 +96,7 @@
       "VIBE", "CRUISE", "REM_FLIGHT_TIME", "SMARTAUDIO", "ACC",
       "ERPM", "RPM_FILTER", "RPM_FREQ", "NAV_YAW", "DYNAMIC_FILTER", "DYNAMIC_FILTER_FREQUENCY",
       "IRLOCK", "KALMAN_GAIN", "PID_MEASUREMENT", "SPM_CELLS", "SPM_VS600", "SPM_VARIO", "PCF8574", "DYN_GYRO_LPF", "AUTOLEVEL", "IMU2", "ALTITUDE",
-<<<<<<< HEAD
-      "SMITH_PREDICTOR", "AUTOTRIM", "AUTOTUNE", "RATE_DYNAMICS", "Q_TUNE"]
-=======
-      "SMITH_PREDICTOR", "AUTOTRIM", "AUTOTUNE", "RATE_DYNAMICS", "LANDING"]
->>>>>>> b13525db
+      "SMITH_PREDICTOR", "AUTOTRIM", "AUTOTUNE", "RATE_DYNAMICS", "LANDING", "Q_TUNE"]
   - name: async_mode
     values: ["NONE", "GYRO", "ALL"]
   - name: aux_operator
