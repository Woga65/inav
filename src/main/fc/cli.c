/*
 * This file is part of Cleanflight.
 *
 * Cleanflight is free software: you can redistribute it and/or modify
 * it under the terms of the GNU General Public License as published by
 * the Free Software Foundation, either version 3 of the License, or
 * (at your option) any later version.
 *
 * Cleanflight is distributed in the hope that it will be useful,
 * but WITHOUT ANY WARRANTY; without even the implied warranty of
 * MERCHANTABILITY or FITNESS FOR A PARTICULAR PURPOSE.  See the
 * GNU General Public License for more details.
 *
 * You should have received a copy of the GNU General Public License
 * along with Cleanflight.  If not, see <http://www.gnu.org/licenses/>.
 */

#include <stdbool.h>
#include <stdint.h>
#include <stdlib.h>
#include <stdarg.h>
#include <string.h>
#include <math.h>
#include <ctype.h>

#include "platform.h"

uint8_t cliMode = 0;

#include "blackbox/blackbox.h"

#include "build/assert.h"
#include "build/build_config.h"
#include "build/version.h"

#include "common/axis.h"
#include "common/color.h"
#include "common/maths.h"
#include "common/printf.h"
#include "common/string_light.h"
#include "common/memory.h"
#include "common/time.h"
#include "common/typeconversion.h"
#include "common/fp_pid.h"
#include "programming/global_variables.h"
#include "programming/pid.h"

#include "config/config_eeprom.h"
#include "config/feature.h"
#include "config/parameter_group.h"
#include "config/parameter_group_ids.h"

#include "drivers/accgyro/accgyro.h"
#include "drivers/pwm_mapping.h"
#include "drivers/buf_writer.h"
#include "drivers/bus_i2c.h"
#include "drivers/compass/compass.h"
#include "drivers/flash.h"
#include "drivers/io.h"
#include "drivers/io_impl.h"
#include "drivers/osd_symbols.h"
#include "drivers/persistent.h"
#include "drivers/rx_pwm.h"
#include "drivers/sdcard/sdcard.h"
#include "drivers/sensor.h"
#include "drivers/serial.h"
#include "drivers/stack_check.h"
#include "drivers/system.h"
#include "drivers/time.h"
#include "drivers/usb_msc.h"
#include "drivers/vtx_common.h"

#include "fc/fc_core.h"
#include "fc/cli.h"
#include "fc/config.h"
#include "fc/controlrate_profile.h"
#include "fc/rc_adjustments.h"
#include "fc/rc_controls.h"
#include "fc/rc_modes.h"
#include "fc/runtime_config.h"
#include "fc/settings.h"

#include "flight/failsafe.h"
#include "flight/imu.h"
#include "flight/mixer.h"
#include "flight/pid.h"
#include "flight/servos.h"
#include "flight/secondary_imu.h"

#include "io/asyncfatfs/asyncfatfs.h"
#include "io/beeper.h"
#include "io/flashfs.h"
#include "io/gps.h"
#include "io/ledstrip.h"
#include "io/osd.h"
#include "io/serial.h"

#include "fc/fc_msp_box.h"

#include "navigation/navigation.h"
#include "navigation/navigation_private.h"

#include "rx/rx.h"
#include "rx/spektrum.h"
#include "rx/eleres.h"
#include "rx/srxl2.h"

#include "scheduler/scheduler.h"

#include "sensors/acceleration.h"
#include "sensors/barometer.h"
#include "sensors/battery.h"
#include "sensors/boardalignment.h"
#include "sensors/compass.h"
#include "sensors/diagnostics.h"
#include "sensors/gyro.h"
#include "sensors/pitotmeter.h"
#include "sensors/rangefinder.h"
#include "sensors/opflow.h"
#include "sensors/sensors.h"
#include "sensors/temperature.h"

#include "telemetry/frsky_d.h"
#include "telemetry/telemetry.h"
#include "build/debug.h"

#if MCU_FLASH_SIZE > 128
#define PLAY_SOUND
#endif

extern timeDelta_t cycleTime; // FIXME dependency on mw.c
extern uint8_t detectedSensors[SENSOR_INDEX_COUNT];

static serialPort_t *cliPort;

static bufWriter_t *cliWriter;
static uint8_t cliWriteBuffer[sizeof(*cliWriter) + 128];

static char cliBuffer[64];
static uint32_t bufferIndex = 0;

#if defined(USE_ASSERT)
static void cliAssert(char *cmdline);
#endif

#ifdef USE_CLI_BATCH
static bool commandBatchActive = false;
static bool commandBatchError = false;
#endif

// sync this with features_e
static const char * const featureNames[] = {
    "THR_VBAT_COMP", "VBAT", "TX_PROF_SEL", "BAT_PROF_AUTOSWITCH", "MOTOR_STOP",
    "", "SOFTSERIAL", "GPS", "RPM_FILTERS",
    "", "TELEMETRY", "CURRENT_METER", "REVERSIBLE_MOTORS", "",
    "", "RSSI_ADC", "LED_STRIP", "DASHBOARD", "",
    "BLACKBOX", "", "TRANSPONDER", "AIRMODE",
    "SUPEREXPO", "VTX", "", "", "", "PWM_OUTPUT_ENABLE",
    "OSD", "FW_LAUNCH", "FW_AUTOTRIM", NULL
};

/* Sensor names (used in lookup tables for *_hardware settings and in status command output) */
// sync with gyroSensor_e
static const char * const gyroNames[] = { "NONE", "AUTO", "MPU6050", "L3G4200D", "MPU3050", "L3GD20", "MPU6000", "MPU6500", "MPU9250", "BMI160", "ICM20689", "FAKE"};

// sync this with sensors_e
static const char * const sensorTypeNames[] = {
    "GYRO", "ACC", "BARO", "MAG", "RANGEFINDER", "PITOT", "OPFLOW", "GPS", "GPS+MAG", NULL
};

#define SENSOR_NAMES_MASK (SENSOR_GYRO | SENSOR_ACC | SENSOR_BARO | SENSOR_MAG | SENSOR_RANGEFINDER | SENSOR_PITOT | SENSOR_OPFLOW)

static const char * const hardwareSensorStatusNames[] = {
    "NONE", "OK", "UNAVAILABLE", "FAILING"
};

static const char * const *sensorHardwareNames[] = {
        gyroNames,
        table_acc_hardware,
#ifdef USE_BARO
        table_baro_hardware,
#else
        NULL,
#endif
#ifdef USE_MAG
        table_mag_hardware,
#else
        NULL,
#endif
#ifdef USE_RANGEFINDER
        table_rangefinder_hardware,
#else
        NULL,
#endif
#ifdef USE_PITOT
        table_pitot_hardware,
#else
        NULL,
#endif
#ifdef USE_OPFLOW
        table_opflow_hardware,
#else
        NULL,
#endif
};

static void cliPrint(const char *str)
{
    while (*str) {
        bufWriterAppend(cliWriter, *str++);
    }
}

static void cliPrintLinefeed(void)
{
    cliPrint("\r\n");
}

static void cliPrintLine(const char *str)
{
    cliPrint(str);
    cliPrintLinefeed();
}

static void cliPrintError(const char *str)
{
    cliPrint("### ERROR: ");
    cliPrint(str);
#ifdef USE_CLI_BATCH
    if (commandBatchActive) {
        commandBatchError = true;
    }
#endif
}

static void cliPrintErrorLine(const char *str)
{
    cliPrint("### ERROR: ");
    cliPrintLine(str);
#ifdef USE_CLI_BATCH
    if (commandBatchActive) {
        commandBatchError = true;
    }
#endif
}

#ifdef CLI_MINIMAL_VERBOSITY
#define cliPrintHashLine(str)
#else
static void cliPrintHashLine(const char *str)
{
    cliPrint("\r\n# ");
    cliPrintLine(str);
}
#endif

static void cliPutp(void *p, char ch)
{
    bufWriterAppend(p, ch);
}

typedef enum {
    DUMP_MASTER = (1 << 0),
    DUMP_PROFILE = (1 << 1),
    DUMP_BATTERY_PROFILE = (1 << 2),
    DUMP_RATES = (1 << 3),
    DUMP_ALL = (1 << 4),
    DO_DIFF = (1 << 5),
    SHOW_DEFAULTS = (1 << 6),
    HIDE_UNUSED = (1 << 7)
} dumpFlags_e;

static void cliPrintfva(const char *format, va_list va)
{
    tfp_format(cliWriter, cliPutp, format, va);
    bufWriterFlush(cliWriter);
}

static void cliPrintLinefva(const char *format, va_list va)
{
    tfp_format(cliWriter, cliPutp, format, va);
    bufWriterFlush(cliWriter);
    cliPrintLinefeed();
}

static bool cliDumpPrintLinef(uint8_t dumpMask, bool equalsDefault, const char *format, ...)
{
    if (!((dumpMask & DO_DIFF) && equalsDefault)) {
        va_list va;
        va_start(va, format);
        cliPrintLinefva(format, va);
        va_end(va);
        return true;
    } else {
        return false;
    }
}

static void cliWrite(uint8_t ch)
{
    bufWriterAppend(cliWriter, ch);
}

static bool cliDefaultPrintLinef(uint8_t dumpMask, bool equalsDefault, const char *format, ...)
{
    if ((dumpMask & SHOW_DEFAULTS) && !equalsDefault) {
        cliWrite('#');

        va_list va;
        va_start(va, format);
        cliPrintLinefva(format, va);
        va_end(va);
        return true;
    } else {
        return false;
    }
}

static void cliPrintf(const char *format, ...)
{
    va_list va;
    va_start(va, format);
    cliPrintfva(format, va);
    va_end(va);
}


static void cliPrintLinef(const char *format, ...)
{
    va_list va;
    va_start(va, format);
    cliPrintLinefva(format, va);
    va_end(va);
}

static void cliPrintErrorVa(const char *format, va_list va)
{
    cliPrint("### ERROR: ");
    cliPrintfva(format, va);
    va_end(va);

#ifdef USE_CLI_BATCH
    if (commandBatchActive) {
        commandBatchError = true;
    }
#endif
}

static void cliPrintErrorLinef(const char *format, ...)
{
    va_list va;
    va_start(va, format);
    cliPrintErrorVa(format, va);
    cliPrintLinefeed();
}

static void printValuePointer(const setting_t *var, const void *valuePointer, uint32_t full)
{
    int32_t value = 0;
    char buf[SETTING_MAX_NAME_LENGTH];

    switch (SETTING_TYPE(var)) {
    case VAR_UINT8:
        value = *(uint8_t *)valuePointer;
        break;

    case VAR_INT8:
        value = *(int8_t *)valuePointer;
        break;

    case VAR_UINT16:
        value = *(uint16_t *)valuePointer;
        break;

    case VAR_INT16:
        value = *(int16_t *)valuePointer;
        break;

    case VAR_UINT32:
        value = *(uint32_t *)valuePointer;
        break;

    case VAR_FLOAT:
        cliPrintf("%s", ftoa(*(float *)valuePointer, buf));
        if (full) {
            if (SETTING_MODE(var) == MODE_DIRECT) {
                cliPrintf(" %s", ftoa((float)settingGetMin(var), buf));
                cliPrintf(" %s", ftoa((float)settingGetMax(var), buf));
            }
        }
        return; // return from case for float only

    case VAR_STRING:
        cliPrintf("%s", (const char *)valuePointer);
        return;
    }

    switch (SETTING_MODE(var)) {
    case MODE_DIRECT:
        if (SETTING_TYPE(var) == VAR_UINT32)
            cliPrintf("%u", value);
        else
            cliPrintf("%d", value);
        if (full) {
            if (SETTING_MODE(var) == MODE_DIRECT) {
                cliPrintf(" %d %u", settingGetMin(var), settingGetMax(var));
            }
        }
        break;
    case MODE_LOOKUP:
    {
        const char *name = settingLookupValueName(var, value);
        if (name) {
            cliPrintf(name);
        } else {
            settingGetName(var, buf);
            cliPrintErrorLinef("VALUE %d OUT OF RANGE FOR %s", (int)value, buf);
        }
        break;
    }
    }
}

static bool valuePtrEqualsDefault(const setting_t *value, const void *ptr, const void *ptrDefault)
{
    bool result = false;
    switch (SETTING_TYPE(value)) {
    case VAR_UINT8:
        result = *(uint8_t *)ptr == *(uint8_t *)ptrDefault;
        break;

    case VAR_INT8:
        result = *(int8_t *)ptr == *(int8_t *)ptrDefault;
        break;

    case VAR_UINT16:
        result = *(uint16_t *)ptr == *(uint16_t *)ptrDefault;
        break;

    case VAR_INT16:
        result = *(int16_t *)ptr == *(int16_t *)ptrDefault;
        break;

    case VAR_UINT32:
        result = *(uint32_t *)ptr == *(uint32_t *)ptrDefault;
        break;

    case VAR_FLOAT:
        result = *(float *)ptr == *(float *)ptrDefault;
        break;

    case VAR_STRING:
        result = strncmp(ptr, ptrDefault, settingGetStringMaxLength(value) + 1) == 0;
        break;
    }
    return result;
}

static void dumpPgValue(const setting_t *value, uint8_t dumpMask)
{
    char name[SETTING_MAX_NAME_LENGTH];
    const char *format = "set %s = ";
    const char *defaultFormat = "#set %s = ";
    // During a dump, the PGs have been backed up to their "copy"
    // regions and the actual values have been reset to its
    // defaults. This means that settingGetValuePointer() will
    // return the default value while settingGetCopyValuePointer()
    // will return the actual value.
    const void *valuePointer = settingGetCopyValuePointer(value);
    const void *defaultValuePointer = settingGetValuePointer(value);
    const bool equalsDefault = valuePtrEqualsDefault(value, valuePointer, defaultValuePointer);
    if (((dumpMask & DO_DIFF) == 0) || !equalsDefault) {
        settingGetName(value, name);
        if (dumpMask & SHOW_DEFAULTS && !equalsDefault) {
            cliPrintf(defaultFormat, name);
            printValuePointer(value, defaultValuePointer, 0);
            cliPrintLinefeed();
        }
        cliPrintf(format, name);
        printValuePointer(value, valuePointer, 0);
        cliPrintLinefeed();
    }
}

static void dumpAllValues(uint16_t valueSection, uint8_t dumpMask)
{
    for (unsigned i = 0; i < SETTINGS_TABLE_COUNT; i++) {
        const setting_t *value = settingGet(i);
        bufWriterFlush(cliWriter);
        if (SETTING_SECTION(value) == valueSection) {
            dumpPgValue(value, dumpMask);
        }
    }
}

static void cliPrintVar(const setting_t *var, uint32_t full)
{
    const void *ptr = settingGetValuePointer(var);

    printValuePointer(var, ptr, full);
}

static void cliPrintVarRange(const setting_t *var)
{
    switch (SETTING_MODE(var)) {
    case MODE_DIRECT:
        if (SETTING_TYPE(var) == VAR_STRING) {
           cliPrintLinef("Max. length: %u", settingGetStringMaxLength(var));
           break;
        }
        cliPrintLinef("Allowed range: %d - %u", settingGetMin(var), settingGetMax(var));
        break;
    case MODE_LOOKUP:
    {
        const lookupTableEntry_t *tableEntry = settingLookupTable(var);
        cliPrint("Allowed values:");
        for (uint32_t i = 0; i < tableEntry->valueCount ; i++) {
            if (i > 0)
                cliPrint(",");
            cliPrintf(" %s", tableEntry->values[i]);
        }
        cliPrintLinefeed();
    }
        break;
    }
}

typedef union {
    uint32_t uint_value;
    int32_t int_value;
    float float_value;
} int_float_value_t;

static void cliSetIntFloatVar(const setting_t *var, const int_float_value_t value)
{
    void *ptr = settingGetValuePointer(var);

    switch (SETTING_TYPE(var)) {
    case VAR_UINT8:
    case VAR_INT8:
        *(int8_t *)ptr = value.int_value;
        break;

    case VAR_UINT16:
    case VAR_INT16:
        *(int16_t *)ptr = value.int_value;
        break;

    case VAR_UINT32:
        *(uint32_t *)ptr = value.uint_value;
        break;

    case VAR_FLOAT:
        *(float *)ptr = (float)value.float_value;
        break;

    case VAR_STRING:
        // Handled by cliSet directly
        break;
    }
}

static void cliPrompt(void)
{
    cliPrint("\r\n# ");
    bufWriterFlush(cliWriter);
}

static void cliShowParseError(void)
{
    cliPrintErrorLinef("Parse error");
}

static void cliShowArgumentRangeError(char *name, int min, int max)
{
    cliPrintErrorLinef("%s must be between %d and %d", name, min, max);
}

static const char *nextArg(const char *currentArg)
{
    const char *ptr = strchr(currentArg, ' ');
    while (ptr && *ptr == ' ') {
        ptr++;
    }

    return ptr;
}

static const char *processChannelRangeArgs(const char *ptr, channelRange_t *range, uint8_t *validArgumentCount)
{
    for (uint32_t argIndex = 0; argIndex < 2; argIndex++) {
        ptr = nextArg(ptr);
        if (ptr) {
            int val = fastA2I(ptr);
            val = CHANNEL_VALUE_TO_STEP(val);
            if (val >= MIN_MODE_RANGE_STEP && val <= MAX_MODE_RANGE_STEP) {
                if (argIndex == 0) {
                    range->startStep = val;
                } else {
                    range->endStep = val;
                }
                (*validArgumentCount)++;
            }
        }
    }

    return ptr;
}

// Check if a string's length is zero
static bool isEmpty(const char *string)
{
    return (string == NULL || *string == '\0') ? true : false;
}

#if defined(USE_ASSERT)
static void cliAssert(char *cmdline)
{
    UNUSED(cmdline);

    if (assertFailureLine) {
        if (assertFailureFile) {
            cliPrintErrorLinef("Assertion failed at line %d, file %s", assertFailureLine, assertFailureFile);
        }
        else {
            cliPrintErrorLinef("Assertion failed at line %d", assertFailureLine);
        }
#ifdef USE_CLI_BATCH
        if (commandBatchActive) {
            commandBatchError = true;
        }
#endif
    }
    else {
        cliPrintLine("No assert() failed");
    }
}
#endif

static void printAux(uint8_t dumpMask, const modeActivationCondition_t *modeActivationConditions, const modeActivationCondition_t *defaultModeActivationConditions)
{
    const char *format = "aux %u %u %u %u %u";
    // print out aux channel settings
    for (uint32_t i = 0; i < MAX_MODE_ACTIVATION_CONDITION_COUNT; i++) {
        const modeActivationCondition_t *mac = &modeActivationConditions[i];
        bool equalsDefault = false;
        if (defaultModeActivationConditions) {
            const modeActivationCondition_t *macDefault = &defaultModeActivationConditions[i];
            equalsDefault = mac->modeId == macDefault->modeId
                && mac->auxChannelIndex == macDefault->auxChannelIndex
                && mac->range.startStep == macDefault->range.startStep
                && mac->range.endStep == macDefault->range.endStep;
            const box_t *box = findBoxByActiveBoxId(macDefault->modeId);
            cliDefaultPrintLinef(dumpMask, equalsDefault, format,
                i,
                box->permanentId,
                macDefault->auxChannelIndex,
                MODE_STEP_TO_CHANNEL_VALUE(macDefault->range.startStep),
                MODE_STEP_TO_CHANNEL_VALUE(macDefault->range.endStep)
            );
        }
        const box_t *box = findBoxByActiveBoxId(mac->modeId);
        cliDumpPrintLinef(dumpMask, equalsDefault, format,
            i,
            box->permanentId,
            mac->auxChannelIndex,
            MODE_STEP_TO_CHANNEL_VALUE(mac->range.startStep),
            MODE_STEP_TO_CHANNEL_VALUE(mac->range.endStep)
        );
    }
}

static void cliAux(char *cmdline)
{
    int i, val = 0;
    const char *ptr;

    if (isEmpty(cmdline)) {
        printAux(DUMP_MASTER, modeActivationConditions(0), NULL);
    } else {
        ptr = cmdline;
        i = fastA2I(ptr++);
        if (i < MAX_MODE_ACTIVATION_CONDITION_COUNT) {
            modeActivationCondition_t *mac = modeActivationConditionsMutable(i);
            uint8_t validArgumentCount = 0;
            ptr = nextArg(ptr);
            if (ptr) {
                val = fastA2I(ptr);
                if (val >= 0) {
                    const box_t *box = findBoxByPermanentId(val);
                    if (box != NULL) {
                        mac->modeId = box->boxId;
                        validArgumentCount++;
                    }
                }
            }
            ptr = nextArg(ptr);
            if (ptr) {
                val = fastA2I(ptr);
                if (val >= 0 && val < MAX_AUX_CHANNEL_COUNT) {
                    mac->auxChannelIndex = val;
                    validArgumentCount++;
                }
            }
            ptr = processChannelRangeArgs(ptr, &mac->range, &validArgumentCount);

            if (validArgumentCount != 4) {
                memset(mac, 0, sizeof(modeActivationCondition_t));
            }
        } else {
            cliShowArgumentRangeError("index", 0, MAX_MODE_ACTIVATION_CONDITION_COUNT - 1);
        }
    }
}

static void printSerial(uint8_t dumpMask, const serialConfig_t *serialConfig, const serialConfig_t *serialConfigDefault)
{
    const char *format = "serial %d %d %ld %ld %ld %ld";
    for (uint32_t i = 0; i < SERIAL_PORT_COUNT; i++) {
        if (!serialIsPortAvailable(serialConfig->portConfigs[i].identifier)) {
            continue;
        };
        bool equalsDefault = false;
        if (serialConfigDefault) {
            equalsDefault = serialConfig->portConfigs[i].identifier == serialConfigDefault->portConfigs[i].identifier
                && serialConfig->portConfigs[i].functionMask == serialConfigDefault->portConfigs[i].functionMask
                && serialConfig->portConfigs[i].msp_baudrateIndex == serialConfigDefault->portConfigs[i].msp_baudrateIndex
                && serialConfig->portConfigs[i].gps_baudrateIndex == serialConfigDefault->portConfigs[i].gps_baudrateIndex
                && serialConfig->portConfigs[i].telemetry_baudrateIndex == serialConfigDefault->portConfigs[i].telemetry_baudrateIndex
                && serialConfig->portConfigs[i].peripheral_baudrateIndex == serialConfigDefault->portConfigs[i].peripheral_baudrateIndex;
            cliDefaultPrintLinef(dumpMask, equalsDefault, format,
                serialConfigDefault->portConfigs[i].identifier,
                serialConfigDefault->portConfigs[i].functionMask,
                baudRates[serialConfigDefault->portConfigs[i].msp_baudrateIndex],
                baudRates[serialConfigDefault->portConfigs[i].gps_baudrateIndex],
                baudRates[serialConfigDefault->portConfigs[i].telemetry_baudrateIndex],
                baudRates[serialConfigDefault->portConfigs[i].peripheral_baudrateIndex]
            );
        }
        cliDumpPrintLinef(dumpMask, equalsDefault, format,
            serialConfig->portConfigs[i].identifier,
            serialConfig->portConfigs[i].functionMask,
            baudRates[serialConfig->portConfigs[i].msp_baudrateIndex],
            baudRates[serialConfig->portConfigs[i].gps_baudrateIndex],
            baudRates[serialConfig->portConfigs[i].telemetry_baudrateIndex],
            baudRates[serialConfig->portConfigs[i].peripheral_baudrateIndex]
            );
    }
}

static void cliSerial(char *cmdline)
{
    if (isEmpty(cmdline)) {
        printSerial(DUMP_MASTER, serialConfig(), NULL);
        return;
    }
    serialPortConfig_t portConfig;

    serialPortConfig_t *currentConfig;

    uint8_t validArgumentCount = 0;

    const char *ptr = cmdline;

    int val = fastA2I(ptr++);
    currentConfig = serialFindPortConfiguration(val);
    if (!currentConfig) {
        // Invalid port ID
        cliPrintErrorLinef("Invalid port ID %d", val);
        return;
    }
    memcpy(&portConfig, currentConfig, sizeof(portConfig));
    validArgumentCount++;

    ptr = nextArg(ptr);
    if (ptr) {
        switch (*ptr) {
            case '+':
                // Add function
                ptr++;
                val = fastA2I(ptr);
                portConfig.functionMask |= (1 << val);
                break;
            case '-':
                // Remove function
                ptr++;
                val = fastA2I(ptr);
                portConfig.functionMask &= 0xFFFFFFFF ^ (1 << val);
                break;
            default:
                // Set functions
                val = fastA2I(ptr);
                portConfig.functionMask = val & 0xFFFFFFFF;
                break;
        }
        validArgumentCount++;
    }

    for (int i = 0; i < 4; i ++) {
        ptr = nextArg(ptr);
        if (!ptr) {
            break;
        }

        val = fastA2I(ptr);

        uint8_t baudRateIndex = lookupBaudRateIndex(val);
        if (baudRates[baudRateIndex] != (uint32_t) val) {
            break;
        }

        switch (i) {
        case 0:
            baudRateIndex = constrain(baudRateIndex, BAUD_MIN, BAUD_MAX);
            portConfig.msp_baudrateIndex = baudRateIndex;
            break;
        case 1:
            baudRateIndex = constrain(baudRateIndex, BAUD_MIN, BAUD_MAX);
            portConfig.gps_baudrateIndex = baudRateIndex;
            break;
        case 2:
            baudRateIndex = constrain(baudRateIndex, BAUD_MIN, BAUD_MAX);
            portConfig.telemetry_baudrateIndex = baudRateIndex;
            break;
        case 3:
            baudRateIndex = constrain(baudRateIndex, BAUD_MIN, BAUD_MAX);
            portConfig.peripheral_baudrateIndex = baudRateIndex;
            break;
        }

        validArgumentCount++;
    }

    if (validArgumentCount < 2) {
        cliShowParseError();
        return;
    }

    memcpy(currentConfig, &portConfig, sizeof(portConfig));
}

#ifdef USE_SERIAL_PASSTHROUGH
static void cliSerialPassthrough(char *cmdline)
{
    char * saveptr;

    if (isEmpty(cmdline)) {
        cliShowParseError();
        return;
    }

    int id = -1;
    uint32_t baud = 0;
    unsigned mode = 0;
    char* tok = strtok_r(cmdline, " ", &saveptr);
    int index = 0;

    while (tok != NULL) {
        switch (index) {
            case 0:
                id = fastA2I(tok);
                break;
            case 1:
                baud = fastA2I(tok);
                break;
            case 2:
                if (strstr(tok, "rx") || strstr(tok, "RX"))
                    mode |= MODE_RX;
                if (strstr(tok, "tx") || strstr(tok, "TX"))
                    mode |= MODE_TX;
                break;
        }
        index++;
        tok = strtok_r(NULL, " ", &saveptr);
    }

    serialPort_t *passThroughPort;
    serialPortUsage_t *passThroughPortUsage = findSerialPortUsageByIdentifier(id);
    if (!passThroughPortUsage || passThroughPortUsage->serialPort == NULL) {
        if (!baud) {
            tfp_printf("Port %d is closed, must specify baud.\r\n", id);
            return;
        }
        if (!mode)
            mode = MODE_RXTX;

        passThroughPort = openSerialPort(id, FUNCTION_NONE, NULL, NULL,
                                         baud, mode,
                                         SERIAL_NOT_INVERTED);
        if (!passThroughPort) {
            tfp_printf("Port %d could not be opened.\r\n", id);
            return;
        }
        tfp_printf("Port %d opened, baud = %u.\r\n", id, (unsigned)baud);
    } else {
        passThroughPort = passThroughPortUsage->serialPort;
        // If the user supplied a mode, override the port's mode, otherwise
        // leave the mode unchanged. serialPassthrough() handles one-way ports.
        tfp_printf("Port %d already open.\r\n", id);
        if (mode && passThroughPort->mode != mode) {
            tfp_printf("Adjusting mode from %d to %d.\r\n",
                   passThroughPort->mode, mode);
            serialSetMode(passThroughPort, mode);
        }
        // If this port has a rx callback associated we need to remove it now.
        // Otherwise no data will be pushed in the serial port buffer!
        if (passThroughPort->rxCallback) {
            tfp_printf("Removing rxCallback\r\n");
            passThroughPort->rxCallback = 0;
        }
    }

    tfp_printf("Forwarding data to %d, power cycle to exit.\r\n", id);

    serialPassthrough(cliPort, passThroughPort, NULL, NULL);
}
#endif

static void printAdjustmentRange(uint8_t dumpMask, const adjustmentRange_t *adjustmentRanges, const adjustmentRange_t *defaultAdjustmentRanges)
{
    const char *format = "adjrange %u %u %u %u %u %u %u";
    // print out adjustment ranges channel settings
    for (uint32_t i = 0; i < MAX_ADJUSTMENT_RANGE_COUNT; i++) {
        const adjustmentRange_t *ar = &adjustmentRanges[i];
        bool equalsDefault = false;
        if (defaultAdjustmentRanges) {
            const adjustmentRange_t *arDefault = &defaultAdjustmentRanges[i];
            equalsDefault = ar->auxChannelIndex == arDefault->auxChannelIndex
                && ar->range.startStep == arDefault->range.startStep
                && ar->range.endStep == arDefault->range.endStep
                && ar->adjustmentFunction == arDefault->adjustmentFunction
                && ar->auxSwitchChannelIndex == arDefault->auxSwitchChannelIndex
                && ar->adjustmentIndex == arDefault->adjustmentIndex;
            cliDefaultPrintLinef(dumpMask, equalsDefault, format,
                i,
                arDefault->adjustmentIndex,
                arDefault->auxChannelIndex,
                MODE_STEP_TO_CHANNEL_VALUE(arDefault->range.startStep),
                MODE_STEP_TO_CHANNEL_VALUE(arDefault->range.endStep),
                arDefault->adjustmentFunction,
                arDefault->auxSwitchChannelIndex
            );
        }
        cliDumpPrintLinef(dumpMask, equalsDefault, format,
            i,
            ar->adjustmentIndex,
            ar->auxChannelIndex,
            MODE_STEP_TO_CHANNEL_VALUE(ar->range.startStep),
            MODE_STEP_TO_CHANNEL_VALUE(ar->range.endStep),
            ar->adjustmentFunction,
            ar->auxSwitchChannelIndex
        );
    }
}

static void cliAdjustmentRange(char *cmdline)
{
    int i, val = 0;
    const char *ptr;

    if (isEmpty(cmdline)) {
        printAdjustmentRange(DUMP_MASTER, adjustmentRanges(0), NULL);
    } else {
        ptr = cmdline;
        i = fastA2I(ptr++);
        if (i < MAX_ADJUSTMENT_RANGE_COUNT) {
            adjustmentRange_t *ar = adjustmentRangesMutable(i);
            uint8_t validArgumentCount = 0;

            ptr = nextArg(ptr);
            if (ptr) {
                val = fastA2I(ptr);
                if (val >= 0 && val < MAX_SIMULTANEOUS_ADJUSTMENT_COUNT) {
                    ar->adjustmentIndex = val;
                    validArgumentCount++;
                }
            }
            ptr = nextArg(ptr);
            if (ptr) {
                val = fastA2I(ptr);
                if (val >= 0 && val < MAX_AUX_CHANNEL_COUNT) {
                    ar->auxChannelIndex = val;
                    validArgumentCount++;
                }
            }

            ptr = processChannelRangeArgs(ptr, &ar->range, &validArgumentCount);

            ptr = nextArg(ptr);
            if (ptr) {
                val = fastA2I(ptr);
                if (val >= 0 && val < ADJUSTMENT_FUNCTION_COUNT) {
                    ar->adjustmentFunction = val;
                    validArgumentCount++;
                }
            }
            ptr = nextArg(ptr);
            if (ptr) {
                val = fastA2I(ptr);
                if (val >= 0 && val < MAX_AUX_CHANNEL_COUNT) {
                    ar->auxSwitchChannelIndex = val;
                    validArgumentCount++;
                }
            }

            if (validArgumentCount != 6) {
                memset(ar, 0, sizeof(adjustmentRange_t));
                cliShowParseError();
            }
        } else {
            cliShowArgumentRangeError("index", 0, MAX_ADJUSTMENT_RANGE_COUNT - 1);
        }
    }
}

static void printMotorMix(uint8_t dumpMask, const motorMixer_t *primaryMotorMixer, const motorMixer_t *defaultprimaryMotorMixer)
{
    const char *format = "mmix %d %s %s %s %s";
    char buf0[FTOA_BUFFER_SIZE];
    char buf1[FTOA_BUFFER_SIZE];
    char buf2[FTOA_BUFFER_SIZE];
    char buf3[FTOA_BUFFER_SIZE];
    for (uint32_t i = 0; i < MAX_SUPPORTED_MOTORS; i++) {
        if (primaryMotorMixer[i].throttle == 0.0f)
            break;
        const float thr = primaryMotorMixer[i].throttle;
        const float roll = primaryMotorMixer[i].roll;
        const float pitch = primaryMotorMixer[i].pitch;
        const float yaw = primaryMotorMixer[i].yaw;
        bool equalsDefault = false;
        if (defaultprimaryMotorMixer) {
            const float thrDefault = defaultprimaryMotorMixer[i].throttle;
            const float rollDefault = defaultprimaryMotorMixer[i].roll;
            const float pitchDefault = defaultprimaryMotorMixer[i].pitch;
            const float yawDefault = defaultprimaryMotorMixer[i].yaw;
            const bool equalsDefault = thr == thrDefault && roll == rollDefault && pitch == pitchDefault && yaw == yawDefault;

            cliDefaultPrintLinef(dumpMask, equalsDefault, format,
                i,
                ftoa(thrDefault, buf0),
                ftoa(rollDefault, buf1),
                ftoa(pitchDefault, buf2),
                ftoa(yawDefault, buf3));
        }
        cliDumpPrintLinef(dumpMask, equalsDefault, format,
            i,
            ftoa(thr, buf0),
            ftoa(roll, buf1),
            ftoa(pitch, buf2),
            ftoa(yaw, buf3));
    }
}

static void cliMotorMix(char *cmdline)
{
    int check = 0;
    const char *ptr;

    if (isEmpty(cmdline)) {
        printMotorMix(DUMP_MASTER, primaryMotorMixer(0), NULL);
    } else if (sl_strncasecmp(cmdline, "reset", 5) == 0) {
        // erase custom mixer
        for (uint32_t i = 0; i < MAX_SUPPORTED_MOTORS; i++) {
            primaryMotorMixerMutable(i)->throttle = 0.0f;
        }
    } else {
        ptr = cmdline;
        uint32_t i = fastA2I(ptr); // get motor number
        if (i < MAX_SUPPORTED_MOTORS) {
            ptr = nextArg(ptr);
            if (ptr) {
                primaryMotorMixerMutable(i)->throttle = fastA2F(ptr);
                check++;
            }
            ptr = nextArg(ptr);
            if (ptr) {
                primaryMotorMixerMutable(i)->roll = fastA2F(ptr);
                check++;
            }
            ptr = nextArg(ptr);
            if (ptr) {
                primaryMotorMixerMutable(i)->pitch = fastA2F(ptr);
                check++;
            }
            ptr = nextArg(ptr);
            if (ptr) {
                primaryMotorMixerMutable(i)->yaw = fastA2F(ptr);
                check++;
            }
            if (check != 4) {
                cliShowParseError();
            } else {
                printMotorMix(DUMP_MASTER, primaryMotorMixer(0), NULL);
            }
        } else {
            cliShowArgumentRangeError("index", 0, MAX_SUPPORTED_MOTORS - 1);
        }
    }
}

static void printRxRange(uint8_t dumpMask, const rxChannelRangeConfig_t *channelRangeConfigs, const rxChannelRangeConfig_t *defaultChannelRangeConfigs)
{
    const char *format = "rxrange %u %u %u";
    for (uint32_t i = 0; i < NON_AUX_CHANNEL_COUNT; i++) {
        bool equalsDefault = false;
        if (defaultChannelRangeConfigs) {
            equalsDefault = channelRangeConfigs[i].min == defaultChannelRangeConfigs[i].min
                && channelRangeConfigs[i].max == defaultChannelRangeConfigs[i].max;
            cliDefaultPrintLinef(dumpMask, equalsDefault, format,
                i,
                defaultChannelRangeConfigs[i].min,
                defaultChannelRangeConfigs[i].max
            );
        }
        cliDumpPrintLinef(dumpMask, equalsDefault, format,
            i,
            channelRangeConfigs[i].min,
            channelRangeConfigs[i].max
        );
    }
}

static void cliRxRange(char *cmdline)
{
    int i, validArgumentCount = 0;
    const char *ptr;

    if (isEmpty(cmdline)) {
        printRxRange(DUMP_MASTER, rxChannelRangeConfigs(0), NULL);
    } else if (sl_strcasecmp(cmdline, "reset") == 0) {
        resetAllRxChannelRangeConfigurations();
    } else {
        ptr = cmdline;
        i = fastA2I(ptr);
        if (i >= 0 && i < NON_AUX_CHANNEL_COUNT) {
            int rangeMin, rangeMax;

            ptr = nextArg(ptr);
            if (ptr) {
                rangeMin = fastA2I(ptr);
                validArgumentCount++;
            }

            ptr = nextArg(ptr);
            if (ptr) {
                rangeMax = fastA2I(ptr);
                validArgumentCount++;
            }

            if (validArgumentCount != 2) {
                cliShowParseError();
            } else if (rangeMin < PWM_PULSE_MIN || rangeMin > PWM_PULSE_MAX || rangeMax < PWM_PULSE_MIN || rangeMax > PWM_PULSE_MAX) {
                cliShowParseError();
            } else {
                rxChannelRangeConfig_t *channelRangeConfig = rxChannelRangeConfigsMutable(i);
                channelRangeConfig->min = rangeMin;
                channelRangeConfig->max = rangeMax;
            }
        } else {
            cliShowArgumentRangeError("channel", 0, NON_AUX_CHANNEL_COUNT - 1);
        }
    }
}

#ifdef USE_TEMPERATURE_SENSOR
static void printTempSensor(uint8_t dumpMask, const tempSensorConfig_t *tempSensorConfigs, const tempSensorConfig_t *defaultTempSensorConfigs)
{
    const char *format = "temp_sensor %u %u %s %d %d %u %s";
    for (uint8_t i = 0; i < MAX_TEMP_SENSORS; i++) {
        bool equalsDefault = false;
        char label[5], hex_address[17];
        strncpy(label, tempSensorConfigs[i].label, TEMPERATURE_LABEL_LEN);
        label[4] = '\0';
        tempSensorAddressToString(tempSensorConfigs[i].address, hex_address);
        if (defaultTempSensorConfigs) {
            equalsDefault = tempSensorConfigs[i].type == defaultTempSensorConfigs[i].type
                && tempSensorConfigs[i].address == defaultTempSensorConfigs[i].address
                && tempSensorConfigs[i].osdSymbol == defaultTempSensorConfigs[i].osdSymbol
                && !memcmp(tempSensorConfigs[i].label, defaultTempSensorConfigs[i].label, TEMPERATURE_LABEL_LEN)
                && tempSensorConfigs[i].alarm_min == defaultTempSensorConfigs[i].alarm_min
                && tempSensorConfigs[i].alarm_max == defaultTempSensorConfigs[i].alarm_max;
            cliDefaultPrintLinef(dumpMask, equalsDefault, format,
                i,
                defaultTempSensorConfigs[i].type,
                "0",
                defaultTempSensorConfigs[i].alarm_min,
                defaultTempSensorConfigs[i].alarm_max,
                0,
                ""
            );
        }
        cliDumpPrintLinef(dumpMask, equalsDefault, format,
            i,
            tempSensorConfigs[i].type,
            hex_address,
            tempSensorConfigs[i].alarm_min,
            tempSensorConfigs[i].alarm_max,
            tempSensorConfigs[i].osdSymbol,
            label
        );
    }
}

static void cliTempSensor(char *cmdline)
{
    if (isEmpty(cmdline)) {
        printTempSensor(DUMP_MASTER, tempSensorConfig(0), NULL);
    } else if (sl_strcasecmp(cmdline, "reset") == 0) {
        resetTempSensorConfig();
    } else {
        int16_t i;
        const char *ptr = cmdline, *label;
        int16_t type=0, alarm_min=0, alarm_max=0;
        bool addressValid = false;
        uint64_t address;
        int8_t osdSymbol=0;
        uint8_t validArgumentCount = 0;
        i = fastA2I(ptr);
        if (i >= 0 && i < MAX_TEMP_SENSORS) {

            ptr = nextArg(ptr);
            if (ptr) {
                type = fastA2I(ptr);
                validArgumentCount++;
            }

            ptr = nextArg(ptr);
            if (ptr) {
                addressValid = tempSensorStringToAddress(ptr, &address);
                validArgumentCount++;
            }

            ptr = nextArg(ptr);
            if (ptr) {
                alarm_min = fastA2I(ptr);
                validArgumentCount++;
            }

            ptr = nextArg(ptr);
            if (ptr) {
                alarm_max = fastA2I(ptr);
                validArgumentCount++;
            }

            ptr = nextArg(ptr);
            if (ptr) {
                osdSymbol = fastA2I(ptr);
                validArgumentCount++;
            }

            label = nextArg(ptr);
            if (label)
                ++validArgumentCount;
            else
                label = "";

            if (validArgumentCount < 4) {
                cliShowParseError();
            } else if (type < 0 || type > TEMP_SENSOR_DS18B20 || alarm_min < -550 || alarm_min > 1250 || alarm_max < -550 || alarm_max > 1250 || osdSymbol < 0 || osdSymbol > TEMP_SENSOR_SYM_COUNT || strlen(label) > TEMPERATURE_LABEL_LEN || !addressValid) {
                cliShowParseError();
            } else {
                tempSensorConfig_t *sensorConfig = tempSensorConfigMutable(i);
                sensorConfig->type = type;
                sensorConfig->address = address;
                sensorConfig->alarm_min = alarm_min;
                sensorConfig->alarm_max = alarm_max;
                sensorConfig->osdSymbol = osdSymbol;
                for (uint8_t index = 0; index < TEMPERATURE_LABEL_LEN; ++index) {
                    sensorConfig->label[index] = toupper(label[index]);
                    if (label[index] == '\0') break;
                }
            }
        } else {
            cliShowArgumentRangeError("sensor index", 0, MAX_TEMP_SENSORS - 1);
        }
    }
}
#endif

#if defined(USE_SAFE_HOME)
static void printSafeHomes(uint8_t dumpMask, const navSafeHome_t *navSafeHome, const navSafeHome_t *defaultSafeHome)
{
    const char *format = "safehome %u %u %d %d"; // uint8_t enabled, int32_t lat; int32_t lon
    for (uint8_t i = 0; i < MAX_SAFE_HOMES; i++) {
        bool equalsDefault = false;
        if (defaultSafeHome) {
            equalsDefault = navSafeHome[i].enabled == defaultSafeHome[i].enabled
               && navSafeHome[i].lat == defaultSafeHome[i].lat
               && navSafeHome[i].lon == defaultSafeHome[i].lon;
            cliDefaultPrintLinef(dumpMask, equalsDefault, format, i,
                defaultSafeHome[i].enabled, defaultSafeHome[i].lat, defaultSafeHome[i].lon);
        }
        cliDumpPrintLinef(dumpMask, equalsDefault, format, i,
            navSafeHome[i].enabled, navSafeHome[i].lat, navSafeHome[i].lon);
    }
}

static void cliSafeHomes(char *cmdline)
{
    if (isEmpty(cmdline)) {
        printSafeHomes(DUMP_MASTER, safeHomeConfig(0), NULL);
    } else if (sl_strcasecmp(cmdline, "reset") == 0) {
        resetSafeHomes();
    } else {
        int32_t lat=0, lon=0;
        bool enabled=false;
        uint8_t validArgumentCount = 0;
        const char *ptr = cmdline;
        int8_t i = fastA2I(ptr);
        if (i < 0 || i >= MAX_SAFE_HOMES) {
             cliShowArgumentRangeError("safehome index", 0, MAX_SAFE_HOMES - 1);
        } else {
            if ((ptr = nextArg(ptr))) {
                enabled = fastA2I(ptr);
                validArgumentCount++;
            }
            if ((ptr = nextArg(ptr))) {
                lat = fastA2I(ptr);
                validArgumentCount++;
            }
            if ((ptr = nextArg(ptr))) {
                lon = fastA2I(ptr);
                validArgumentCount++;
            }
            if ((ptr = nextArg(ptr))) {
                // check for too many arguments
                validArgumentCount++;
            }
            if (validArgumentCount != 3) {
                cliShowParseError();
            } else {
                safeHomeConfigMutable(i)->enabled = enabled;
                safeHomeConfigMutable(i)->lat = lat;
                safeHomeConfigMutable(i)->lon = lon;
            }
        }
    }
}

#endif
#if defined(USE_NAV) && defined(NAV_NON_VOLATILE_WAYPOINT_STORAGE) && defined(NAV_NON_VOLATILE_WAYPOINT_CLI)
static void printWaypoints(uint8_t dumpMask, const navWaypoint_t *navWaypoint, const navWaypoint_t *defaultNavWaypoint)
{
    cliPrintLinef("#wp %d %svalid", posControl.waypointCount, posControl.waypointListValid ? "" : "in"); //int8_t bool
    const char *format = "wp %u %u %d %d %d %d %d %d %u"; //uint8_t action; int32_t lat; int32_t lon; int32_t alt; int16_t p1 int16_t p2 int16_t p3; uint8_t flag
    for (uint8_t i = 0; i < NAV_MAX_WAYPOINTS; i++) {
        bool equalsDefault = false;
        if (defaultNavWaypoint) {
            equalsDefault = navWaypoint[i].action == defaultNavWaypoint[i].action
                && navWaypoint[i].lat == defaultNavWaypoint[i].lat
                && navWaypoint[i].lon == defaultNavWaypoint[i].lon
                && navWaypoint[i].alt == defaultNavWaypoint[i].alt
                && navWaypoint[i].p1 == defaultNavWaypoint[i].p1
                && navWaypoint[i].p2 == defaultNavWaypoint[i].p2
                && navWaypoint[i].p3 == defaultNavWaypoint[i].p3
                && navWaypoint[i].flag == defaultNavWaypoint[i].flag;
            cliDefaultPrintLinef(dumpMask, equalsDefault, format,
                i,
                defaultNavWaypoint[i].action,
                defaultNavWaypoint[i].lat,
                defaultNavWaypoint[i].lon,
                defaultNavWaypoint[i].alt,
                defaultNavWaypoint[i].p1,
                defaultNavWaypoint[i].p2,
                defaultNavWaypoint[i].p3,
                defaultNavWaypoint[i].flag
            );
        }
        cliDumpPrintLinef(dumpMask, equalsDefault, format,
            i,
            navWaypoint[i].action,
            navWaypoint[i].lat,
            navWaypoint[i].lon,
            navWaypoint[i].alt,
            navWaypoint[i].p1,
            navWaypoint[i].p2,
            navWaypoint[i].p3,
            navWaypoint[i].flag
        );
    }
}

static void cliWaypoints(char *cmdline)
{
    static int8_t multiMissionWPCounter = 0;

    if (isEmpty(cmdline)) {
        printWaypoints(DUMP_MASTER, posControl.waypointList, NULL);
    } else if (sl_strcasecmp(cmdline, "reset") == 0) {
        resetWaypointList();
    } else if (sl_strcasecmp(cmdline, "load") == 0) {
        loadNonVolatileWaypointList();
    } else if (sl_strcasecmp(cmdline, "save") == 0) {
        posControl.waypointListValid = false;
        for (int i = 0; i < NAV_MAX_WAYPOINTS; i++) {
            if (!(posControl.waypointList[i].action == NAV_WP_ACTION_WAYPOINT || posControl.waypointList[i].action == NAV_WP_ACTION_JUMP || posControl.waypointList[i].action == NAV_WP_ACTION_RTH || posControl.waypointList[i].action == NAV_WP_ACTION_HOLD_TIME || posControl.waypointList[i].action == NAV_WP_ACTION_LAND || posControl.waypointList[i].action == NAV_WP_ACTION_SET_POI || posControl.waypointList[i].action == NAV_WP_ACTION_SET_HEAD)) break;
            if (posControl.waypointList[i].flag == NAV_WP_FLAG_LAST) {
                if (posControl.multiMissionCount == 1) {
                    posControl.waypointCount = i + 1;
                    posControl.waypointListValid = true;
                    multiMissionWPCounter = 0;
                    posControl.multiMissionCount = 0;
                    navConfigMutable()->general.waypoint_multi_mission_index = 1;    // reset selected mission to 1 when new entries loaded
                    break;
                } else {
                    posControl.multiMissionCount -= 1;
                }
            }
        }
        if (posControl.waypointListValid) {
            saveNonVolatileWaypointList();
        } else {
            cliShowParseError();
        }
    } else {
        int16_t i, p1=0,p2=0,p3=0,tmp=0;
        uint8_t action=0, flag=0;
        int32_t lat=0, lon=0, alt=0;
        uint8_t validArgumentCount = 0;
        const char *ptr = cmdline;
        i = fastA2I(ptr);
        if (i + multiMissionWPCounter >= 0 && i + multiMissionWPCounter < NAV_MAX_WAYPOINTS) {
            ptr = nextArg(ptr);
            if (ptr) {
                action = fastA2I(ptr);
                validArgumentCount++;
            }
            ptr = nextArg(ptr);
            if (ptr) {
                lat = fastA2I(ptr);
                validArgumentCount++;
            }
            ptr = nextArg(ptr);
            if (ptr) {
                lon = fastA2I(ptr);
                validArgumentCount++;
            }
            ptr = nextArg(ptr);
            if (ptr) {
                alt = fastA2I(ptr);
                validArgumentCount++;
            }
            ptr = nextArg(ptr);
            if (ptr) {
                p1 = fastA2I(ptr);
                validArgumentCount++;
            }
            ptr = nextArg(ptr);
            if (ptr) {
                tmp = fastA2I(ptr);
                validArgumentCount++;
            }
                /* We support pre-2.5 6 values (... p1,flags) or
                 *  2.5 and later, 8 values (... p1,p2,p3,flags)
                 */
            ptr = nextArg(ptr);
            if (ptr) {
                p2 = tmp;
                p3 = fastA2I(ptr);
                validArgumentCount++;
                ptr = nextArg(ptr);
                 if (ptr) {
                    flag = fastA2I(ptr);
                    validArgumentCount++;
                }
            } else {
                flag = tmp;
            }

            if (!(validArgumentCount == 6 || validArgumentCount == 8)) {
                cliShowParseError();
<<<<<<< HEAD
            } else if (!(action == 0 || action == NAV_WP_ACTION_WAYPOINT || (action == NAV_WP_ACTION_RTH && i > 0) || action == NAV_WP_ACTION_JUMP || action == NAV_WP_ACTION_HOLD_TIME || action == NAV_WP_ACTION_LAND || action == NAV_WP_ACTION_SET_POI || action == NAV_WP_ACTION_SET_HEAD) || !(flag == 0 || flag == NAV_WP_FLAG_LAST)) {
=======
            } else if (!(action == 0 || action == NAV_WP_ACTION_WAYPOINT || action == NAV_WP_ACTION_RTH || action == NAV_WP_ACTION_JUMP || action == NAV_WP_ACTION_HOLD_TIME || action == NAV_WP_ACTION_LAND || action == NAV_WP_ACTION_SET_POI || action == NAV_WP_ACTION_SET_HEAD) || !(flag == 0 || flag == NAV_WP_FLAG_LAST || flag == NAV_WP_FLAG_HOME)) {
>>>>>>> 24c9e4dc
                cliShowParseError();
            } else {
                if (i + multiMissionWPCounter == 0) {
                    posControl.multiMissionCount = 0;
                }

                posControl.waypointList[i + multiMissionWPCounter].action = action;
                posControl.waypointList[i + multiMissionWPCounter].lat = lat;
                posControl.waypointList[i + multiMissionWPCounter].lon = lon;
                posControl.waypointList[i + multiMissionWPCounter].alt = alt;
                posControl.waypointList[i + multiMissionWPCounter].p1 = p1;
                posControl.waypointList[i + multiMissionWPCounter].p2 = p2;
                posControl.waypointList[i + multiMissionWPCounter].p3 = p3;
                posControl.waypointList[i + multiMissionWPCounter].flag = flag;

                // Process WP entries made up of multiple successive WP missions (multiple NAV_WP_FLAG_LAST entries)
                // Individial missions loaded at runtime, mission selected nav_waypoint_multi_mission_index
                if (flag == NAV_WP_FLAG_LAST) {
                    multiMissionWPCounter += i + 1;
                    posControl.multiMissionCount += 1;
                }
            }
        } else {
            cliShowArgumentRangeError("wp index", 0, NAV_MAX_WAYPOINTS - 1);
        }
    }
}

#endif

#ifdef USE_LED_STRIP
static void printLed(uint8_t dumpMask, const ledConfig_t *ledConfigs, const ledConfig_t *defaultLedConfigs)
{
    const char *format = "led %u %s";
    char ledConfigBuffer[20];
    char ledConfigDefaultBuffer[20];
    for (uint32_t i = 0; i < LED_MAX_STRIP_LENGTH; i++) {
        ledConfig_t ledConfig = ledConfigs[i];
        generateLedConfig(&ledConfig, ledConfigBuffer, sizeof(ledConfigBuffer));
        bool equalsDefault = false;
        if (defaultLedConfigs) {
            ledConfig_t ledConfigDefault = defaultLedConfigs[i];
            equalsDefault = ledConfig == ledConfigDefault;
            generateLedConfig(&ledConfigDefault, ledConfigDefaultBuffer, sizeof(ledConfigDefaultBuffer));
            cliDefaultPrintLinef(dumpMask, equalsDefault, format, i, ledConfigDefaultBuffer);
        }
        cliDumpPrintLinef(dumpMask, equalsDefault, format, i, ledConfigBuffer);
    }
}

static void cliLed(char *cmdline)
{
    int i;
    const char *ptr;

    if (isEmpty(cmdline)) {
        printLed(DUMP_MASTER, ledStripConfig()->ledConfigs, NULL);
    } else {
        ptr = cmdline;
        i = fastA2I(ptr);
        if (i < LED_MAX_STRIP_LENGTH) {
            ptr = nextArg(cmdline);
            if (!parseLedStripConfig(i, ptr)) {
                cliShowParseError();
            }
        } else {
            cliShowArgumentRangeError("index", 0, LED_MAX_STRIP_LENGTH - 1);
        }
    }
}

static void printColor(uint8_t dumpMask, const hsvColor_t *colors, const hsvColor_t *defaultColors)
{
    const char *format = "color %u %d,%u,%u";
    for (uint32_t i = 0; i < LED_CONFIGURABLE_COLOR_COUNT; i++) {
        const hsvColor_t *color = &colors[i];
        bool equalsDefault = false;
        if (defaultColors) {
            const hsvColor_t *colorDefault = &defaultColors[i];
            equalsDefault = color->h == colorDefault->h
                && color->s == colorDefault->s
                && color->v == colorDefault->v;
            cliDefaultPrintLinef(dumpMask, equalsDefault, format, i,colorDefault->h, colorDefault->s, colorDefault->v);
        }
        cliDumpPrintLinef(dumpMask, equalsDefault, format, i, color->h, color->s, color->v);
    }
}

static void cliColor(char *cmdline)
{
    if (isEmpty(cmdline)) {
        printColor(DUMP_MASTER, ledStripConfig()->colors, NULL);
    } else {
        const char *ptr = cmdline;
        const int i = fastA2I(ptr);
        if (i < LED_CONFIGURABLE_COLOR_COUNT) {
            ptr = nextArg(cmdline);
            if (!parseColor(i, ptr)) {
                cliShowParseError();
            }
        } else {
            cliShowArgumentRangeError("index", 0, LED_CONFIGURABLE_COLOR_COUNT - 1);
        }
    }
}

static void printModeColor(uint8_t dumpMask, const ledStripConfig_t *ledStripConfig, const ledStripConfig_t *defaultLedStripConfig)
{
    const char *format = "mode_color %u %u %u";
    for (uint32_t i = 0; i < LED_MODE_COUNT; i++) {
        for (uint32_t j = 0; j < LED_DIRECTION_COUNT; j++) {
            int colorIndex = ledStripConfig->modeColors[i].color[j];
            bool equalsDefault = false;
            if (defaultLedStripConfig) {
                int colorIndexDefault = defaultLedStripConfig->modeColors[i].color[j];
                equalsDefault = colorIndex == colorIndexDefault;
                cliDefaultPrintLinef(dumpMask, equalsDefault, format, i, j, colorIndexDefault);
            }
            cliDumpPrintLinef(dumpMask, equalsDefault, format, i, j, colorIndex);
        }
    }

    for (uint32_t j = 0; j < LED_SPECIAL_COLOR_COUNT; j++) {
        const int colorIndex = ledStripConfig->specialColors.color[j];
        bool equalsDefault = false;
        if (defaultLedStripConfig) {
            const int colorIndexDefault = defaultLedStripConfig->specialColors.color[j];
            equalsDefault = colorIndex == colorIndexDefault;
            cliDefaultPrintLinef(dumpMask, equalsDefault, format, LED_SPECIAL, j, colorIndexDefault);
        }
        cliDumpPrintLinef(dumpMask, equalsDefault, format, LED_SPECIAL, j, colorIndex);
    }
}

static void cliModeColor(char *cmdline)
{
    char * saveptr;

    if (isEmpty(cmdline)) {
        printModeColor(DUMP_MASTER, ledStripConfig(), NULL);
    } else {
        enum {MODE = 0, FUNCTION, COLOR, ARGS_COUNT};
        int args[ARGS_COUNT];
        int argNo = 0;
        const char* ptr = strtok_r(cmdline, " ", &saveptr);
        while (ptr && argNo < ARGS_COUNT) {
            args[argNo++] = fastA2I(ptr);
            ptr = strtok_r(NULL, " ", &saveptr);
        }

        if (ptr != NULL || argNo != ARGS_COUNT) {
            cliShowParseError();
            return;
        }

        int modeIdx  = args[MODE];
        int funIdx = args[FUNCTION];
        int color = args[COLOR];
        if (!setModeColor(modeIdx, funIdx, color)) {
            cliShowParseError();
            return;
        }
        // values are validated
        cliPrintLinef("mode_color %u %u %u", modeIdx, funIdx, color);
    }
}
#endif

static void printServo(uint8_t dumpMask, const servoParam_t *servoParam, const servoParam_t *defaultServoParam)
{
    // print out servo settings
    const char *format = "servo %u %d %d %d %d";
    for (uint32_t i = 0; i < MAX_SUPPORTED_SERVOS; i++) {
        const servoParam_t *servoConf = &servoParam[i];
        bool equalsDefault = false;
        if (defaultServoParam) {
            const servoParam_t *servoConfDefault = &defaultServoParam[i];
            equalsDefault = servoConf->min == servoConfDefault->min
                && servoConf->max == servoConfDefault->max
                && servoConf->middle == servoConfDefault->middle
                && servoConf->rate == servoConfDefault->rate;
            cliDefaultPrintLinef(dumpMask, equalsDefault, format,
                i,
                servoConfDefault->min,
                servoConfDefault->max,
                servoConfDefault->middle,
                servoConfDefault->rate
            );
        }
        cliDumpPrintLinef(dumpMask, equalsDefault, format,
            i,
            servoConf->min,
            servoConf->max,
            servoConf->middle,
            servoConf->rate
        );
    }
}

static void cliServo(char *cmdline)
{
    enum { SERVO_ARGUMENT_COUNT = 5 };
    int16_t arguments[SERVO_ARGUMENT_COUNT];

    servoParam_t *servo;

    int i;
    const char *ptr;

    if (isEmpty(cmdline)) {
        printServo(DUMP_MASTER, servoParams(0), NULL);
    } else {
        int validArgumentCount = 0;

        ptr = cmdline;

        // Command line is integers (possibly negative) separated by spaces, no other characters allowed.

        // If command line doesn't fit the format, don't modify the config
        while (*ptr) {
            if (*ptr == '-' || (*ptr >= '0' && *ptr <= '9')) {
                if (validArgumentCount >= SERVO_ARGUMENT_COUNT) {
                    cliShowParseError();
                    return;
                }

                arguments[validArgumentCount++] = fastA2I(ptr);

                do {
                    ptr++;
                } while (*ptr >= '0' && *ptr <= '9');
            } else if (*ptr == ' ') {
                ptr++;
            } else {
                cliShowParseError();
                return;
            }
        }

        enum {INDEX = 0, MIN, MAX, MIDDLE, RATE};

        i = arguments[INDEX];

        // Check we got the right number of args and the servo index is correct (don't validate the other values)
        if (validArgumentCount != SERVO_ARGUMENT_COUNT || i < 0 || i >= MAX_SUPPORTED_SERVOS) {
            cliShowParseError();
            return;
        }

        servo = servoParamsMutable(i);

        if (
            arguments[MIN] < SERVO_OUTPUT_MIN || arguments[MIN] > SERVO_OUTPUT_MAX ||
            arguments[MAX] < SERVO_OUTPUT_MIN || arguments[MAX] > SERVO_OUTPUT_MAX ||
            arguments[MIDDLE] < arguments[MIN] || arguments[MIDDLE] > arguments[MAX] ||
            arguments[MIN] > arguments[MAX] || arguments[MAX] < arguments[MIN] ||
            arguments[RATE] < -125 || arguments[RATE] > 125
        ) {
            cliShowParseError();
            return;
        }

        servo->min = arguments[MIN];
        servo->max = arguments[MAX];
        servo->middle = arguments[MIDDLE];
        servo->rate = arguments[RATE];
    }
}

static void printServoMix(uint8_t dumpMask, const servoMixer_t *customServoMixers, const servoMixer_t *defaultCustomServoMixers)
{
    const char *format = "smix %d %d %d %d %d %d";
    for (uint32_t i = 0; i < MAX_SERVO_RULES; i++) {
        const servoMixer_t customServoMixer = customServoMixers[i];
        if (customServoMixer.rate == 0) {
            break;
        }

        bool equalsDefault = false;
        if (defaultCustomServoMixers) {
            servoMixer_t customServoMixerDefault = defaultCustomServoMixers[i];
            equalsDefault = customServoMixer.targetChannel == customServoMixerDefault.targetChannel
                && customServoMixer.inputSource == customServoMixerDefault.inputSource
                && customServoMixer.rate == customServoMixerDefault.rate
                && customServoMixer.speed == customServoMixerDefault.speed
            #ifdef USE_PROGRAMMING_FRAMEWORK
                && customServoMixer.conditionId == customServoMixerDefault.conditionId
            #endif
            ;

            cliDefaultPrintLinef(dumpMask, equalsDefault, format,
                i,
                customServoMixerDefault.targetChannel,
                customServoMixerDefault.inputSource,
                customServoMixerDefault.rate,
                customServoMixerDefault.speed,
            #ifdef USE_PROGRAMMING_FRAMEWORK
                customServoMixer.conditionId
            #else
                0
            #endif
            );
        }
        cliDumpPrintLinef(dumpMask, equalsDefault, format,
            i,
            customServoMixer.targetChannel,
            customServoMixer.inputSource,
            customServoMixer.rate,
            customServoMixer.speed,
        #ifdef USE_PROGRAMMING_FRAMEWORK
            customServoMixer.conditionId
        #else
            0
        #endif
        );
    }
}

static void cliServoMix(char *cmdline)
{
    char * saveptr;
    int args[6], check = 0;
    uint8_t len = strlen(cmdline);

    if (len == 0) {
        printServoMix(DUMP_MASTER, customServoMixers(0), NULL);
    } else if (sl_strncasecmp(cmdline, "reset", 5) == 0) {
        // erase custom mixer
        pgResetCopy(customServoMixersMutable(0), PG_SERVO_MIXER);
    } else {
        enum {RULE = 0, TARGET, INPUT, RATE, SPEED, CONDITION, ARGS_COUNT};
        char *ptr = strtok_r(cmdline, " ", &saveptr);
        args[CONDITION] = -1;
        while (ptr != NULL && check < ARGS_COUNT) {
            args[check++] = fastA2I(ptr);
            ptr = strtok_r(NULL, " ", &saveptr);
        }

        if (ptr != NULL || (check < ARGS_COUNT - 1)) {
            cliShowParseError();
            return;
        }

        int32_t i = args[RULE];
        if (
            i >= 0 && i < MAX_SERVO_RULES &&
            args[TARGET] >= 0 && args[TARGET] < MAX_SUPPORTED_SERVOS &&
            args[INPUT] >= 0 && args[INPUT] < INPUT_SOURCE_COUNT &&
            args[RATE] >= -1000 && args[RATE] <= 1000 &&
            args[SPEED] >= 0 && args[SPEED] <= MAX_SERVO_SPEED &&
            args[CONDITION] >= -1 && args[CONDITION] < MAX_LOGIC_CONDITIONS
        ) {
            customServoMixersMutable(i)->targetChannel = args[TARGET];
            customServoMixersMutable(i)->inputSource = args[INPUT];
            customServoMixersMutable(i)->rate = args[RATE];
            customServoMixersMutable(i)->speed = args[SPEED];
        #ifdef USE_PROGRAMMING_FRAMEWORK
            customServoMixersMutable(i)->conditionId = args[CONDITION];
        #endif
            cliServoMix("");
        } else {
            cliShowParseError();
        }
    }
}

#ifdef USE_PROGRAMMING_FRAMEWORK

static void printLogic(uint8_t dumpMask, const logicCondition_t *logicConditions, const logicCondition_t *defaultLogicConditions)
{
    const char *format = "logic %d %d %d %d %d %d %d %d %d";
    for (uint32_t i = 0; i < MAX_LOGIC_CONDITIONS; i++) {
        const logicCondition_t logic = logicConditions[i];

        bool equalsDefault = false;
        if (defaultLogicConditions) {
            logicCondition_t defaultValue = defaultLogicConditions[i];
            equalsDefault =
                logic.enabled == defaultValue.enabled &&
                logic.activatorId == defaultValue.activatorId &&
                logic.operation == defaultValue.operation &&
                logic.operandA.type == defaultValue.operandA.type &&
                logic.operandA.value == defaultValue.operandA.value &&
                logic.operandB.type == defaultValue.operandB.type &&
                logic.operandB.value == defaultValue.operandB.value &&
                logic.flags == defaultValue.flags;

            cliDefaultPrintLinef(dumpMask, equalsDefault, format,
                i,
                logic.enabled,
                logic.activatorId,
                logic.operation,
                logic.operandA.type,
                logic.operandA.value,
                logic.operandB.type,
                logic.operandB.value,
                logic.flags
            );
        }
        cliDumpPrintLinef(dumpMask, equalsDefault, format,
            i,
            logic.enabled,
            logic.activatorId,
            logic.operation,
            logic.operandA.type,
            logic.operandA.value,
            logic.operandB.type,
            logic.operandB.value,
            logic.flags
        );
    }
}

static void cliLogic(char *cmdline) {
    char * saveptr;
    int args[9], check = 0;
    uint8_t len = strlen(cmdline);

    if (len == 0) {
        printLogic(DUMP_MASTER, logicConditions(0), NULL);
    } else if (sl_strncasecmp(cmdline, "reset", 5) == 0) {
        pgResetCopy(logicConditionsMutable(0), PG_LOGIC_CONDITIONS);
    } else {
        enum {
            INDEX = 0,
            ENABLED,
            ACTIVATOR_ID,
            OPERATION,
            OPERAND_A_TYPE,
            OPERAND_A_VALUE,
            OPERAND_B_TYPE,
            OPERAND_B_VALUE,
            FLAGS,
            ARGS_COUNT
            };
        char *ptr = strtok_r(cmdline, " ", &saveptr);
        while (ptr != NULL && check < ARGS_COUNT) {
            args[check++] = fastA2I(ptr);
            ptr = strtok_r(NULL, " ", &saveptr);
        }

        if (ptr != NULL || check != ARGS_COUNT) {
            cliShowParseError();
            return;
        }

        int32_t i = args[INDEX];
        if (
            i >= 0 && i < MAX_LOGIC_CONDITIONS &&
            args[ENABLED] >= 0 && args[ENABLED] <= 1 &&
            args[ACTIVATOR_ID] >= -1 && args[ACTIVATOR_ID] < MAX_LOGIC_CONDITIONS &&
            args[OPERATION] >= 0 && args[OPERATION] < LOGIC_CONDITION_LAST &&
            args[OPERAND_A_TYPE] >= 0 && args[OPERAND_A_TYPE] < LOGIC_CONDITION_OPERAND_TYPE_LAST &&
            args[OPERAND_A_VALUE] >= -1000000 && args[OPERAND_A_VALUE] <= 1000000 &&
            args[OPERAND_B_TYPE] >= 0 && args[OPERAND_B_TYPE] < LOGIC_CONDITION_OPERAND_TYPE_LAST &&
            args[OPERAND_B_VALUE] >= -1000000 && args[OPERAND_B_VALUE] <= 1000000 &&
            args[FLAGS] >= 0 && args[FLAGS] <= 255

        ) {
            logicConditionsMutable(i)->enabled = args[ENABLED];
            logicConditionsMutable(i)->activatorId = args[ACTIVATOR_ID];
            logicConditionsMutable(i)->operation = args[OPERATION];
            logicConditionsMutable(i)->operandA.type = args[OPERAND_A_TYPE];
            logicConditionsMutable(i)->operandA.value = args[OPERAND_A_VALUE];
            logicConditionsMutable(i)->operandB.type = args[OPERAND_B_TYPE];
            logicConditionsMutable(i)->operandB.value = args[OPERAND_B_VALUE];
            logicConditionsMutable(i)->flags = args[FLAGS];

            cliLogic("");
        } else {
            cliShowParseError();
        }
    }
}

static void printGvar(uint8_t dumpMask, const globalVariableConfig_t *gvars, const globalVariableConfig_t *defaultGvars)
{
    const char *format = "gvar %d %d %d %d";
    for (uint32_t i = 0; i < MAX_GLOBAL_VARIABLES; i++) {
        const globalVariableConfig_t gvar = gvars[i];

        bool equalsDefault = false;
        if (defaultGvars) {
            globalVariableConfig_t defaultValue = defaultGvars[i];
            equalsDefault =
                gvar.defaultValue == defaultValue.defaultValue &&
                gvar.min == defaultValue.min &&
                gvar.max == defaultValue.max;

            cliDefaultPrintLinef(dumpMask, equalsDefault, format,
                i,
                gvar.defaultValue,
                gvar.min,
                gvar.max
            );
        }
        cliDumpPrintLinef(dumpMask, equalsDefault, format,
            i,
            gvar.defaultValue,
            gvar.min,
            gvar.max
        );
    }
}

static void cliGvar(char *cmdline) {
    char * saveptr;
    int args[4], check = 0;
    uint8_t len = strlen(cmdline);

    if (len == 0) {
        printGvar(DUMP_MASTER, globalVariableConfigs(0), NULL);
    } else if (sl_strncasecmp(cmdline, "reset", 5) == 0) {
        pgResetCopy(globalVariableConfigsMutable(0), PG_GLOBAL_VARIABLE_CONFIG);
    } else {
        enum {
            INDEX = 0,
            DEFAULT,
            MIN,
            MAX,
            ARGS_COUNT
            };
        char *ptr = strtok_r(cmdline, " ", &saveptr);
        while (ptr != NULL && check < ARGS_COUNT) {
            args[check++] = fastA2I(ptr);
            ptr = strtok_r(NULL, " ", &saveptr);
        }

        if (ptr != NULL || check != ARGS_COUNT) {
            cliShowParseError();
            return;
        }

        int32_t i = args[INDEX];
        if (
            i >= 0 && i < MAX_GLOBAL_VARIABLES &&
            args[DEFAULT] >= INT32_MIN && args[DEFAULT] <= INT32_MAX &&
            args[MIN] >= INT32_MIN && args[MIN] <= INT32_MAX &&
            args[MAX] >= INT32_MIN && args[MAX] <= INT32_MAX
        ) {
            globalVariableConfigsMutable(i)->defaultValue = args[DEFAULT];
            globalVariableConfigsMutable(i)->min = args[MIN];
            globalVariableConfigsMutable(i)->max = args[MAX];

            cliGvar("");
        } else {
            cliShowParseError();
        }
    }
}

static void printPid(uint8_t dumpMask, const programmingPid_t *programmingPids, const programmingPid_t *defaultProgrammingPids)
{
    const char *format = "pid %d %d %d %d %d %d %d %d %d %d";
    for (uint32_t i = 0; i < MAX_PROGRAMMING_PID_COUNT; i++) {
        const programmingPid_t pid = programmingPids[i];

        bool equalsDefault = false;
        if (defaultProgrammingPids) {
            programmingPid_t defaultValue = defaultProgrammingPids[i];
            equalsDefault =
                pid.enabled == defaultValue.enabled &&
                pid.setpoint.type == defaultValue.setpoint.type &&
                pid.setpoint.value == defaultValue.setpoint.value &&
                pid.measurement.type == defaultValue.measurement.type &&
                pid.measurement.value == defaultValue.measurement.value &&
                pid.gains.P == defaultValue.gains.P &&
                pid.gains.I == defaultValue.gains.I &&
                pid.gains.D == defaultValue.gains.D &&
                pid.gains.FF == defaultValue.gains.FF;

            cliDefaultPrintLinef(dumpMask, equalsDefault, format,
                i,
                pid.enabled,
                pid.setpoint.type,
                pid.setpoint.value,
                pid.measurement.type,
                pid.measurement.value,
                pid.gains.P,
                pid.gains.I,
                pid.gains.D,
                pid.gains.FF
            );
        }
        cliDumpPrintLinef(dumpMask, equalsDefault, format,
            i,
            pid.enabled,
            pid.setpoint.type,
            pid.setpoint.value,
            pid.measurement.type,
            pid.measurement.value,
            pid.gains.P,
            pid.gains.I,
            pid.gains.D,
            pid.gains.FF
        );
    }
}

static void cliPid(char *cmdline) {
    char * saveptr;
    int args[10], check = 0;
    uint8_t len = strlen(cmdline);

    if (len == 0) {
        printPid(DUMP_MASTER, programmingPids(0), NULL);
    } else if (sl_strncasecmp(cmdline, "reset", 5) == 0) {
        pgResetCopy(programmingPidsMutable(0), PG_LOGIC_CONDITIONS);
    } else {
        enum {
            INDEX = 0,
            ENABLED,
            SETPOINT_TYPE,
            SETPOINT_VALUE,
            MEASUREMENT_TYPE,
            MEASUREMENT_VALUE,
            P_GAIN,
            I_GAIN,
            D_GAIN,
            FF_GAIN,
            ARGS_COUNT
            };
        char *ptr = strtok_r(cmdline, " ", &saveptr);
        while (ptr != NULL && check < ARGS_COUNT) {
            args[check++] = fastA2I(ptr);
            ptr = strtok_r(NULL, " ", &saveptr);
        }

        if (ptr != NULL || check != ARGS_COUNT) {
            cliShowParseError();
            return;
        }

        int32_t i = args[INDEX];
        if (
            i >= 0 && i < MAX_PROGRAMMING_PID_COUNT &&
            args[ENABLED] >= 0 && args[ENABLED] <= 1 &&
            args[SETPOINT_TYPE] >= 0 && args[SETPOINT_TYPE] < LOGIC_CONDITION_OPERAND_TYPE_LAST &&
            args[SETPOINT_VALUE] >= -1000000 && args[SETPOINT_VALUE] <= 1000000 &&
            args[MEASUREMENT_TYPE] >= 0 && args[MEASUREMENT_TYPE] < LOGIC_CONDITION_OPERAND_TYPE_LAST &&
            args[MEASUREMENT_VALUE] >= -1000000 && args[MEASUREMENT_VALUE] <= 1000000 &&
            args[P_GAIN] >= 0 && args[P_GAIN] <= INT16_MAX &&
            args[I_GAIN] >= 0 && args[I_GAIN] <= INT16_MAX &&
            args[D_GAIN] >= 0 && args[D_GAIN] <= INT16_MAX &&
            args[FF_GAIN] >= 0 && args[FF_GAIN] <= INT16_MAX
        ) {
            programmingPidsMutable(i)->enabled = args[ENABLED];
            programmingPidsMutable(i)->setpoint.type = args[SETPOINT_TYPE];
            programmingPidsMutable(i)->setpoint.value = args[SETPOINT_VALUE];
            programmingPidsMutable(i)->measurement.type = args[MEASUREMENT_TYPE];
            programmingPidsMutable(i)->measurement.value = args[MEASUREMENT_VALUE];
            programmingPidsMutable(i)->gains.P = args[P_GAIN];
            programmingPidsMutable(i)->gains.I = args[I_GAIN];
            programmingPidsMutable(i)->gains.D = args[D_GAIN];
            programmingPidsMutable(i)->gains.FF = args[FF_GAIN];

            cliPid("");
        } else {
            cliShowParseError();
        }
    }
}

#endif

#ifdef USE_SDCARD

static void cliWriteBytes(const uint8_t *buffer, int count)
{
    while (count > 0) {
        cliWrite(*buffer);
        buffer++;
        count--;
    }
}

static void cliSdInfo(char *cmdline)
{
    UNUSED(cmdline);

    cliPrint("SD card: ");

    if (!sdcard_isInserted()) {
        cliPrintLine("None inserted");
        return;
    }

    if (!sdcard_isInitialized()) {
        cliPrintLine("Startup failed");
        return;
    }

    const sdcardMetadata_t *metadata = sdcard_getMetadata();

    cliPrintf("Manufacturer 0x%x, %ukB, %02d/%04d, v%d.%d, '",
        metadata->manufacturerID,
        metadata->numBlocks / 2, /* One block is half a kB */
        metadata->productionMonth,
        metadata->productionYear,
        metadata->productRevisionMajor,
        metadata->productRevisionMinor
    );

    cliWriteBytes((uint8_t*)metadata->productName, sizeof(metadata->productName));

    cliPrint("'\r\n" "Filesystem: ");

    switch (afatfs_getFilesystemState()) {
        case AFATFS_FILESYSTEM_STATE_READY:
            cliPrint("Ready");
        break;
        case AFATFS_FILESYSTEM_STATE_INITIALIZATION:
            cliPrint("Initializing");
        break;
        case AFATFS_FILESYSTEM_STATE_UNKNOWN:
        case AFATFS_FILESYSTEM_STATE_FATAL:
            cliPrint("Fatal");

            switch (afatfs_getLastError()) {
                case AFATFS_ERROR_BAD_MBR:
                    cliPrint(" - no FAT MBR partitions");
                break;
                case AFATFS_ERROR_BAD_FILESYSTEM_HEADER:
                    cliPrint(" - bad FAT header");
                break;
                case AFATFS_ERROR_GENERIC:
                case AFATFS_ERROR_NONE:
                    ; // Nothing more detailed to print
                break;
            }
        break;
    }
    cliPrintLinefeed();
}

#endif

#ifdef USE_FLASHFS

static void cliFlashInfo(char *cmdline)
{
    UNUSED(cmdline);

    const flashGeometry_t *layout = flashGetGeometry();

    cliPrintLinef("Flash sectors=%u, sectorSize=%u, pagesPerSector=%u, pageSize=%u, totalSize=%u",
            layout->sectors, layout->sectorSize, layout->pagesPerSector, layout->pageSize, layout->totalSize);

    for (uint8_t index = 0; index < FLASH_MAX_PARTITIONS; index++) {
        const flashPartition_t *partition;
        if (index == 0) {
            cliPrintLine("Paritions:");
        }
        partition = flashPartitionFindByIndex(index);
        if (!partition) {
            break;
        }
        cliPrintLinef("  %d: %s %u %u", index, flashPartitionGetTypeName(partition->type), partition->startSector, partition->endSector);
    }
#ifdef USE_FLASHFS
    const flashPartition_t *flashPartition = flashPartitionFindByType(FLASH_PARTITION_TYPE_FLASHFS);

    cliPrintLinef("FlashFS size=%u, usedSize=%u",
            FLASH_PARTITION_SECTOR_COUNT(flashPartition) * layout->sectorSize,
            flashfsGetOffset()
    );
#endif
}

static void cliFlashErase(char *cmdline)
{
    UNUSED(cmdline);

    cliPrintLine("Erasing...");
    flashfsEraseCompletely();

    while (!flashIsReady()) {
        delay(100);
    }

    cliPrintLine("Done.");
}

#ifdef USE_FLASH_TOOLS

static void cliFlashWrite(char *cmdline)
{
    const uint32_t address = fastA2I(cmdline);
    const char *text = strchr(cmdline, ' ');

    if (!text) {
        cliShowParseError();
    } else {
        flashfsSeekAbs(address);
        flashfsWrite((uint8_t*)text, strlen(text), true);
        flashfsFlushSync();

        cliPrintLinef("Wrote %u bytes at %u.", strlen(text), address);
    }
}

static void cliFlashRead(char *cmdline)
{
    uint32_t address = fastA2I(cmdline);

    const char *nextArg = strchr(cmdline, ' ');

    if (!nextArg) {
        cliShowParseError();
    } else {
        uint32_t length = fastA2I(nextArg);

        cliPrintLinef("Reading %u bytes at %u:", length, address);

        uint8_t buffer[32];
        while (length > 0) {
            int bytesRead = flashfsReadAbs(address, buffer, length < sizeof(buffer) ? length : sizeof(buffer));

            for (int i = 0; i < bytesRead; i++) {
                cliWrite(buffer[i]);
            }

            length -= bytesRead;
            address += bytesRead;

            if (bytesRead == 0) {
                //Assume we reached the end of the volume or something fatal happened
                break;
            }
        }
        cliPrintLinefeed();
    }
}

#endif
#endif

#ifdef USE_OSD
static void printOsdLayout(uint8_t dumpMask, const osdLayoutsConfig_t *config, const osdLayoutsConfig_t *configDefault, int layout, int item)
{
    // "<layout> <item> <col> <row> <visible>"
    const char *format = "osd_layout %d %d %d %d %c";
    for (int ii = 0; ii < OSD_LAYOUT_COUNT; ii++) {
        if (layout >= 0 && layout != ii) {
            continue;
        }
        const uint16_t *layoutItems = config->item_pos[ii];
        const uint16_t *defaultLayoutItems = configDefault->item_pos[ii];
        for (int jj = 0; jj < OSD_ITEM_COUNT; jj++) {
            if (item >= 0 && item != jj) {
                continue;
            }
            bool equalsDefault = layoutItems[jj] == defaultLayoutItems[jj];
            cliDefaultPrintLinef(dumpMask, equalsDefault, format,
                ii, jj,
                OSD_X(defaultLayoutItems[jj]),
                OSD_Y(defaultLayoutItems[jj]),
                OSD_VISIBLE(defaultLayoutItems[jj]) ? 'V' : 'H');

            cliDumpPrintLinef(dumpMask, equalsDefault, format,
                ii, jj,
                OSD_X(layoutItems[jj]),
                OSD_Y(layoutItems[jj]),
                OSD_VISIBLE(layoutItems[jj]) ? 'V' : 'H');
        }
    }
}

static void cliOsdLayout(char *cmdline)
{
    char * saveptr;

    int layout = -1;
    int item = -1;
    int col = 0;
    int row = 0;
    bool visible = false;
    char *tok = strtok_r(cmdline, " ", &saveptr);

    int ii;

    for (ii = 0; tok != NULL; ii++, tok = strtok_r(NULL, " ", &saveptr)) {
        switch (ii) {
            case 0:
                layout = fastA2I(tok);
                if (layout < 0 || layout >= OSD_LAYOUT_COUNT) {
                    cliShowParseError();
                    return;
                }
                break;
            case 1:
                item = fastA2I(tok);
                if (item < 0 || item >= OSD_ITEM_COUNT) {
                    cliShowParseError();
                    return;
                }
                break;
            case 2:
                col = fastA2I(tok);
                if (col < 0 || col > OSD_X(OSD_POS_MAX)) {
                    cliShowParseError();
                    return;
                }
                break;
            case 3:
                row = fastA2I(tok);
                if (row < 0 || row > OSD_Y(OSD_POS_MAX)) {
                    cliShowParseError();
                    return;
                }
                break;
            case 4:
                switch (*tok) {
                    case 'H':
                        visible = false;
                        break;
                    case 'V':
                        visible = true;
                        break;
                    default:
                        cliShowParseError();
                        return;
                }
                break;
            default:
                cliShowParseError();
                return;
        }
    }

    switch (ii) {
        case 0:
            FALLTHROUGH;
        case 1:
            FALLTHROUGH;
        case 2:
            // No args, or just layout or layout and item. If any of them not provided,
            // it will be the -1 that we used during initialization, so printOsdLayout()
            // won't use them for filtering.
            printOsdLayout(DUMP_MASTER, osdLayoutsConfig(), osdLayoutsConfig(), layout, item);
            break;
        case 4:
            // No visibility provided. Keep the previous one.
            visible = OSD_VISIBLE(osdLayoutsConfig()->item_pos[layout][item]);
            FALLTHROUGH;
        case 5:
            // Layout, item, pos and visibility. Set the item.
            osdLayoutsConfigMutable()->item_pos[layout][item] = OSD_POS(col, row) | (visible ? OSD_VISIBLE_FLAG : 0);
            break;
        default:
            // Unhandled
            cliShowParseError();
            return;
    }
}

#endif

static void printFeature(uint8_t dumpMask, const featureConfig_t *featureConfig, const featureConfig_t *featureConfigDefault)
{
    uint32_t mask = featureConfig->enabledFeatures;
    uint32_t defaultMask = featureConfigDefault->enabledFeatures;
    for (uint32_t i = 0; ; i++) { // disable all feature first
        if (featureNames[i] == NULL)
            break;
        if (featureNames[i][0] == '\0')
            continue;
        const char *format = "feature -%s";
        cliDefaultPrintLinef(dumpMask, (defaultMask | ~mask) & (1 << i), format, featureNames[i]);
        cliDumpPrintLinef(dumpMask, (~defaultMask | mask) & (1 << i), format, featureNames[i]);
    }
    for (uint32_t i = 0; ; i++) {  // reenable what we want.
        if (featureNames[i] == NULL)
            break;
        if (featureNames[i][0] == '\0')
            continue;
        const char *format = "feature %s";
        if (defaultMask & (1 << i)) {
            cliDefaultPrintLinef(dumpMask, (~defaultMask | mask) & (1 << i), format, featureNames[i]);
        }
        if (mask & (1 << i)) {
            cliDumpPrintLinef(dumpMask, (defaultMask | ~mask) & (1 << i), format, featureNames[i]);
        }
    }
}

static void cliFeature(char *cmdline)
{
    uint32_t len = strlen(cmdline);
    uint32_t mask = featureMask();

    if (len == 0) {
        cliPrint("Enabled: ");
        for (uint32_t i = 0; ; i++) {
            if (featureNames[i] == NULL)
                break;
            if (featureNames[i][0] == '\0')
                continue;
            if (mask & (1 << i))
                cliPrintf("%s ", featureNames[i]);
        }
        cliPrintLinefeed();
    } else if (sl_strncasecmp(cmdline, "list", len) == 0) {
        cliPrint("Available: ");
        for (uint32_t i = 0; ; i++) {
            if (featureNames[i] == NULL)
                break;
            if (featureNames[i][0] == '\0')
                continue;
            cliPrintf("%s ", featureNames[i]);
        }
        cliPrintLinefeed();
        return;
    } else {
        bool remove = false;
        if (cmdline[0] == '-') {
            // remove feature
            remove = true;
            cmdline++; // skip over -
            len--;
        }

        for (uint32_t i = 0; ; i++) {
            if (featureNames[i] == NULL) {
                cliPrintErrorLine("Invalid name");
                break;
            }

            if (sl_strncasecmp(cmdline, featureNames[i], len) == 0) {

                mask = 1 << i;
#ifndef USE_GPS
                if (mask & FEATURE_GPS) {
                    cliPrintErrorLine("unavailable");
                    break;
                }
#endif
                if (remove) {
                    featureClear(mask);
                    cliPrint("Disabled");
                } else {
                    featureSet(mask);
                    cliPrint("Enabled");
                }
                cliPrintLinef(" %s", featureNames[i]);
                break;
            }
        }
    }
}

#if defined(BEEPER) || defined(USE_DSHOT)
static void printBeeper(uint8_t dumpMask, const beeperConfig_t *beeperConfig, const beeperConfig_t *beeperConfigDefault)
{
    const uint8_t beeperCount = beeperTableEntryCount();
    const uint32_t mask = beeperConfig->beeper_off_flags;
    const uint32_t defaultMask = beeperConfigDefault->beeper_off_flags;
    for (int i = 0; i < beeperCount - 2; i++) {
        const char *formatOff = "beeper -%s";
        const char *formatOn = "beeper %s";
        cliDefaultPrintLinef(dumpMask, ~(mask ^ defaultMask) & (1 << i), mask & (1 << i) ? formatOn : formatOff, beeperNameForTableIndex(i));
        cliDumpPrintLinef(dumpMask, ~(mask ^ defaultMask) & (1 << i), mask & (1 << i) ? formatOff : formatOn, beeperNameForTableIndex(i));
    }
}

static void cliBeeper(char *cmdline)
{
    uint32_t len = strlen(cmdline);
    uint8_t beeperCount = beeperTableEntryCount();
    uint32_t mask = getBeeperOffMask();

    if (len == 0) {
        cliPrintf("Disabled:");
        for (int32_t i = 0; ; i++) {
            if (i == beeperCount - 2){
                if (mask == 0)
                    cliPrint("  none");
                break;
            }
            if (mask & (1 << (beeperModeForTableIndex(i) - 1)))
                cliPrintf("  %s", beeperNameForTableIndex(i));
        }
        cliPrintLinefeed();
    } else if (sl_strncasecmp(cmdline, "list", len) == 0) {
        cliPrint("Available:");
        for (uint32_t i = 0; i < beeperCount; i++)
            cliPrintf("  %s", beeperNameForTableIndex(i));
        cliPrintLinefeed();
        return;
    } else {
        bool remove = false;
        if (cmdline[0] == '-') {
            remove = true;     // this is for beeper OFF condition
            cmdline++;
            len--;
        }

        for (uint32_t i = 0; ; i++) {
            if (i == beeperCount) {
                cliPrintErrorLine("Invalid name");
                break;
            }
            if (sl_strncasecmp(cmdline, beeperNameForTableIndex(i), len) == 0) {
                if (remove) { // beeper off
                    if (i == BEEPER_ALL-1)
                        beeperOffSetAll(beeperCount-2);
                    else
                        if (i == BEEPER_PREFERENCE-1)
                            setBeeperOffMask(getPreferredBeeperOffMask());
                        else {
                            mask = 1 << (beeperModeForTableIndex(i) - 1);
                            beeperOffSet(mask);
                        }
                    cliPrint("Disabled");
                }
                else { // beeper on
                    if (i == BEEPER_ALL-1)
                        beeperOffClearAll();
                    else
                        if (i == BEEPER_PREFERENCE-1)
                            setPreferredBeeperOffMask(getBeeperOffMask());
                        else {
                            mask = 1 << (beeperModeForTableIndex(i) - 1);
                            beeperOffClear(mask);
                        }
                    cliPrint("Enabled");
                }
            cliPrintLinef(" %s", beeperNameForTableIndex(i));
            break;
            }
        }
    }
}
#endif

static void printMap(uint8_t dumpMask, const rxConfig_t *rxConfig, const rxConfig_t *defaultRxConfig)
{
    bool equalsDefault = true;
    char buf[16];
    char bufDefault[16];
    uint32_t i;

    for (i = 0; i < MAX_MAPPABLE_RX_INPUTS; i++) {
        buf[i] = bufDefault[i] = 0;
    }

    for (i = 0; i < MAX_MAPPABLE_RX_INPUTS; i++) {
        buf[rxConfig->rcmap[i]] = rcChannelLetters[i];
        if (defaultRxConfig) {
            bufDefault[defaultRxConfig->rcmap[i]] = rcChannelLetters[i];
            equalsDefault = equalsDefault && (rxConfig->rcmap[i] == defaultRxConfig->rcmap[i]);
        }
    }
    buf[i] = '\0';

    const char *formatMap = "map %s";
    cliDefaultPrintLinef(dumpMask, equalsDefault, formatMap, bufDefault);
    cliDumpPrintLinef(dumpMask, equalsDefault, formatMap, buf);
}

static void cliMap(char *cmdline)
{
    uint32_t len;
    char out[5];

    len = strlen(cmdline);

    if (len == 4) {
        // uppercase it
        for (uint32_t i = 0; i < 4; i++)
            cmdline[i] = sl_toupper((unsigned char)cmdline[i]);
        for (uint32_t i = 0; i < 4; i++) {
            if (strchr(rcChannelLetters, cmdline[i]) && !strchr(cmdline + i + 1, cmdline[i]))
                continue;
            cliShowParseError();
            return;
        }
        parseRcChannels(cmdline);
    } else if (len != 0)
        cliShowParseError();
    cliPrint("Map: ");
    uint32_t i;
    for (i = 0; i < 4; i++)
        out[rxConfig()->rcmap[i]] = rcChannelLetters[i];
    out[i] = '\0';
    cliPrintLinef("%s", out);
}

static const char *checkCommand(const char *cmdLine, const char *command)
{
    if (!sl_strncasecmp(cmdLine, command, strlen(command))   // command names match
        && !sl_isalnum((unsigned)cmdLine[strlen(command)])) {   // next characted in bufffer is not alphanumeric (command is correctly terminated)
        return cmdLine + strlen(command) + 1;
    } else {
        return 0;
    }
}

static void cliRebootEx(bool bootLoader)
{
    cliPrint("\r\nRebooting");
    bufWriterFlush(cliWriter);
    waitForSerialPortToFinishTransmitting(cliPort);

    fcReboot(bootLoader);
}

static void cliReboot(void)
{
    cliRebootEx(false);
}

static void cliDfu(char *cmdline)
{
    UNUSED(cmdline);
#ifndef CLI_MINIMAL_VERBOSITY
    cliPrint("\r\nRestarting in DFU mode");
#endif
    cliRebootEx(true);
}

#ifdef USE_RX_ELERES
static void cliEleresBind(char *cmdline)
{
    UNUSED(cmdline);

    if (!(rxConfig()->receiverType == RX_TYPE_SPI && rxConfig()->rx_spi_protocol == RFM22_ELERES)) {
        cliPrintLine("Eleres not active. Please enable feature ELERES and restart IMU");
        return;
    }

    cliPrintLine("Waiting for correct bind signature....");
    bufWriterFlush(cliWriter);
    if (eleresBind()) {
        cliPrintLine("Bind timeout!");
    } else {
        cliPrintLine("Bind OK!\r\nPlease restart your transmitter.");
    }
}
#endif // USE_RX_ELERES

#if defined(USE_RX_SPI) || defined (USE_SERIALRX_SRXL2)
void cliRxBind(char *cmdline){
    UNUSED(cmdline);
    if (rxConfig()->receiverType == RX_TYPE_SERIAL) {
        switch (rxConfig()->serialrx_provider) {
        default:
            cliPrint("Not supported.");
            break;
#if defined(USE_SERIALRX_SRXL2)
        case SERIALRX_SRXL2:
            srxl2Bind();
            cliPrint("Binding SRXL2 receiver...");
            break;
#endif
        }
    }
#if defined(USE_RX_SPI)
    else if (rxConfig()->receiverType == RX_TYPE_SPI) {
        switch (rxConfig()->rx_spi_protocol) {
        default:
            cliPrint("Not supported.");
            break;
        }

    }
#endif
}
#endif

static void cliExit(char *cmdline)
{
    UNUSED(cmdline);

#ifndef CLI_MINIMAL_VERBOSITY
    cliPrintLine("\r\nLeaving CLI mode, unsaved changes lost.");
#endif
    bufWriterFlush(cliWriter);

    *cliBuffer = '\0';
    bufferIndex = 0;
    cliMode = 0;
    // incase a motor was left running during motortest, clear it here
    mixerResetDisarmedMotors();
    cliReboot();

    cliWriter = NULL;
}

#ifdef USE_GPS
static void cliGpsPassthrough(char *cmdline)
{
    UNUSED(cmdline);

    gpsEnablePassthrough(cliPort);
}
#endif

static void cliMotor(char *cmdline)
{
    int motor_index = 0;
    int motor_value = 0;
    int index = 0;
    char *pch = NULL;
    char *saveptr;

    if (isEmpty(cmdline)) {
        cliShowParseError();

        return;
    }

    pch = strtok_r(cmdline, " ", &saveptr);
    while (pch != NULL) {
        switch (index) {
            case 0:
                motor_index = fastA2I(pch);
                break;
            case 1:
                motor_value = fastA2I(pch);
                break;
        }
        index++;
        pch = strtok_r(NULL, " ", &saveptr);
    }

    if (motor_index < 0 || motor_index >= MAX_SUPPORTED_MOTORS) {
        cliShowArgumentRangeError("index", 0, MAX_SUPPORTED_MOTORS - 1);
        return;
    }

    if (index == 2) {
        if (motor_value < PWM_RANGE_MIN || motor_value > PWM_RANGE_MAX) {
            cliShowArgumentRangeError("value", 1000, 2000);
            return;
        } else {
            motor_disarmed[motor_index] = motor_value;
        }
    }

    cliPrintLinef("motor %d: %d", motor_index, motor_disarmed[motor_index]);
}

#ifdef PLAY_SOUND
static void cliPlaySound(char *cmdline)
{
    int i;
    const char *name;
    static int lastSoundIdx = -1;

    if (isEmpty(cmdline)) {
        i = lastSoundIdx + 1;     //next sound index
        if ((name=beeperNameForTableIndex(i)) == NULL) {
            while (true) {   //no name for index; try next one
                if (++i >= beeperTableEntryCount())
                    i = 0;   //if end then wrap around to first entry
                if ((name=beeperNameForTableIndex(i)) != NULL)
                    break;   //if name OK then play sound below
                if (i == lastSoundIdx + 1) {     //prevent infinite loop
                    cliPrintLine("Error playing sound");
                    return;
                }
            }
        }
    } else {       //index value was given
        i = fastA2I(cmdline);
        if ((name=beeperNameForTableIndex(i)) == NULL) {
            cliPrintLinef("No sound for index %d", i);
            return;
        }
    }
    lastSoundIdx = i;
    beeperSilence();
    cliPrintLinef("Playing sound %d: %s", i, name);
    beeper(beeperModeForTableIndex(i));
}
#endif

static void cliProfile(char *cmdline)
{
    // CLI profile index is 1-based
    if (isEmpty(cmdline)) {
        cliPrintLinef("profile %d", getConfigProfile() + 1);
        return;
    } else {
        const int i = fastA2I(cmdline) - 1;
        if (i >= 0 && i < MAX_PROFILE_COUNT) {
            setConfigProfileAndWriteEEPROM(i);
            cliProfile("");
        }
    }
}

static void cliDumpProfile(uint8_t profileIndex, uint8_t dumpMask)
{
    if (profileIndex >= MAX_PROFILE_COUNT) {
        // Faulty values
        return;
    }
    setConfigProfile(profileIndex);
    cliPrintHashLine("profile");
    cliPrintLinef("profile %d\r\n", getConfigProfile() + 1);
    dumpAllValues(PROFILE_VALUE, dumpMask);
    dumpAllValues(CONTROL_RATE_VALUE, dumpMask);
}

static void cliBatteryProfile(char *cmdline)
{
    // CLI profile index is 1-based
    if (isEmpty(cmdline)) {
        cliPrintLinef("battery_profile %d", getConfigBatteryProfile() + 1);
        return;
    } else {
        const int i = fastA2I(cmdline) - 1;
        if (i >= 0 && i < MAX_PROFILE_COUNT) {
            setConfigBatteryProfileAndWriteEEPROM(i);
            cliBatteryProfile("");
        }
    }
}

static void cliDumpBatteryProfile(uint8_t profileIndex, uint8_t dumpMask)
{
    if (profileIndex >= MAX_BATTERY_PROFILE_COUNT) {
        // Faulty values
        return;
    }
    setConfigBatteryProfile(profileIndex);
    cliPrintHashLine("battery_profile");
    cliPrintLinef("battery_profile %d\r\n", getConfigBatteryProfile() + 1);
    dumpAllValues(BATTERY_CONFIG_VALUE, dumpMask);
}

#ifdef USE_CLI_BATCH
static void cliPrintCommandBatchWarning(const char *warning)
{
    cliPrintErrorLinef("ERRORS WERE DETECTED - PLEASE REVIEW BEFORE CONTINUING");
    if (warning) {
        cliPrintErrorLinef(warning);
    }
}

static void resetCommandBatch(void)
{
    commandBatchActive = false;
    commandBatchError = false;
}

static void cliBatch(char *cmdline)
{
    if (strncasecmp(cmdline, "start", 5) == 0) {
        if (!commandBatchActive) {
            commandBatchActive = true;
            commandBatchError = false;
        }
        cliPrintLine("Command batch started");
    } else if (strncasecmp(cmdline, "end", 3) == 0) {
        if (commandBatchActive && commandBatchError) {
            cliPrintCommandBatchWarning(NULL);
        } else {
            cliPrintLine("Command batch ended");
        }
        resetCommandBatch();
    } else {
        cliPrintErrorLinef("Invalid option");
    }
}
#endif

#ifdef USE_SECONDARY_IMU

static void printImu2Status(void)
{
    cliPrintLinef("Secondary IMU active: %d", secondaryImuState.active);
    cliPrintLine("Calibration status:");
    cliPrintLinef("Sys: %d", secondaryImuState.calibrationStatus.sys);
    cliPrintLinef("Gyro: %d", secondaryImuState.calibrationStatus.gyr);
    cliPrintLinef("Acc: %d", secondaryImuState.calibrationStatus.acc);
    cliPrintLinef("Mag: %d", secondaryImuState.calibrationStatus.mag);
    cliPrintLine("Calibration gains:");

    cliPrintLinef(
        "Gyro: %d %d %d",
        secondaryImuConfig()->calibrationOffsetGyro[X],
        secondaryImuConfig()->calibrationOffsetGyro[Y],
        secondaryImuConfig()->calibrationOffsetGyro[Z]
    );
    cliPrintLinef(
        "Acc: %d %d %d",
        secondaryImuConfig()->calibrationOffsetAcc[X],
        secondaryImuConfig()->calibrationOffsetAcc[Y],
        secondaryImuConfig()->calibrationOffsetAcc[Z]
    );
    cliPrintLinef(
        "Mag: %d %d %d",
        secondaryImuConfig()->calibrationOffsetMag[X],
        secondaryImuConfig()->calibrationOffsetMag[Y],
        secondaryImuConfig()->calibrationOffsetMag[Z]
    );
    cliPrintLinef(
        "Radius: %d %d",
        secondaryImuConfig()->calibrationRadiusAcc,
        secondaryImuConfig()->calibrationRadiusMag
    );
}

static void cliImu2(char *cmdline)
{
    if (sl_strcasecmp(cmdline, "fetch") == 0) {
        secondaryImuFetchCalibration();
        printImu2Status();
    } else {
        printImu2Status();
    }
}

#endif

static void cliSave(char *cmdline)
{
    UNUSED(cmdline);

#ifdef USE_CLI_BATCH
    if (commandBatchActive && commandBatchError) {
        cliPrintCommandBatchWarning("PLEASE FIX ERRORS THEN 'SAVE'");
        resetCommandBatch();
        return;
    }
#endif

    cliPrint("Saving");
    //copyCurrentProfileToProfileSlot(getConfigProfile();
    writeEEPROM();
    cliReboot();
}

static void cliDefaults(char *cmdline)
{
    UNUSED(cmdline);

    cliPrint("Resetting to defaults");
    resetEEPROM();

#ifdef USE_CLI_BATCH
    commandBatchError = false;
#endif

    if (!checkCommand(cmdline, "noreboot"))
        cliReboot();
}

static void cliGet(char *cmdline)
{
    const setting_t *val;
    int matchedCommands = 0;
    char name[SETTING_MAX_NAME_LENGTH];

    while(*cmdline == ' ') ++cmdline; // ignore spaces

    for (uint32_t i = 0; i < SETTINGS_TABLE_COUNT; i++) {
        val = settingGet(i);
        if (settingNameContains(val, name, cmdline)) {
            cliPrintf("%s = ", name);
            cliPrintVar(val, 0);
            cliPrintLinefeed();
            cliPrintVarRange(val);
            cliPrintLinefeed();

            matchedCommands++;
        }
    }


    if (matchedCommands) {
        return;
    }

    cliPrintErrorLine("Invalid name");
}

static void cliSet(char *cmdline)
{
    uint32_t len;
    const setting_t *val;
    char *eqptr = NULL;
    char name[SETTING_MAX_NAME_LENGTH];

    while(*cmdline == ' ') ++cmdline; // ignore spaces

    len = strlen(cmdline);

    if (len == 0 || (len == 1 && cmdline[0] == '*')) {
        cliPrintLine("Current settings:");
        for (uint32_t i = 0; i < SETTINGS_TABLE_COUNT; i++) {
            val = settingGet(i);
            settingGetName(val, name);
            cliPrintf("%s = ", name);
            cliPrintVar(val, len); // when len is 1 (when * is passed as argument), it will print min/max values as well, for gui
            cliPrintLinefeed();
        }
    } else if ((eqptr = strstr(cmdline, "=")) != NULL) {
        // has equals

        char *lastNonSpaceCharacter = eqptr;
        while (*(lastNonSpaceCharacter - 1) == ' ') {
            lastNonSpaceCharacter--;
        }
        uint8_t variableNameLength = lastNonSpaceCharacter - cmdline;

        // skip the '=' and any ' ' characters
        eqptr++;
        while (*(eqptr) == ' ') {
            eqptr++;
        }

        for (uint32_t i = 0; i < SETTINGS_TABLE_COUNT; i++) {
            val = settingGet(i);
            // ensure exact match when setting to prevent setting variables with shorter names
            if (settingNameIsExactMatch(val, name, cmdline, variableNameLength)) {
                const setting_type_e type = SETTING_TYPE(val);
                if (type == VAR_STRING) {
                    settingSetString(val, eqptr, strlen(eqptr));
                    return;
                }
                const setting_mode_e mode = SETTING_MODE(val);
                bool changeValue = false;
                int_float_value_t tmp = {0};
                switch (mode) {
                case MODE_DIRECT: {
                        if (*eqptr != 0 && strspn(eqptr, "0123456789.+-") == strlen(eqptr)) {
                            float valuef = fastA2F(eqptr);
                            // note: compare float values
                            if (valuef >= (float)settingGetMin(val) && valuef <= (float)settingGetMax(val)) {

                                if (type == VAR_FLOAT)
                                    tmp.float_value = valuef;
                                else if (type == VAR_UINT32)
                                    tmp.uint_value = fastA2UL(eqptr);
                                else
                                    tmp.int_value = fastA2I(eqptr);

                                changeValue = true;
                            }
                        }
                    }
                    break;
                case MODE_LOOKUP: {
                        const lookupTableEntry_t *tableEntry = settingLookupTable(val);
                        bool matched = false;
                        for (uint32_t tableValueIndex = 0; tableValueIndex < tableEntry->valueCount && !matched; tableValueIndex++) {
                            matched = sl_strcasecmp(tableEntry->values[tableValueIndex], eqptr) == 0;

                            if (matched) {
                                tmp.int_value = tableValueIndex;
                                changeValue = true;
                            }
                        }
                    }
                    break;
                }

                if (changeValue) {
                    cliSetIntFloatVar(val, tmp);

                    cliPrintf("%s set to ", name);
                    cliPrintVar(val, 0);
                } else {
                    cliPrintError("Invalid value. ");
                    cliPrintVarRange(val);
                    cliPrintLinefeed();
                }

                return;
            }
        }
        cliPrintErrorLine("Invalid name");
    } else {
        // no equals, check for matching variables.
        cliGet(cmdline);
    }
}

static const char * getBatteryStateString(void)
{
    static const char * const batteryStateStrings[] = {"OK", "WARNING", "CRITICAL", "NOT PRESENT"};

    return batteryStateStrings[getBatteryState()];
}

static void cliStatus(char *cmdline)
{
    UNUSED(cmdline);

    char buf[MAX(FORMATTED_DATE_TIME_BUFSIZE, SETTING_MAX_NAME_LENGTH)];
    dateTime_t dt;

    cliPrintLinef("System Uptime: %d seconds", millis() / 1000);
    rtcGetDateTime(&dt);
    dateTimeFormatLocal(buf, &dt);
    cliPrintLinef("Current Time: %s", buf);
    cliPrintLinef("Voltage: %d.%02dV (%dS battery - %s)", getBatteryVoltage() / 100, getBatteryVoltage() % 100, getBatteryCellCount(), getBatteryStateString());
    cliPrintf("CPU Clock=%dMHz", (SystemCoreClock / 1000000));

    const uint32_t detectedSensorsMask = sensorsMask();

    for (int i = 0; i < SENSOR_INDEX_COUNT; i++) {

        const uint32_t mask = (1 << i);
        if ((detectedSensorsMask & mask) && (mask & SENSOR_NAMES_MASK)) {
            const int sensorHardwareIndex = detectedSensors[i];
            if (sensorHardwareNames[i]) {
                const char *sensorHardware = sensorHardwareNames[i][sensorHardwareIndex];
                cliPrintf(", %s=%s", sensorTypeNames[i], sensorHardware);
            }
        }
    }
    cliPrintLinefeed();

    cliPrintLine("STM32 system clocks:");
#if defined(USE_HAL_DRIVER)
    cliPrintLinef("  SYSCLK = %d MHz", HAL_RCC_GetSysClockFreq() / 1000000);
    cliPrintLinef("  HCLK   = %d MHz", HAL_RCC_GetHCLKFreq() / 1000000);
    cliPrintLinef("  PCLK1  = %d MHz", HAL_RCC_GetPCLK1Freq() / 1000000);
    cliPrintLinef("  PCLK2  = %d MHz", HAL_RCC_GetPCLK2Freq() / 1000000);
#else
    RCC_ClocksTypeDef clocks;
    RCC_GetClocksFreq(&clocks);
    cliPrintLinef("  SYSCLK = %d MHz", clocks.SYSCLK_Frequency / 1000000);
    cliPrintLinef("  HCLK   = %d MHz", clocks.HCLK_Frequency / 1000000);
    cliPrintLinef("  PCLK1  = %d MHz", clocks.PCLK1_Frequency / 1000000);
    cliPrintLinef("  PCLK2  = %d MHz", clocks.PCLK2_Frequency / 1000000);
#endif

    cliPrintLinef("Sensor status: GYRO=%s, ACC=%s, MAG=%s, BARO=%s, RANGEFINDER=%s, OPFLOW=%s, GPS=%s",
        hardwareSensorStatusNames[getHwGyroStatus()],
        hardwareSensorStatusNames[getHwAccelerometerStatus()],
        hardwareSensorStatusNames[getHwCompassStatus()],
        hardwareSensorStatusNames[getHwBarometerStatus()],
        hardwareSensorStatusNames[getHwRangefinderStatus()],
        hardwareSensorStatusNames[getHwOpticalFlowStatus()],
        hardwareSensorStatusNames[getHwGPSStatus()]
    );

#ifdef USE_SDCARD
    cliSdInfo(NULL);
#endif
#ifdef USE_I2C
    const uint16_t i2cErrorCounter = i2cGetErrorCounter();
#else
    const uint16_t i2cErrorCounter = 0;
#endif

#ifdef STACK_CHECK
    cliPrintf("Stack used: %d, ", stackUsedSize());
#endif
    cliPrintLinef("Stack size: %d, Stack address: 0x%x, Heap available: %d", stackTotalSize(), stackHighMem(), memGetAvailableBytes());

    cliPrintLinef("I2C Errors: %d, config size: %d, max available config: %d", i2cErrorCounter, getEEPROMConfigSize(), &__config_end - &__config_start);

#ifdef USE_ADC
    static char * adcFunctions[] = { "BATTERY", "RSSI", "CURRENT", "AIRSPEED" };
    cliPrintLine("ADC channel usage:");
    for (int i = 0; i < ADC_FUNCTION_COUNT; i++) {
        cliPrintf("  %8s :", adcFunctions[i]);

        cliPrint(" configured = ");
        if (adcChannelConfig()->adcFunctionChannel[i] == ADC_CHN_NONE) {
            cliPrint("none");
        }
        else {
            cliPrintf("ADC %d", adcChannelConfig()->adcFunctionChannel[i]);
        }

        cliPrint(", used = ");
        if (adcGetFunctionChannelAllocation(i) == ADC_CHN_NONE) {
            cliPrintLine("none");
        }
        else {
            cliPrintLinef("ADC %d", adcGetFunctionChannelAllocation(i));
        }
    }
#endif

    cliPrintf("System load: %d", averageSystemLoadPercent);
    const timeDelta_t pidTaskDeltaTime = getTaskDeltaTime(TASK_PID);
    const int pidRate = pidTaskDeltaTime == 0 ? 0 : (int)(1000000.0f / ((float)pidTaskDeltaTime));
    const int rxRate = getTaskDeltaTime(TASK_RX) == 0 ? 0 : (int)(1000000.0f / ((float)getTaskDeltaTime(TASK_RX)));
    const int systemRate = getTaskDeltaTime(TASK_SYSTEM) == 0 ? 0 : (int)(1000000.0f / ((float)getTaskDeltaTime(TASK_SYSTEM)));
    cliPrintLinef(", cycle time: %d, PID rate: %d, RX rate: %d, System rate: %d",  (uint16_t)cycleTime, pidRate, rxRate, systemRate);
#if !defined(CLI_MINIMAL_VERBOSITY)
    cliPrint("Arming disabled flags:");
    uint32_t flags = armingFlags & ARMING_DISABLED_ALL_FLAGS;
    while (flags) {
        int bitpos = ffs(flags) - 1;
        flags &= ~(1 << bitpos);
	if (bitpos > 6) cliPrintf(" %s", armingDisableFlagNames[bitpos - 7]);
    }
    cliPrintLinefeed();
    if (armingFlags & ARMING_DISABLED_INVALID_SETTING) {
        unsigned invalidIndex;
        if (!settingsValidate(&invalidIndex)) {
            settingGetName(settingGet(invalidIndex), buf);
            cliPrintErrorLinef("Invalid setting: %s", buf);
        }
    }
#else
    cliPrintLinef("Arming disabled flags: 0x%lx", armingFlags & ARMING_DISABLED_ALL_FLAGS);
#endif

#if defined(USE_VTX_CONTROL) && !defined(CLI_MINIMAL_VERBOSITY)
    cliPrint("VTX: ");

    if (vtxCommonDeviceIsReady(vtxCommonDevice())) {
        vtxDeviceOsdInfo_t osdInfo;
        vtxCommonGetOsdInfo(vtxCommonDevice(), &osdInfo);
        cliPrintf("band: %c, chan: %s, power: %c", osdInfo.bandLetter, osdInfo.channelName, osdInfo.powerIndexLetter);

        if (osdInfo.powerMilliwatt) {
            cliPrintf(" (%d mW)", osdInfo.powerMilliwatt);
        }

        if (osdInfo.frequency) {
            cliPrintf(", freq: %d MHz", osdInfo.frequency);
        }
    }
    else {
        cliPrint("not detected");
    }

    cliPrintLinefeed();
#endif

    // If we are blocked by PWM init - provide more information
    if (getPwmInitError() != PWM_INIT_ERROR_NONE) {
        cliPrintLinef("PWM output init error: %s", getPwmInitErrorMessage());
    }
}

#ifndef SKIP_TASK_STATISTICS
static void cliTasks(char *cmdline)
{
    UNUSED(cmdline);
    int maxLoadSum = 0;
    int averageLoadSum = 0;
    cfCheckFuncInfo_t checkFuncInfo;

    cliPrintLinef("Task list         rate/hz  max/us  avg/us maxload avgload     total/ms");
    for (cfTaskId_e taskId = 0; taskId < TASK_COUNT; taskId++) {
        cfTaskInfo_t taskInfo;
        getTaskInfo(taskId, &taskInfo);
        if (taskInfo.isEnabled) {
            const int taskFrequency = taskInfo.latestDeltaTime == 0 ? 0 : (int)(1000000.0f / ((float)taskInfo.latestDeltaTime));
            const int maxLoad = (taskInfo.maxExecutionTime * taskFrequency + 5000) / 1000;
            const int averageLoad = (taskInfo.averageExecutionTime * taskFrequency + 5000) / 1000;
            if (taskId != TASK_SERIAL) {
                maxLoadSum += maxLoad;
                averageLoadSum += averageLoad;
            }
            cliPrintLinef("%2d - %12s  %6d   %5d   %5d %4d.%1d%% %4d.%1d%%  %8d",
                    taskId, taskInfo.taskName, taskFrequency, (uint32_t)taskInfo.maxExecutionTime, (uint32_t)taskInfo.averageExecutionTime,
                    maxLoad/10, maxLoad%10, averageLoad/10, averageLoad%10, (uint32_t)taskInfo.totalExecutionTime / 1000);
        }
    }
    getCheckFuncInfo(&checkFuncInfo);
    cliPrintLinef("Task check function %13d %7d %25d", (uint32_t)checkFuncInfo.maxExecutionTime, (uint32_t)checkFuncInfo.averageExecutionTime, (uint32_t)checkFuncInfo.totalExecutionTime / 1000);
    cliPrintLinef("Total (excluding SERIAL) %21d.%1d%% %4d.%1d%%", maxLoadSum/10, maxLoadSum%10, averageLoadSum/10, averageLoadSum%10);
}
#endif

static void cliVersion(char *cmdline)
{
    UNUSED(cmdline);

    cliPrintLinef("# %s/%s %s %s / %s (%s)",
        FC_FIRMWARE_NAME,
        targetName,
        FC_VERSION_STRING,
        buildDate,
        buildTime,
        shortGitRevision
    );
    cliPrintLinef("# GCC-%s",
        compilerVersion
    );
}

static void cliMemory(char *cmdline)
{
    UNUSED(cmdline);
    cliPrintLinef("Dynamic memory usage:");
    for (unsigned i = 0; i < OWNER_TOTAL_COUNT; i++) {
        const char * owner = ownerNames[i];
        const uint32_t memUsed = memGetUsedBytesByOwner(i);

        if (memUsed) {
            cliPrintLinef("%s : %d bytes", owner, memUsed);
        }
    }
}

#if !defined(SKIP_TASK_STATISTICS) && !defined(SKIP_CLI_RESOURCES)
static void cliResource(char *cmdline)
{
    UNUSED(cmdline);
    cliPrintLinef("IO:\r\n----------------------");
    for (unsigned i = 0; i < DEFIO_IO_USED_COUNT; i++) {
        const char* owner;
        owner = ownerNames[ioRecs[i].owner];

        const char* resource;
        resource = resourceNames[ioRecs[i].resource];

        if (ioRecs[i].index > 0) {
            cliPrintLinef("%c%02d: %s%d %s", IO_GPIOPortIdx(ioRecs + i) + 'A', IO_GPIOPinIdx(ioRecs + i), owner, ioRecs[i].index, resource);
        } else {
            cliPrintLinef("%c%02d: %s %s", IO_GPIOPortIdx(ioRecs + i) + 'A', IO_GPIOPinIdx(ioRecs + i), owner, resource);
        }
    }
}
#endif

static void backupConfigs(void)
{
    // make copies of configs to do differencing
    PG_FOREACH(pg) {
        if (pgIsProfile(pg)) {
            memcpy(pg->copy, pg->address, pgSize(pg) * MAX_PROFILE_COUNT);
        } else {
            memcpy(pg->copy, pg->address, pgSize(pg));
        }
    }
}

static void restoreConfigs(void)
{
    PG_FOREACH(pg) {
        if (pgIsProfile(pg)) {
            memcpy(pg->address, pg->copy, pgSize(pg) * MAX_PROFILE_COUNT);
        } else {
            memcpy(pg->address, pg->copy, pgSize(pg));
        }
    }
}

static void printConfig(const char *cmdline, bool doDiff)
{
    uint8_t dumpMask = DUMP_MASTER;
    const char *options;
    if ((options = checkCommand(cmdline, "master"))) {
        dumpMask = DUMP_MASTER; // only
    } else if ((options = checkCommand(cmdline, "profile"))) {
        dumpMask = DUMP_PROFILE; // only
    } else if ((options = checkCommand(cmdline, "battery_profile"))) {
        dumpMask = DUMP_BATTERY_PROFILE; // only
    } else if ((options = checkCommand(cmdline, "all"))) {
        dumpMask = DUMP_ALL;   // all profiles and rates
    } else {
        options = cmdline;
    }

    if (doDiff) {
        dumpMask = dumpMask | DO_DIFF;
    }

    const int currentProfileIndexSave = getConfigProfile();
    const int currentBatteryProfileIndexSave = getConfigBatteryProfile();
    backupConfigs();
    // reset all configs to defaults to do differencing
    resetConfigs();
    // restore the profile indices, since they should not be reset for proper comparison
    setConfigProfile(currentProfileIndexSave);
    setConfigBatteryProfile(currentBatteryProfileIndexSave);

    if (checkCommand(options, "showdefaults")) {
        dumpMask = dumpMask | SHOW_DEFAULTS;   // add default values as comments for changed values
    }

#ifdef USE_CLI_BATCH
    bool batchModeEnabled = false;
#endif

    if ((dumpMask & DUMP_MASTER) || (dumpMask & DUMP_ALL)) {
        cliPrintHashLine("version");
        cliVersion(NULL);

#ifdef USE_CLI_BATCH
        cliPrintHashLine("start the command batch");
        cliPrintLine("batch start");
        batchModeEnabled = true;
#endif

        if ((dumpMask & (DUMP_ALL | DO_DIFF)) == (DUMP_ALL | DO_DIFF)) {
#ifndef CLI_MINIMAL_VERBOSITY
            cliPrintHashLine("reset configuration to default settings\r\ndefaults noreboot");
#else
            cliPrintLinef("defaults noreboot");
#endif
        }

        cliPrintHashLine("resources");
        //printResource(dumpMask, &defaultConfig);

        cliPrintHashLine("mixer");
        cliDumpPrintLinef(dumpMask, primaryMotorMixer_CopyArray[0].throttle == 0.0f, "\r\nmmix reset\r\n");

        printMotorMix(dumpMask, primaryMotorMixer_CopyArray, primaryMotorMixer(0));

        // print custom servo mixer if exists
        cliPrintHashLine("servo mix");
        cliDumpPrintLinef(dumpMask, customServoMixers_CopyArray[0].rate == 0, "smix reset\r\n");
        printServoMix(dumpMask, customServoMixers_CopyArray, customServoMixers(0));

        // print servo parameters
        cliPrintHashLine("servo");
        printServo(dumpMask, servoParams_CopyArray, servoParams(0));

#if defined(USE_SAFE_HOME)
        cliPrintHashLine("safehome");
        printSafeHomes(dumpMask, safeHomeConfig_CopyArray, safeHomeConfig(0));
#endif
#ifdef USE_PROGRAMMING_FRAMEWORK
        cliPrintHashLine("logic");
        printLogic(dumpMask, logicConditions_CopyArray, logicConditions(0));

        cliPrintHashLine("gvar");
        printGvar(dumpMask, globalVariableConfigs_CopyArray, globalVariableConfigs(0));

        cliPrintHashLine("pid");
        printPid(dumpMask, programmingPids_CopyArray, programmingPids(0));
#endif

        cliPrintHashLine("feature");
        printFeature(dumpMask, &featureConfig_Copy, featureConfig());

#if defined(BEEPER) || defined(USE_DSHOT)
        cliPrintHashLine("beeper");
        printBeeper(dumpMask, &beeperConfig_Copy, beeperConfig());
#endif

        cliPrintHashLine("map");
        printMap(dumpMask, &rxConfig_Copy, rxConfig());

        cliPrintHashLine("serial");
        printSerial(dumpMask, &serialConfig_Copy, serialConfig());

#ifdef USE_LED_STRIP
        cliPrintHashLine("led");
        printLed(dumpMask, ledStripConfig_Copy.ledConfigs, ledStripConfig()->ledConfigs);

        cliPrintHashLine("color");
        printColor(dumpMask, ledStripConfig_Copy.colors, ledStripConfig()->colors);

        cliPrintHashLine("mode_color");
        printModeColor(dumpMask, &ledStripConfig_Copy, ledStripConfig());
#endif

        cliPrintHashLine("aux");
        printAux(dumpMask, modeActivationConditions_CopyArray, modeActivationConditions(0));

        cliPrintHashLine("adjrange");
        printAdjustmentRange(dumpMask, adjustmentRanges_CopyArray, adjustmentRanges(0));

        cliPrintHashLine("rxrange");
        printRxRange(dumpMask, rxChannelRangeConfigs_CopyArray, rxChannelRangeConfigs(0));

#ifdef USE_TEMPERATURE_SENSOR
        cliPrintHashLine("temp_sensor");
        printTempSensor(dumpMask, tempSensorConfig_CopyArray, tempSensorConfig(0));
#endif

#if defined(USE_NAV) && defined(NAV_NON_VOLATILE_WAYPOINT_STORAGE) && defined(NAV_NON_VOLATILE_WAYPOINT_CLI)
        cliPrintHashLine("wp");
        printWaypoints(dumpMask, posControl.waypointList, nonVolatileWaypointList(0));
#endif

#ifdef USE_OSD
        cliPrintHashLine("osd_layout");
        printOsdLayout(dumpMask, &osdLayoutsConfig_Copy, osdLayoutsConfig(), -1, -1);
#endif

        cliPrintHashLine("master");
        dumpAllValues(MASTER_VALUE, dumpMask);

        if (dumpMask & DUMP_ALL) {
            // dump all profiles
            const int currentProfileIndexSave = getConfigProfile();
            const int currentBatteryProfileIndexSave = getConfigBatteryProfile();
            for (int ii = 0; ii < MAX_PROFILE_COUNT; ++ii) {
                cliDumpProfile(ii, dumpMask);
            }
            for (int ii = 0; ii < MAX_BATTERY_PROFILE_COUNT; ++ii) {
                cliDumpBatteryProfile(ii, dumpMask);
            }
            setConfigProfile(currentProfileIndexSave);
            setConfigBatteryProfile(currentBatteryProfileIndexSave);

            cliPrintHashLine("restore original profile selection");
            cliPrintLinef("profile %d", currentProfileIndexSave + 1);
            cliPrintLinef("battery_profile %d", currentBatteryProfileIndexSave + 1);

            cliPrintHashLine("save configuration\r\nsave");
#ifdef USE_CLI_BATCH
            batchModeEnabled = false;
#endif
        } else {
            // dump just the current profiles
            cliDumpProfile(getConfigProfile(), dumpMask);
            cliDumpBatteryProfile(getConfigBatteryProfile(), dumpMask);
        }
    }

    if (dumpMask & DUMP_PROFILE) {
        cliDumpProfile(getConfigProfile(), dumpMask);
    }

    if (dumpMask & DUMP_BATTERY_PROFILE) {
        cliDumpBatteryProfile(getConfigBatteryProfile(), dumpMask);
    }

#ifdef USE_CLI_BATCH
    if (batchModeEnabled) {
        cliPrintHashLine("end the command batch");
        cliPrintLine("batch end");
    }
#endif

    // restore configs from copies
    restoreConfigs();
}

static void cliDump(char *cmdline)
{
    printConfig(cmdline, false);
}

static void cliDiff(char *cmdline)
{
    printConfig(cmdline, true);
}

#ifdef USE_USB_MSC
static void cliMsc(char *cmdline)
{
    UNUSED(cmdline);

    if (false
#ifdef USE_SDCARD
        || sdcard_isFunctional()
#endif
#ifdef USE_FLASHFS
        || flashfsGetSize() > 0
#endif
    ) {
        cliPrintHashLine("restarting in mass storage mode");
        cliPrint("\r\nRebooting");
        bufWriterFlush(cliWriter);
        delay(1000);
        waitForSerialPortToFinishTransmitting(cliPort);
        stopPwmAllMotors();
        systemResetRequest(RESET_MSC_REQUEST);
    } else {
        cliPrint("\r\nStorage not present or failed to initialize!");
        bufWriterFlush(cliWriter);
    }
}
#endif


typedef struct {
    const char *name;
#ifndef SKIP_CLI_COMMAND_HELP
    const char *description;
    const char *args;
#endif
    void (*func)(char *cmdline);
} clicmd_t;

#ifndef SKIP_CLI_COMMAND_HELP
#define CLI_COMMAND_DEF(name, description, args, method) \
{ \
    name , \
    description , \
    args , \
    method \
}
#else
#define CLI_COMMAND_DEF(name, description, args, method) \
{ \
    name, \
    method \
}
#endif

static void cliHelp(char *cmdline);

// should be sorted a..z for bsearch()
const clicmd_t cmdTable[] = {
    CLI_COMMAND_DEF("adjrange", "configure adjustment ranges", NULL, cliAdjustmentRange),
#if defined(USE_ASSERT)
    CLI_COMMAND_DEF("assert", "", NULL, cliAssert),
#endif
    CLI_COMMAND_DEF("aux", "configure modes", NULL, cliAux),
#ifdef USE_CLI_BATCH
    CLI_COMMAND_DEF("batch", "start or end a batch of commands", "start | end", cliBatch),
#endif
#if defined(BEEPER) || defined(USE_DSHOT)
    CLI_COMMAND_DEF("beeper", "turn on/off beeper", "list\r\n"
            "\t<+|->[name]", cliBeeper),
#endif
#if defined(USE_RX_SPI) || defined (USE_SERIALRX_SRXL2)
    CLI_COMMAND_DEF("bind_rx", "initiate binding for RX SPI or SRXL2", NULL, cliRxBind),
#endif
#if defined(USE_BOOTLOG)
    CLI_COMMAND_DEF("bootlog", "show boot events", NULL, cliBootlog),
#endif
#ifdef USE_LED_STRIP
    CLI_COMMAND_DEF("color", "configure colors", NULL, cliColor),
    CLI_COMMAND_DEF("mode_color", "configure mode and special colors", NULL, cliModeColor),
#endif
    CLI_COMMAND_DEF("defaults", "reset to defaults and reboot", NULL, cliDefaults),
    CLI_COMMAND_DEF("dfu", "DFU mode on reboot", NULL, cliDfu),
    CLI_COMMAND_DEF("diff", "list configuration changes from default",
        "[master|battery_profile|profile|rates|all] {showdefaults}", cliDiff),
    CLI_COMMAND_DEF("dump", "dump configuration",
        "[master|battery_profile|profile|rates|all] {showdefaults}", cliDump),
#ifdef USE_RX_ELERES
    CLI_COMMAND_DEF("eleres_bind", NULL, NULL, cliEleresBind),
#endif // USE_RX_ELERES
    CLI_COMMAND_DEF("exit", NULL, NULL, cliExit),
    CLI_COMMAND_DEF("feature", "configure features",
        "list\r\n"
        "\t<+|->[name]", cliFeature),
#ifdef USE_FLASHFS
    CLI_COMMAND_DEF("flash_erase", "erase flash chip", NULL, cliFlashErase),
    CLI_COMMAND_DEF("flash_info", "show flash chip info", NULL, cliFlashInfo),
#ifdef USE_FLASH_TOOLS
    CLI_COMMAND_DEF("flash_read", NULL, "<length> <address>", cliFlashRead),
    CLI_COMMAND_DEF("flash_write", NULL, "<address> <message>", cliFlashWrite),
#endif
#endif
    CLI_COMMAND_DEF("get", "get variable value", "[name]", cliGet),
#ifdef USE_GPS
    CLI_COMMAND_DEF("gpspassthrough", "passthrough gps to serial", NULL, cliGpsPassthrough),
#endif
    CLI_COMMAND_DEF("help", NULL, NULL, cliHelp),
#ifdef USE_LED_STRIP
    CLI_COMMAND_DEF("led", "configure leds", NULL, cliLed),
#endif
    CLI_COMMAND_DEF("map", "configure rc channel order", "[<map>]", cliMap),
    CLI_COMMAND_DEF("memory", "view memory usage", NULL, cliMemory),
    CLI_COMMAND_DEF("mmix", "custom motor mixer", NULL, cliMotorMix),
    CLI_COMMAND_DEF("motor",  "get/set motor", "<index> [<value>]", cliMotor),
#ifdef USE_USB_MSC
    CLI_COMMAND_DEF("msc", "switch into msc mode", NULL, cliMsc),
#endif
#ifdef PLAY_SOUND
    CLI_COMMAND_DEF("play_sound", NULL, "[<index>]\r\n", cliPlaySound),
#endif
    CLI_COMMAND_DEF("profile", "change profile",
        "[<index>]", cliProfile),
    CLI_COMMAND_DEF("battery_profile", "change battery profile",
        "[<index>]", cliBatteryProfile),
#if !defined(SKIP_TASK_STATISTICS) && !defined(SKIP_CLI_RESOURCES)
    CLI_COMMAND_DEF("resource", "view currently used resources", NULL, cliResource),
#endif
    CLI_COMMAND_DEF("rxrange", "configure rx channel ranges", NULL, cliRxRange),
#ifdef USE_SECONDARY_IMU
    CLI_COMMAND_DEF("imu2", "Secondary IMU", NULL, cliImu2),
#endif
#if defined(USE_SAFE_HOME)
    CLI_COMMAND_DEF("safehome", "safe home list", NULL, cliSafeHomes),
#endif
    CLI_COMMAND_DEF("save", "save and reboot", NULL, cliSave),
    CLI_COMMAND_DEF("serial", "configure serial ports", NULL, cliSerial),
#ifdef USE_SERIAL_PASSTHROUGH
    CLI_COMMAND_DEF("serialpassthrough", "passthrough serial data to port", "<id> [baud] [mode] : passthrough to serial", cliSerialPassthrough),
#endif
    CLI_COMMAND_DEF("servo", "configure servos", NULL, cliServo),
#ifdef USE_PROGRAMMING_FRAMEWORK
    CLI_COMMAND_DEF("logic", "configure logic conditions",
        "<rule> <enabled> <activatorId> <operation> <operand A type> <operand A value> <operand B type> <operand B value> <flags>\r\n"
        "\treset\r\n", cliLogic),

    CLI_COMMAND_DEF("gvar", "configure global variables",
        "<gvar> <default> <min> <max>\r\n"
        "\treset\r\n", cliGvar),

    CLI_COMMAND_DEF("pid", "configurable PID controllers",
        "<#> <enabled> <setpoint type> <setpoint value> <measurement type> <measurement value> <P gain> <I gain> <D gain> <FF gain>\r\n"
        "\treset\r\n", cliPid),
#endif
    CLI_COMMAND_DEF("set", "change setting", "[<name>=<value>]", cliSet),
    CLI_COMMAND_DEF("smix", "servo mixer",
        "<rule> <servo> <source> <rate> <speed> <conditionId>\r\n"
        "\treset\r\n", cliServoMix),
#ifdef USE_SDCARD
    CLI_COMMAND_DEF("sd_info", "sdcard info", NULL, cliSdInfo),
#endif
    CLI_COMMAND_DEF("status", "show status", NULL, cliStatus),
#ifndef SKIP_TASK_STATISTICS
    CLI_COMMAND_DEF("tasks", "show task stats", NULL, cliTasks),
#endif
#ifdef USE_TEMPERATURE_SENSOR
    CLI_COMMAND_DEF("temp_sensor", "change temp sensor settings", NULL, cliTempSensor),
#endif
    CLI_COMMAND_DEF("version", "show version", NULL, cliVersion),
#if defined(USE_NAV) && defined(NAV_NON_VOLATILE_WAYPOINT_STORAGE) && defined(NAV_NON_VOLATILE_WAYPOINT_CLI)
    CLI_COMMAND_DEF("wp", "waypoint list", NULL, cliWaypoints),
#endif
#ifdef USE_OSD
    CLI_COMMAND_DEF("osd_layout", "get or set the layout of OSD items", "[<layout> [<item> [<col> <row> [<visible>]]]]", cliOsdLayout),
#endif
};

static void cliHelp(char *cmdline)
{
    UNUSED(cmdline);

    for (uint32_t i = 0; i < ARRAYLEN(cmdTable); i++) {
        cliPrint(cmdTable[i].name);
#ifndef SKIP_CLI_COMMAND_HELP
        if (cmdTable[i].description) {
            cliPrintf(" - %s", cmdTable[i].description);
        }
        if (cmdTable[i].args) {
            cliPrintf("\r\n\t%s", cmdTable[i].args);
        }
#endif
        cliPrintLinefeed();
    }
}

void cliProcess(void)
{
    if (!cliWriter) {
        return;
    }

    // Be a little bit tricky.  Flush the last inputs buffer, if any.
    bufWriterFlush(cliWriter);

    while (serialRxBytesWaiting(cliPort)) {
        uint8_t c = serialRead(cliPort);
        if (c == '\t' || c == '?') {
            // do tab completion
            const clicmd_t *cmd, *pstart = NULL, *pend = NULL;
            uint32_t i = bufferIndex;
            for (cmd = cmdTable; cmd < cmdTable + ARRAYLEN(cmdTable); cmd++) {
                if (bufferIndex && (sl_strncasecmp(cliBuffer, cmd->name, bufferIndex) != 0))
                    continue;
                if (!pstart)
                    pstart = cmd;
                pend = cmd;
            }
            if (pstart) {    /* Buffer matches one or more commands */
                for (; ; bufferIndex++) {
                    if (pstart->name[bufferIndex] != pend->name[bufferIndex])
                        break;
                    if (!pstart->name[bufferIndex] && bufferIndex < sizeof(cliBuffer) - 2) {
                        /* Unambiguous -- append a space */
                        cliBuffer[bufferIndex++] = ' ';
                        cliBuffer[bufferIndex] = '\0';
                        break;
                    }
                    cliBuffer[bufferIndex] = pstart->name[bufferIndex];
                }
            }
            if (!bufferIndex || pstart != pend) {
                /* Print list of ambiguous matches */
                cliPrint("\r\033[K");
                for (cmd = pstart; cmd <= pend; cmd++) {
                    cliPrint(cmd->name);
                    cliWrite('\t');
                }
                cliPrompt();
                i = 0;    /* Redraw prompt */
            }
            for (; i < bufferIndex; i++)
                cliWrite(cliBuffer[i]);
        } else if (!bufferIndex && c == 4) {   // CTRL-D
            cliExit(cliBuffer);
            return;
        } else if (c == 12) {                  // NewPage / CTRL-L
            // clear screen
            cliPrint("\033[2J\033[1;1H");
            cliPrompt();
        } else if (bufferIndex && (c == '\n' || c == '\r')) {
            // enter pressed
            cliPrintLinefeed();

            // Strip comment starting with # from line
            char *p = cliBuffer;
            p = strchr(p, '#');
            if (NULL != p) {
                bufferIndex = (uint32_t)(p - cliBuffer);
            }

            // Strip trailing whitespace
            while (bufferIndex > 0 && cliBuffer[bufferIndex - 1] == ' ') {
                bufferIndex--;
            }

            // Process non-empty lines
            if (bufferIndex > 0) {
                cliBuffer[bufferIndex] = 0; // null terminate

                const clicmd_t *cmd;
                for (cmd = cmdTable; cmd < cmdTable + ARRAYLEN(cmdTable); cmd++) {
                    if (!sl_strncasecmp(cliBuffer, cmd->name, strlen(cmd->name))   // command names match
                       && !sl_isalnum((unsigned)cliBuffer[strlen(cmd->name)]))    // next characted in bufffer is not alphanumeric (command is correctly terminated)
                        break;
                }
                if (cmd < cmdTable + ARRAYLEN(cmdTable))
                    cmd->func(cliBuffer + strlen(cmd->name) + 1);
                else
                    cliPrintError("Unknown command, try 'help'");
                bufferIndex = 0;
            }

            memset(cliBuffer, 0, sizeof(cliBuffer));

            // 'exit' will reset this flag, so we don't need to print prompt again
            if (!cliMode)
                return;

            cliPrompt();
        } else if (c == 127) {
            // backspace
            if (bufferIndex) {
                cliBuffer[--bufferIndex] = 0;
                cliPrint("\010 \010");
            }
        } else if (bufferIndex < sizeof(cliBuffer) && c >= 32 && c <= 126) {
            if (!bufferIndex && c == ' ')
                continue; // Ignore leading spaces
            cliBuffer[bufferIndex++] = c;
            cliWrite(c);
        }
    }
}

void cliEnter(serialPort_t *serialPort)
{
    if (cliMode) {
        return;
    }

    cliMode = 1;
    cliPort = serialPort;
    setPrintfSerialPort(cliPort);
    cliWriter = bufWriterInit(cliWriteBuffer, sizeof(cliWriteBuffer), (bufWrite_t)serialWriteBufShim, serialPort);

#ifndef CLI_MINIMAL_VERBOSITY
    cliPrintLine("\r\nEntering CLI Mode, type 'exit' to return, or 'help'");
#else
    cliPrintLine("\r\nCLI");
#endif
    cliPrompt();

#ifdef USE_CLI_BATCH
    resetCommandBatch();
#endif

    ENABLE_ARMING_FLAG(ARMING_DISABLED_CLI);
}

void cliInit(const serialConfig_t *serialConfig)
{
    UNUSED(serialConfig);
}<|MERGE_RESOLUTION|>--- conflicted
+++ resolved
@@ -1469,11 +1469,7 @@
 
             if (!(validArgumentCount == 6 || validArgumentCount == 8)) {
                 cliShowParseError();
-<<<<<<< HEAD
-            } else if (!(action == 0 || action == NAV_WP_ACTION_WAYPOINT || (action == NAV_WP_ACTION_RTH && i > 0) || action == NAV_WP_ACTION_JUMP || action == NAV_WP_ACTION_HOLD_TIME || action == NAV_WP_ACTION_LAND || action == NAV_WP_ACTION_SET_POI || action == NAV_WP_ACTION_SET_HEAD) || !(flag == 0 || flag == NAV_WP_FLAG_LAST)) {
-=======
-            } else if (!(action == 0 || action == NAV_WP_ACTION_WAYPOINT || action == NAV_WP_ACTION_RTH || action == NAV_WP_ACTION_JUMP || action == NAV_WP_ACTION_HOLD_TIME || action == NAV_WP_ACTION_LAND || action == NAV_WP_ACTION_SET_POI || action == NAV_WP_ACTION_SET_HEAD) || !(flag == 0 || flag == NAV_WP_FLAG_LAST || flag == NAV_WP_FLAG_HOME)) {
->>>>>>> 24c9e4dc
+            } else if (!(action == 0 || action == NAV_WP_ACTION_WAYPOINT || (action == NAV_WP_ACTION_RTH && i > 0) || action == NAV_WP_ACTION_JUMP || action == NAV_WP_ACTION_HOLD_TIME || action == NAV_WP_ACTION_LAND || action == NAV_WP_ACTION_SET_POI || action == NAV_WP_ACTION_SET_HEAD) || !(flag == 0 || flag == NAV_WP_FLAG_LAST || flag == NAV_WP_FLAG_HOME)) {
                 cliShowParseError();
             } else {
                 if (i + multiMissionWPCounter == 0) {
