--- conflicted
+++ resolved
@@ -29,64 +29,40 @@
 #define MAX_LOGIC_CONDITIONS 16
 
 typedef enum {
-<<<<<<< HEAD
-    LOGIC_CONDITION_TRUE = 0,       // 0
-    LOGIC_CONDITION_EQUAL,          // 1
-    LOGIC_CONDITION_GREATER_THAN,   // 2
-    LOGIC_CONDITION_LOWER_THAN,     // 3
-    LOGIC_CONDITION_LOW,            // 4
-    LOGIC_CONDITION_MID,            // 5
-    LOGIC_CONDITION_HIGH,           // 6
-    LOGIC_CONDITION_AND,            // 7
-    LOGIC_CONDITION_OR,             // 8
-    LOGIC_CONDITION_XOR,            // 9
-    LOGIC_CONDITION_NAND,           // 10
-    LOGIC_CONDITION_NOR,            // 11
-    LOGIC_CONDITION_NOT,            // 12
-    LOGIC_CONDITION_STICKY,         // 13
-    LOGIC_CONDITION_ADD,            // 14
-    LOGIC_CONDITION_SUB,            // 15
-    LOGIC_CONDITION_MUL,            // 16
-    LOGIC_CONDITION_DIV,            // 17
-    LOGIC_CONDITION_GVAR_SET,       // 18
-    LOGIC_CONDITION_GVAR_INC,       // 19
-    LOGIC_CONDITION_GVAR_DEC,       // 20
-    LOGIC_CONDITION_OVERRIDE_ARMING_SAFETY      = 129,
-    LOGIC_CONDITION_OVERRIDE_THROTTLE_SCALE     = 130,
-    LOGIC_CONDITION_SWAP_ROLL_YAW               = 131,
-    LOGIC_CONDITION_SET_VTX_POWER_LEVEL         = 132,
-    LOGIC_CONDITION_INVERT_ROLL                 = 133,
-    LOGIC_CONDITION_INVERT_PITCH                = 134,
-    LOGIC_CONDITION_INVERT_YAW                  = 135,
-    LOGIC_CONDITION_OVERRIDE_THROTTLE           = 136,
-    LOGIC_CONDITION_SET_VTX_BAND                = 137,
-    LOGIC_CONDITION_SET_VTX_CHANNEL             = 138,
-    LOGIC_CONDITION_SET_OSD_LAYOUT              = 139,
-=======
-    LOGIC_CONDITION_TRUE            = 0,
-    LOGIC_CONDITION_EQUAL           = 1,
-    LOGIC_CONDITION_GREATER_THAN    = 2,
-    LOGIC_CONDITION_LOWER_THAN      = 3,
-    LOGIC_CONDITION_LOW             = 4,
-    LOGIC_CONDITION_MID             = 5,
-    LOGIC_CONDITION_HIGH            = 6,
-    LOGIC_CONDITION_AND             = 7,
-    LOGIC_CONDITION_OR              = 8,
-    LOGIC_CONDITION_XOR             = 9,
-    LOGIC_CONDITION_NAND            = 10,
-    LOGIC_CONDITION_NOR             = 11,
-    LOGIC_CONDITION_NOT             = 12,
-    LOGIC_CONDITION_STICKY          = 13,
-    LOGIC_CONDITION_ADD             = 14,
-    LOGIC_CONDITION_SUB             = 15,
-    LOGIC_CONDITION_MUL             = 16,
-    LOGIC_CONDITION_DIV             = 17,
-    LOGIC_CONDITION_GVAR_SET        = 18,
-    LOGIC_CONDITION_GVAR_INC        = 19,
-    LOGIC_CONDITION_GVAR_DEC        = 20,
-    LOGIC_CONDITION_PORT_SET        = 128,
->>>>>>> f83b54be
-    LOGIC_CONDITION_LAST
+    LOGIC_CONDITION_TRUE                        = 0,
+    LOGIC_CONDITION_EQUAL                       = 1,
+    LOGIC_CONDITION_GREATER_THAN                = 2,
+    LOGIC_CONDITION_LOWER_THAN                  = 3,
+    LOGIC_CONDITION_LOW                         = 4,
+    LOGIC_CONDITION_MID                         = 5,
+    LOGIC_CONDITION_HIGH                        = 6,
+    LOGIC_CONDITION_AND                         = 7,
+    LOGIC_CONDITION_OR                          = 8,
+    LOGIC_CONDITION_XOR                         = 9,
+    LOGIC_CONDITION_NAND                        = 10,
+    LOGIC_CONDITION_NOR                         = 11,
+    LOGIC_CONDITION_NOT                         = 12,
+    LOGIC_CONDITION_STICKY                      = 13,
+    LOGIC_CONDITION_ADD                         = 14,
+    LOGIC_CONDITION_SUB                         = 15,
+    LOGIC_CONDITION_MUL                         = 16,
+    LOGIC_CONDITION_DIV                         = 17,
+    LOGIC_CONDITION_GVAR_SET                    = 18,
+    LOGIC_CONDITION_GVAR_INC                    = 19,
+    LOGIC_CONDITION_GVAR_DEC                    = 20,
+    LOGIC_CONDITION_PORT_SET                    = 21,
+    LOGIC_CONDITION_OVERRIDE_ARMING_SAFETY      = 22,
+    LOGIC_CONDITION_OVERRIDE_THROTTLE_SCALE     = 23,
+    LOGIC_CONDITION_SWAP_ROLL_YAW               = 24,
+    LOGIC_CONDITION_SET_VTX_POWER_LEVEL         = 25,
+    LOGIC_CONDITION_INVERT_ROLL                 = 26,
+    LOGIC_CONDITION_INVERT_PITCH                = 27,
+    LOGIC_CONDITION_INVERT_YAW                  = 28,
+    LOGIC_CONDITION_OVERRIDE_THROTTLE           = 29,
+    LOGIC_CONDITION_SET_VTX_BAND                = 30,
+    LOGIC_CONDITION_SET_VTX_CHANNEL             = 31,
+    LOGIC_CONDITION_SET_OSD_LAYOUT              = 32,
+    LOGIC_CONDITION_LAST                        = 33,
 } logicOperation_e;
 
 typedef enum logicOperandType_s {
