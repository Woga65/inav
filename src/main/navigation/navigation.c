--- conflicted
+++ resolved
@@ -3557,14 +3557,11 @@
     // Map navMode back to enabled flight modes
     switchNavigationFlightModes();
 
-<<<<<<< HEAD
     // Update WP mission planner
     updateWpMissionPlanner();
 
 #if defined(NAV_BLACKBOX)
-=======
     //Update Blackbox data
->>>>>>> e6f13fb3
     navCurrentState = (int16_t)posControl.navPersistentId;
 }
 
