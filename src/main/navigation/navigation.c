/*
 * This file is part of Cleanflight.
 *
 * Cleanflight is free software: you can redistribute it and/or modify
 * it under the terms of the GNU General Public License as published by
 * the Free Software Foundation, either version 3 of the License, or
 * (at your option) any later version.
 *
 * Cleanflight is distributed in the hope that it will be useful,
 * but WITHOUT ANY WARRANTY; without even the implied warranty of
 * MERCHANTABILITY or FITNESS FOR A PARTICULAR PURPOSE.  See the
 * GNU General Public License for more details.
 *
 * You should have received a copy of the GNU General Public License
 * along with Cleanflight.  If not, see <http://www.gnu.org/licenses/>.
 */

#include <stdbool.h>
#include <stdint.h>
#include <math.h>
#include <string.h>

#include "platform.h"

#include "build/debug.h"

#include "common/axis.h"
#include "common/filter.h"
#include "common/maths.h"
#include "common/utils.h"

#include "config/parameter_group.h"
#include "config/parameter_group_ids.h"

#include "drivers/time.h"

#include "fc/fc_core.h"
#include "fc/config.h"
#include "fc/rc_controls.h"
#include "fc/rc_modes.h"
#include "fc/runtime_config.h"
#include "fc/cli.h"
#include "fc/settings.h"

#include "flight/imu.h"
#include "flight/mixer.h"
#include "flight/pid.h"

#include "io/beeper.h"
#include "io/gps.h"

#include "navigation/navigation.h"
#include "navigation/navigation_private.h"

#include "rx/rx.h"

#include "sensors/sensors.h"
#include "sensors/acceleration.h"
#include "sensors/boardalignment.h"


// Multirotors:
#define MR_RTH_CLIMB_OVERSHOOT_CM   100  // target this amount of cm *above* the target altitude to ensure it is actually reached (Vz > 0 at target alt)
#define MR_RTH_CLIMB_MARGIN_MIN_CM  100  // start cruising home this amount of cm *before* reaching the cruise altitude (while continuing the ascend)
#define MR_RTH_CLIMB_MARGIN_PERCENT 15   // on high RTH altitudes use even bigger margin - percent of the altitude set
// Planes:
#define FW_RTH_CLIMB_OVERSHOOT_CM   100
#define FW_RTH_CLIMB_MARGIN_MIN_CM  100
#define FW_RTH_CLIMB_MARGIN_PERCENT 15

/*-----------------------------------------------------------
 * Compatibility for home position
 *-----------------------------------------------------------*/
gpsLocation_t GPS_home;
uint32_t      GPS_distanceToHome;        // distance to home point in meters
int16_t       GPS_directionToHome;       // direction to home point in degrees

fpVector3_t   original_rth_home;         // the original rth home - save it, since it could be replaced by safehome or HOME_RESET

radar_pois_t radar_pois[RADAR_MAX_POIS];
#if defined(USE_SAFE_HOME)
int8_t safehome_index = -1;               // -1 if no safehome, 0 to MAX_SAFEHOMES -1 otherwise
uint32_t safehome_distance = 0;           // distance to the nearest safehome
fpVector3_t nearestSafeHome;              // The nearestSafeHome found during arming
bool safehome_applied = false;            // whether the safehome has been applied to home.

PG_REGISTER_ARRAY(navSafeHome_t, MAX_SAFE_HOMES, safeHomeConfig, PG_SAFE_HOME_CONFIG , 0);

#endif

#if defined(USE_NAV)

// waypoint 254, 255 are special waypoints
STATIC_ASSERT(NAV_MAX_WAYPOINTS < 254, NAV_MAX_WAYPOINTS_exceeded_allowable_range);

#if defined(NAV_NON_VOLATILE_WAYPOINT_STORAGE)
PG_REGISTER_ARRAY(navWaypoint_t, NAV_MAX_WAYPOINTS, nonVolatileWaypointList, PG_WAYPOINT_MISSION_STORAGE, 0);
#endif

PG_REGISTER_WITH_RESET_TEMPLATE(navConfig_t, navConfig, PG_NAV_CONFIG, 13);

PG_RESET_TEMPLATE(navConfig_t, navConfig,
    .general = {

        .flags = {
            .use_thr_mid_for_althold = SETTING_NAV_USE_MIDTHR_FOR_ALTHOLD_DEFAULT,
            .extra_arming_safety = SETTING_NAV_EXTRA_ARMING_SAFETY_DEFAULT,
            .user_control_mode = SETTING_NAV_USER_CONTROL_MODE_DEFAULT,
            .rth_alt_control_mode = SETTING_NAV_RTH_ALT_MODE_DEFAULT,
            .rth_climb_first = SETTING_NAV_RTH_CLIMB_FIRST_DEFAULT,                   // Climb first, turn after reaching safe altitude
            .rth_climb_ignore_emerg = SETTING_NAV_RTH_CLIMB_IGNORE_EMERG_DEFAULT,     // Ignore GPS loss on initial climb
            .rth_tail_first = SETTING_NAV_RTH_TAIL_FIRST_DEFAULT,
            .disarm_on_landing = SETTING_NAV_DISARM_ON_LANDING_DEFAULT,
            .rth_allow_landing = SETTING_NAV_RTH_ALLOW_LANDING_DEFAULT,
            .rth_alt_control_override = SETTING_NAV_RTH_ALT_CONTROL_OVERRIDE_DEFAULT, // Override RTH Altitude and Climb First using Pitch and Roll stick
            .nav_overrides_motor_stop = SETTING_NAV_OVERRIDES_MOTOR_STOP_DEFAULT,
            .safehome_usage_mode = SETTING_SAFEHOME_USAGE_MODE_DEFAULT,
        },

        // General navigation parameters
        .pos_failure_timeout = SETTING_NAV_POSITION_TIMEOUT_DEFAULT,                  // 5 sec
        .waypoint_radius = SETTING_NAV_WP_RADIUS_DEFAULT,                             // 2m diameter
        .waypoint_safe_distance = SETTING_NAV_WP_SAFE_DISTANCE_DEFAULT,               // centimeters - first waypoint should be closer than this
        .waypoint_multi_mission_index = SETTING_NAV_WP_MULTI_MISSION_INDEX_DEFAULT,   // mission index selected from multi mission WP entry
        .waypoint_load_on_boot = SETTING_NAV_WP_LOAD_ON_BOOT_DEFAULT,               // load waypoints automatically during boot
        .max_auto_speed = SETTING_NAV_AUTO_SPEED_DEFAULT,                             // 3 m/s = 10.8 km/h
        .max_auto_climb_rate = SETTING_NAV_AUTO_CLIMB_RATE_DEFAULT,                   // 5 m/s
        .max_manual_speed = SETTING_NAV_MANUAL_SPEED_DEFAULT,
        .max_manual_climb_rate = SETTING_NAV_MANUAL_CLIMB_RATE_DEFAULT,
        .land_slowdown_minalt = SETTING_NAV_LAND_SLOWDOWN_MINALT_DEFAULT,             // altitude in centimeters
        .land_slowdown_maxalt = SETTING_NAV_LAND_SLOWDOWN_MAXALT_DEFAULT,             // altitude in meters
        .land_minalt_vspd = SETTING_NAV_LAND_MINALT_VSPD_DEFAULT,                     // centimeters/s
        .land_maxalt_vspd = SETTING_NAV_LAND_MAXALT_VSPD_DEFAULT,                     // centimeters/s
        .emerg_descent_rate = SETTING_NAV_EMERG_LANDING_SPEED_DEFAULT,                // centimeters/s
        .min_rth_distance = SETTING_NAV_MIN_RTH_DISTANCE_DEFAULT,                     // centimeters, if closer than this land immediately
        .rth_altitude = SETTING_NAV_RTH_ALTITUDE_DEFAULT,                             // altitude in centimeters
        .rth_home_altitude = SETTING_NAV_RTH_HOME_ALTITUDE_DEFAULT,                   // altitude in centimeters
        .rth_abort_threshold = SETTING_NAV_RTH_ABORT_THRESHOLD_DEFAULT,               // centimeters - 500m should be safe for all aircraft
        .max_terrain_follow_altitude = SETTING_NAV_MAX_TERRAIN_FOLLOW_ALT_DEFAULT,    // max altitude in centimeters in terrain following mode
        .safehome_max_distance = SETTING_SAFEHOME_MAX_DISTANCE_DEFAULT,               // Max distance that a safehome is from the arming point
        .max_altitude = SETTING_NAV_MAX_ALTITUDE_DEFAULT,
    },

    // MC-specific
    .mc = {
        .max_bank_angle = SETTING_NAV_MC_BANK_ANGLE_DEFAULT,                          // degrees
        .auto_disarm_delay = SETTING_NAV_MC_AUTO_DISARM_DELAY_DEFAULT,                // milliseconds - time before disarming when auto disarm is enabled and landing is confirmed

#ifdef USE_MR_BRAKING_MODE
        .braking_speed_threshold = SETTING_NAV_MC_BRAKING_SPEED_THRESHOLD_DEFAULT,               // Braking can become active above 1m/s
        .braking_disengage_speed = SETTING_NAV_MC_BRAKING_DISENGAGE_SPEED_DEFAULT,               // Stop when speed goes below 0.75m/s
        .braking_timeout = SETTING_NAV_MC_BRAKING_TIMEOUT_DEFAULT,                               // Timeout barking after 2s
        .braking_boost_factor = SETTING_NAV_MC_BRAKING_BOOST_FACTOR_DEFAULT,                     // A 100% boost by default
        .braking_boost_timeout = SETTING_NAV_MC_BRAKING_BOOST_TIMEOUT_DEFAULT,                   // Timout boost after 750ms
        .braking_boost_speed_threshold = SETTING_NAV_MC_BRAKING_BOOST_SPEED_THRESHOLD_DEFAULT,   // Boost can happen only above 1.5m/s
        .braking_boost_disengage_speed = SETTING_NAV_MC_BRAKING_BOOST_DISENGAGE_SPEED_DEFAULT,   // Disable boost at 1m/s
        .braking_bank_angle = SETTING_NAV_MC_BRAKING_BANK_ANGLE_DEFAULT,                        // Max braking angle
#endif

        .posDecelerationTime = SETTING_NAV_MC_POS_DECELERATION_TIME_DEFAULT,          // posDecelerationTime * 100
        .posResponseExpo = SETTING_NAV_MC_POS_EXPO_DEFAULT,                           // posResponseExpo * 100
        .slowDownForTurning = SETTING_NAV_MC_WP_SLOWDOWN_DEFAULT,
    },

    // Fixed wing
    .fw = {
        .max_bank_angle = SETTING_NAV_FW_BANK_ANGLE_DEFAULT,                    // degrees
        .max_climb_angle = SETTING_NAV_FW_CLIMB_ANGLE_DEFAULT,                  // degrees
        .max_dive_angle = SETTING_NAV_FW_DIVE_ANGLE_DEFAULT,                    // degrees
        .cruise_speed = SETTING_NAV_FW_CRUISE_SPEED_DEFAULT,                    // cm/s
        .control_smoothness = SETTING_NAV_FW_CONTROL_SMOOTHNESS_DEFAULT,
        .pitch_to_throttle_smooth = SETTING_NAV_FW_PITCH2THR_SMOOTHING_DEFAULT,
        .pitch_to_throttle_thresh = SETTING_NAV_FW_PITCH2THR_THRESHOLD_DEFAULT,
        .loiter_radius = SETTING_NAV_FW_LOITER_RADIUS_DEFAULT,                  // 75m

        //Fixed wing landing
        .land_dive_angle = SETTING_NAV_FW_LAND_DIVE_ANGLE_DEFAULT,              // 2 degrees dive by default

        // Fixed wing launch
        .launch_velocity_thresh = SETTING_NAV_FW_LAUNCH_VELOCITY_DEFAULT,       // 3 m/s
        .launch_accel_thresh = SETTING_NAV_FW_LAUNCH_ACCEL_DEFAULT,             // cm/s/s (1.9*G)
        .launch_time_thresh = SETTING_NAV_FW_LAUNCH_DETECT_TIME_DEFAULT,        // 40ms
        .launch_motor_timer = SETTING_NAV_FW_LAUNCH_MOTOR_DELAY_DEFAULT,        // ms
        .launch_idle_motor_timer = SETTING_NAV_FW_LAUNCH_IDLE_MOTOR_DELAY_DEFAULT,   // ms
        .launch_motor_spinup_time = SETTING_NAV_FW_LAUNCH_SPINUP_TIME_DEFAULT,  // ms, time to gredually increase throttle from idle to launch
        .launch_end_time = SETTING_NAV_FW_LAUNCH_END_TIME_DEFAULT,              // ms, time to gradually decrease/increase throttle and decrease pitch angle from launch to the current flight mode
        .launch_min_time = SETTING_NAV_FW_LAUNCH_MIN_TIME_DEFAULT,              // ms, min time in launch mode
        .launch_timeout = SETTING_NAV_FW_LAUNCH_TIMEOUT_DEFAULT,                // ms, timeout for launch procedure
        .launch_max_altitude = SETTING_NAV_FW_LAUNCH_MAX_ALTITUDE_DEFAULT,      // cm, altitude where to consider launch ended
        .launch_climb_angle = SETTING_NAV_FW_LAUNCH_CLIMB_ANGLE_DEFAULT,        // 18 degrees
        .launch_max_angle = SETTING_NAV_FW_LAUNCH_MAX_ANGLE_DEFAULT,            // 45 deg
        .cruise_yaw_rate  = SETTING_NAV_FW_CRUISE_YAW_RATE_DEFAULT,             // 20dps
        .allow_manual_thr_increase = SETTING_NAV_FW_ALLOW_MANUAL_THR_INCREASE_DEFAULT,
        .useFwNavYawControl = SETTING_NAV_USE_FW_YAW_CONTROL_DEFAULT,
        .yawControlDeadband = SETTING_NAV_FW_YAW_DEADBAND_DEFAULT,
    }
);

static navWapointHeading_t wpHeadingControl;
navigationPosControl_t  posControl;
navSystemStatus_t       NAV_Status;
EXTENDED_FASTRAM multicopterPosXyCoefficients_t multicopterPosXyCoefficients;

#if defined(NAV_BLACKBOX)
int16_t navCurrentState;
int16_t navActualVelocity[3];
int16_t navDesiredVelocity[3];
int16_t navActualHeading;
int16_t navDesiredHeading;
int32_t navTargetPosition[3];
int32_t navLatestActualPosition[3];
int16_t navActualSurface;
uint16_t navFlags;
uint16_t navEPH;
uint16_t navEPV;
int16_t navAccNEU[3];
#endif

static fpVector3_t * rthGetHomeTargetPosition(rthTargetMode_e mode);
static void updateDesiredRTHAltitude(void);
static void resetAltitudeController(bool useTerrainFollowing);
static void resetPositionController(void);
static void setupAltitudeController(void);
static void resetHeadingController(void);
void resetGCSFlags(void);

static void setupJumpCounters(void);
static void resetJumpCounter(void);
static void clearJumpCounters(void);

static void calculateAndSetActiveWaypoint(const navWaypoint_t * waypoint);
static void calculateAndSetActiveWaypointToLocalPosition(const fpVector3_t * pos);
void calculateInitialHoldPosition(fpVector3_t * pos);
void calculateFarAwayTarget(fpVector3_t * farAwayPos, int32_t yaw, int32_t distance);
void calculateNewCruiseTarget(fpVector3_t * origin, int32_t yaw, int32_t distance);
static bool isWaypointPositionReached(const fpVector3_t * pos, const bool isWaypointHome);
static void mapWaypointToLocalPosition(fpVector3_t * localPos, const navWaypoint_t * waypoint, geoAltitudeConversionMode_e altConv);
static navigationFSMEvent_t nextForNonGeoStates(void);
static bool isWaypointMissionValid(void);

void initializeRTHSanityChecker(const fpVector3_t * pos);
bool validateRTHSanityChecker(void);
void updateHomePosition(void);

static bool rthAltControlStickOverrideCheck(unsigned axis);

/*************************************************************************************************/
static navigationFSMEvent_t navOnEnteringState_NAV_STATE_IDLE(navigationFSMState_t previousState);
static navigationFSMEvent_t navOnEnteringState_NAV_STATE_ALTHOLD_INITIALIZE(navigationFSMState_t previousState);
static navigationFSMEvent_t navOnEnteringState_NAV_STATE_ALTHOLD_IN_PROGRESS(navigationFSMState_t previousState);
static navigationFSMEvent_t navOnEnteringState_NAV_STATE_POSHOLD_3D_INITIALIZE(navigationFSMState_t previousState);
static navigationFSMEvent_t navOnEnteringState_NAV_STATE_POSHOLD_3D_IN_PROGRESS(navigationFSMState_t previousState);
static navigationFSMEvent_t navOnEnteringState_NAV_STATE_COURSE_HOLD_INITIALIZE(navigationFSMState_t previousState);
static navigationFSMEvent_t navOnEnteringState_NAV_STATE_COURSE_HOLD_IN_PROGRESS(navigationFSMState_t previousState);
static navigationFSMEvent_t navOnEnteringState_NAV_STATE_COURSE_HOLD_ADJUSTING(navigationFSMState_t previousState);
static navigationFSMEvent_t navOnEnteringState_NAV_STATE_CRUISE_INITIALIZE(navigationFSMState_t previousState);
static navigationFSMEvent_t navOnEnteringState_NAV_STATE_CRUISE_IN_PROGRESS(navigationFSMState_t previousState);
static navigationFSMEvent_t navOnEnteringState_NAV_STATE_CRUISE_ADJUSTING(navigationFSMState_t previousState);
static navigationFSMEvent_t navOnEnteringState_NAV_STATE_RTH_INITIALIZE(navigationFSMState_t previousState);
static navigationFSMEvent_t navOnEnteringState_NAV_STATE_RTH_CLIMB_TO_SAFE_ALT(navigationFSMState_t previousState);
static navigationFSMEvent_t navOnEnteringState_NAV_STATE_RTH_HEAD_HOME(navigationFSMState_t previousState);
static navigationFSMEvent_t navOnEnteringState_NAV_STATE_RTH_HOVER_PRIOR_TO_LANDING(navigationFSMState_t previousState);
static navigationFSMEvent_t navOnEnteringState_NAV_STATE_RTH_HOVER_ABOVE_HOME(navigationFSMState_t previousState);
static navigationFSMEvent_t navOnEnteringState_NAV_STATE_RTH_LANDING(navigationFSMState_t previousState);
static navigationFSMEvent_t navOnEnteringState_NAV_STATE_RTH_FINISHING(navigationFSMState_t previousState);
static navigationFSMEvent_t navOnEnteringState_NAV_STATE_RTH_FINISHED(navigationFSMState_t previousState);
static navigationFSMEvent_t navOnEnteringState_NAV_STATE_WAYPOINT_INITIALIZE(navigationFSMState_t previousState);
static navigationFSMEvent_t navOnEnteringState_NAV_STATE_WAYPOINT_PRE_ACTION(navigationFSMState_t previousState);
static navigationFSMEvent_t navOnEnteringState_NAV_STATE_WAYPOINT_IN_PROGRESS(navigationFSMState_t previousState);
static navigationFSMEvent_t navOnEnteringState_NAV_STATE_WAYPOINT_REACHED(navigationFSMState_t previousState);
static navigationFSMEvent_t navOnEnteringState_NAV_STATE_WAYPOINT_HOLD_TIME(navigationFSMState_t previousState);
static navigationFSMEvent_t navOnEnteringState_NAV_STATE_WAYPOINT_NEXT(navigationFSMState_t previousState);
static navigationFSMEvent_t navOnEnteringState_NAV_STATE_WAYPOINT_FINISHED(navigationFSMState_t previousState);
static navigationFSMEvent_t navOnEnteringState_NAV_STATE_WAYPOINT_RTH_LAND(navigationFSMState_t previousState);
static navigationFSMEvent_t navOnEnteringState_NAV_STATE_EMERGENCY_LANDING_INITIALIZE(navigationFSMState_t previousState);
static navigationFSMEvent_t navOnEnteringState_NAV_STATE_EMERGENCY_LANDING_IN_PROGRESS(navigationFSMState_t previousState);
static navigationFSMEvent_t navOnEnteringState_NAV_STATE_EMERGENCY_LANDING_FINISHED(navigationFSMState_t previousState);
static navigationFSMEvent_t navOnEnteringState_NAV_STATE_LAUNCH_INITIALIZE(navigationFSMState_t previousState);
static navigationFSMEvent_t navOnEnteringState_NAV_STATE_LAUNCH_WAIT(navigationFSMState_t previousState);
static navigationFSMEvent_t navOnEnteringState_NAV_STATE_LAUNCH_IN_PROGRESS(navigationFSMState_t previousState);

static const navigationFSMStateDescriptor_t navFSM[NAV_STATE_COUNT] = {
    /** Idle state ******************************************************/
    [NAV_STATE_IDLE] = {
        .persistentId = NAV_PERSISTENT_ID_IDLE,
        .onEntry = navOnEnteringState_NAV_STATE_IDLE,
        .timeoutMs = 0,
        .stateFlags = 0,
        .mapToFlightModes = 0,
        .mwState = MW_NAV_STATE_NONE,
        .mwError = MW_NAV_ERROR_NONE,
        .onEvent    = {
            [NAV_FSM_EVENT_SWITCH_TO_ALTHOLD]              = NAV_STATE_ALTHOLD_INITIALIZE,
            [NAV_FSM_EVENT_SWITCH_TO_POSHOLD_3D]           = NAV_STATE_POSHOLD_3D_INITIALIZE,
            [NAV_FSM_EVENT_SWITCH_TO_RTH]                  = NAV_STATE_RTH_INITIALIZE,
            [NAV_FSM_EVENT_SWITCH_TO_WAYPOINT]             = NAV_STATE_WAYPOINT_INITIALIZE,
            [NAV_FSM_EVENT_SWITCH_TO_EMERGENCY_LANDING]    = NAV_STATE_EMERGENCY_LANDING_INITIALIZE,
            [NAV_FSM_EVENT_SWITCH_TO_LAUNCH]               = NAV_STATE_LAUNCH_INITIALIZE,
            [NAV_FSM_EVENT_SWITCH_TO_COURSE_HOLD]          = NAV_STATE_COURSE_HOLD_INITIALIZE,
            [NAV_FSM_EVENT_SWITCH_TO_CRUISE]               = NAV_STATE_CRUISE_INITIALIZE,
        }
    },

    /** ALTHOLD mode ***************************************************/
    [NAV_STATE_ALTHOLD_INITIALIZE] = {
        .persistentId = NAV_PERSISTENT_ID_ALTHOLD_INITIALIZE,
        .onEntry = navOnEnteringState_NAV_STATE_ALTHOLD_INITIALIZE,
        .timeoutMs = 0,
        .stateFlags = NAV_CTL_ALT | NAV_REQUIRE_ANGLE_FW | NAV_REQUIRE_THRTILT,
        .mapToFlightModes = NAV_ALTHOLD_MODE,
        .mwState = MW_NAV_STATE_NONE,
        .mwError = MW_NAV_ERROR_NONE,
        .onEvent = {
            [NAV_FSM_EVENT_SUCCESS]                        = NAV_STATE_ALTHOLD_IN_PROGRESS,
            [NAV_FSM_EVENT_ERROR]                          = NAV_STATE_IDLE,
            [NAV_FSM_EVENT_SWITCH_TO_IDLE]                 = NAV_STATE_IDLE,
        }
    },

    [NAV_STATE_ALTHOLD_IN_PROGRESS] = {
        .persistentId = NAV_PERSISTENT_ID_ALTHOLD_IN_PROGRESS,
        .onEntry = navOnEnteringState_NAV_STATE_ALTHOLD_IN_PROGRESS,
        .timeoutMs = 10,
        .stateFlags = NAV_CTL_ALT | NAV_REQUIRE_ANGLE_FW | NAV_REQUIRE_THRTILT | NAV_RC_ALT,
        .mapToFlightModes = NAV_ALTHOLD_MODE,
        .mwState = MW_NAV_STATE_NONE,
        .mwError = MW_NAV_ERROR_NONE,
        .onEvent = {
            [NAV_FSM_EVENT_TIMEOUT]                        = NAV_STATE_ALTHOLD_IN_PROGRESS,    // re-process the state
            [NAV_FSM_EVENT_SWITCH_TO_IDLE]                 = NAV_STATE_IDLE,
            [NAV_FSM_EVENT_SWITCH_TO_POSHOLD_3D]           = NAV_STATE_POSHOLD_3D_INITIALIZE,
            [NAV_FSM_EVENT_SWITCH_TO_RTH]                  = NAV_STATE_RTH_INITIALIZE,
            [NAV_FSM_EVENT_SWITCH_TO_WAYPOINT]             = NAV_STATE_WAYPOINT_INITIALIZE,
            [NAV_FSM_EVENT_SWITCH_TO_EMERGENCY_LANDING]    = NAV_STATE_EMERGENCY_LANDING_INITIALIZE,
            [NAV_FSM_EVENT_SWITCH_TO_COURSE_HOLD]          = NAV_STATE_COURSE_HOLD_INITIALIZE,
            [NAV_FSM_EVENT_SWITCH_TO_CRUISE]               = NAV_STATE_CRUISE_INITIALIZE,
        }
    },

    /** POSHOLD_3D mode ************************************************/
    [NAV_STATE_POSHOLD_3D_INITIALIZE] = {
        .persistentId = NAV_PERSISTENT_ID_POSHOLD_3D_INITIALIZE,
        .onEntry = navOnEnteringState_NAV_STATE_POSHOLD_3D_INITIALIZE,
        .timeoutMs = 0,
        .stateFlags = NAV_CTL_ALT | NAV_CTL_POS | NAV_REQUIRE_ANGLE | NAV_REQUIRE_THRTILT,
        .mapToFlightModes = NAV_ALTHOLD_MODE | NAV_POSHOLD_MODE,
        .mwState = MW_NAV_STATE_HOLD_INFINIT,
        .mwError = MW_NAV_ERROR_NONE,
        .onEvent = {
            [NAV_FSM_EVENT_SUCCESS]                        = NAV_STATE_POSHOLD_3D_IN_PROGRESS,
            [NAV_FSM_EVENT_ERROR]                          = NAV_STATE_IDLE,
            [NAV_FSM_EVENT_SWITCH_TO_IDLE]                 = NAV_STATE_IDLE,
        }
    },

    [NAV_STATE_POSHOLD_3D_IN_PROGRESS] = {
        .persistentId = NAV_PERSISTENT_ID_POSHOLD_3D_IN_PROGRESS,
        .onEntry = navOnEnteringState_NAV_STATE_POSHOLD_3D_IN_PROGRESS,
        .timeoutMs = 10,
        .stateFlags = NAV_CTL_ALT | NAV_CTL_POS | NAV_CTL_YAW | NAV_REQUIRE_ANGLE | NAV_REQUIRE_THRTILT | NAV_RC_ALT | NAV_RC_POS | NAV_RC_YAW,
        .mapToFlightModes = NAV_ALTHOLD_MODE | NAV_POSHOLD_MODE,
        .mwState = MW_NAV_STATE_HOLD_INFINIT,
        .mwError = MW_NAV_ERROR_NONE,
        .onEvent = {
            [NAV_FSM_EVENT_TIMEOUT]                        = NAV_STATE_POSHOLD_3D_IN_PROGRESS,    // re-process the state
            [NAV_FSM_EVENT_SWITCH_TO_IDLE]                 = NAV_STATE_IDLE,
            [NAV_FSM_EVENT_SWITCH_TO_ALTHOLD]              = NAV_STATE_ALTHOLD_INITIALIZE,
            [NAV_FSM_EVENT_SWITCH_TO_RTH]                  = NAV_STATE_RTH_INITIALIZE,
            [NAV_FSM_EVENT_SWITCH_TO_WAYPOINT]             = NAV_STATE_WAYPOINT_INITIALIZE,
            [NAV_FSM_EVENT_SWITCH_TO_EMERGENCY_LANDING]    = NAV_STATE_EMERGENCY_LANDING_INITIALIZE,
            [NAV_FSM_EVENT_SWITCH_TO_COURSE_HOLD]          = NAV_STATE_COURSE_HOLD_INITIALIZE,
            [NAV_FSM_EVENT_SWITCH_TO_CRUISE]               = NAV_STATE_CRUISE_INITIALIZE,
        }
    },
    /** CRUISE_HOLD mode ************************************************/
    [NAV_STATE_COURSE_HOLD_INITIALIZE] = {
        .persistentId = NAV_PERSISTENT_ID_COURSE_HOLD_INITIALIZE,
        .onEntry = navOnEnteringState_NAV_STATE_COURSE_HOLD_INITIALIZE,
        .timeoutMs = 0,
        .stateFlags = NAV_REQUIRE_ANGLE,
        .mapToFlightModes = NAV_COURSE_HOLD_MODE,
        .mwState = MW_NAV_STATE_NONE,
        .mwError = MW_NAV_ERROR_NONE,
        .onEvent = {
            [NAV_FSM_EVENT_SUCCESS]                        = NAV_STATE_COURSE_HOLD_IN_PROGRESS,
            [NAV_FSM_EVENT_ERROR]                          = NAV_STATE_IDLE,
            [NAV_FSM_EVENT_SWITCH_TO_IDLE]                 = NAV_STATE_IDLE,
        }
    },

    [NAV_STATE_COURSE_HOLD_IN_PROGRESS] = {
        .persistentId = NAV_PERSISTENT_ID_COURSE_HOLD_IN_PROGRESS,
        .onEntry = navOnEnteringState_NAV_STATE_COURSE_HOLD_IN_PROGRESS,
        .timeoutMs = 10,
        .stateFlags = NAV_CTL_POS | NAV_CTL_YAW | NAV_REQUIRE_ANGLE | NAV_RC_POS | NAV_RC_YAW,
        .mapToFlightModes = NAV_COURSE_HOLD_MODE,
        .mwState = MW_NAV_STATE_NONE,
        .mwError = MW_NAV_ERROR_NONE,
        .onEvent = {
            [NAV_FSM_EVENT_TIMEOUT]                        = NAV_STATE_COURSE_HOLD_IN_PROGRESS,    // re-process the state
            [NAV_FSM_EVENT_SWITCH_TO_IDLE]                 = NAV_STATE_IDLE,
            [NAV_FSM_EVENT_SWITCH_TO_ALTHOLD]              = NAV_STATE_ALTHOLD_INITIALIZE,
            [NAV_FSM_EVENT_SWITCH_TO_POSHOLD_3D]           = NAV_STATE_POSHOLD_3D_INITIALIZE,
            [NAV_FSM_EVENT_SWITCH_TO_CRUISE]               = NAV_STATE_CRUISE_INITIALIZE,
            [NAV_FSM_EVENT_SWITCH_TO_COURSE_ADJ]           = NAV_STATE_COURSE_HOLD_ADJUSTING,
            [NAV_FSM_EVENT_SWITCH_TO_RTH]                  = NAV_STATE_RTH_INITIALIZE,
            [NAV_FSM_EVENT_SWITCH_TO_WAYPOINT]             = NAV_STATE_WAYPOINT_INITIALIZE,
            [NAV_FSM_EVENT_SWITCH_TO_EMERGENCY_LANDING]    = NAV_STATE_EMERGENCY_LANDING_INITIALIZE,
        }
    },

        [NAV_STATE_COURSE_HOLD_ADJUSTING] = {
        .persistentId = NAV_PERSISTENT_ID_COURSE_HOLD_ADJUSTING,
        .onEntry = navOnEnteringState_NAV_STATE_COURSE_HOLD_ADJUSTING,
        .timeoutMs = 10,
        .stateFlags =  NAV_REQUIRE_ANGLE | NAV_RC_POS,
        .mapToFlightModes = NAV_COURSE_HOLD_MODE,
        .mwState = MW_NAV_STATE_NONE,
        .mwError = MW_NAV_ERROR_NONE,
        .onEvent = {
            [NAV_FSM_EVENT_SUCCESS]                        = NAV_STATE_COURSE_HOLD_IN_PROGRESS,
            [NAV_FSM_EVENT_TIMEOUT]                        = NAV_STATE_COURSE_HOLD_ADJUSTING,
            [NAV_FSM_EVENT_ERROR]                          = NAV_STATE_IDLE,
            [NAV_FSM_EVENT_SWITCH_TO_IDLE]                 = NAV_STATE_IDLE,
            [NAV_FSM_EVENT_SWITCH_TO_ALTHOLD]              = NAV_STATE_ALTHOLD_INITIALIZE,
            [NAV_FSM_EVENT_SWITCH_TO_POSHOLD_3D]           = NAV_STATE_POSHOLD_3D_INITIALIZE,
            [NAV_FSM_EVENT_SWITCH_TO_CRUISE]               = NAV_STATE_CRUISE_INITIALIZE,
            [NAV_FSM_EVENT_SWITCH_TO_RTH]                  = NAV_STATE_RTH_INITIALIZE,
            [NAV_FSM_EVENT_SWITCH_TO_WAYPOINT]             = NAV_STATE_WAYPOINT_INITIALIZE,
            [NAV_FSM_EVENT_SWITCH_TO_EMERGENCY_LANDING]    = NAV_STATE_EMERGENCY_LANDING_INITIALIZE,
        }
    },

    /** CRUISE_3D mode ************************************************/
    [NAV_STATE_CRUISE_INITIALIZE] = {
        .persistentId = NAV_PERSISTENT_ID_CRUISE_INITIALIZE,
        .onEntry = navOnEnteringState_NAV_STATE_CRUISE_INITIALIZE,
        .timeoutMs = 0,
        .stateFlags = NAV_REQUIRE_ANGLE,
        .mapToFlightModes = NAV_ALTHOLD_MODE | NAV_COURSE_HOLD_MODE,
        .mwState = MW_NAV_STATE_NONE,
        .mwError = MW_NAV_ERROR_NONE,
        .onEvent = {
            [NAV_FSM_EVENT_SUCCESS]                        = NAV_STATE_CRUISE_IN_PROGRESS,
            [NAV_FSM_EVENT_ERROR]                          = NAV_STATE_IDLE,
            [NAV_FSM_EVENT_SWITCH_TO_IDLE]                 = NAV_STATE_IDLE,
        }
    },

    [NAV_STATE_CRUISE_IN_PROGRESS] = {
        .persistentId = NAV_PERSISTENT_ID_CRUISE_IN_PROGRESS,
        .onEntry = navOnEnteringState_NAV_STATE_CRUISE_IN_PROGRESS,
        .timeoutMs = 10,
        .stateFlags = NAV_CTL_POS | NAV_CTL_YAW | NAV_CTL_ALT | NAV_REQUIRE_ANGLE | NAV_RC_POS | NAV_RC_YAW | NAV_RC_ALT,
        .mapToFlightModes = NAV_ALTHOLD_MODE | NAV_COURSE_HOLD_MODE,
        .mwState = MW_NAV_STATE_NONE,
        .mwError = MW_NAV_ERROR_NONE,
        .onEvent = {
            [NAV_FSM_EVENT_TIMEOUT]                        = NAV_STATE_CRUISE_IN_PROGRESS,    // re-process the state
            [NAV_FSM_EVENT_SWITCH_TO_IDLE]                 = NAV_STATE_IDLE,
            [NAV_FSM_EVENT_SWITCH_TO_ALTHOLD]              = NAV_STATE_ALTHOLD_INITIALIZE,
            [NAV_FSM_EVENT_SWITCH_TO_POSHOLD_3D]           = NAV_STATE_POSHOLD_3D_INITIALIZE,
            [NAV_FSM_EVENT_SWITCH_TO_COURSE_HOLD]          = NAV_STATE_COURSE_HOLD_INITIALIZE,
            [NAV_FSM_EVENT_SWITCH_TO_COURSE_ADJ]           = NAV_STATE_CRUISE_ADJUSTING,
            [NAV_FSM_EVENT_SWITCH_TO_RTH]                  = NAV_STATE_RTH_INITIALIZE,
            [NAV_FSM_EVENT_SWITCH_TO_WAYPOINT]             = NAV_STATE_WAYPOINT_INITIALIZE,
            [NAV_FSM_EVENT_SWITCH_TO_EMERGENCY_LANDING]    = NAV_STATE_EMERGENCY_LANDING_INITIALIZE,
        }
    },

    [NAV_STATE_CRUISE_ADJUSTING] = {
        .persistentId = NAV_PERSISTENT_ID_CRUISE_ADJUSTING,
        .onEntry = navOnEnteringState_NAV_STATE_CRUISE_ADJUSTING,
        .timeoutMs = 10,
        .stateFlags =  NAV_CTL_ALT | NAV_REQUIRE_ANGLE | NAV_RC_POS | NAV_RC_ALT,
        .mapToFlightModes = NAV_ALTHOLD_MODE | NAV_COURSE_HOLD_MODE,
        .mwState = MW_NAV_STATE_NONE,
        .mwError = MW_NAV_ERROR_NONE,
        .onEvent = {
            [NAV_FSM_EVENT_SUCCESS]                        = NAV_STATE_CRUISE_IN_PROGRESS,
            [NAV_FSM_EVENT_TIMEOUT]                        = NAV_STATE_CRUISE_ADJUSTING,
            [NAV_FSM_EVENT_ERROR]                          = NAV_STATE_IDLE,
            [NAV_FSM_EVENT_SWITCH_TO_IDLE]                 = NAV_STATE_IDLE,
            [NAV_FSM_EVENT_SWITCH_TO_ALTHOLD]              = NAV_STATE_ALTHOLD_INITIALIZE,
            [NAV_FSM_EVENT_SWITCH_TO_POSHOLD_3D]           = NAV_STATE_POSHOLD_3D_INITIALIZE,
            [NAV_FSM_EVENT_SWITCH_TO_COURSE_HOLD]          = NAV_STATE_COURSE_HOLD_INITIALIZE,
            [NAV_FSM_EVENT_SWITCH_TO_RTH]                  = NAV_STATE_RTH_INITIALIZE,
            [NAV_FSM_EVENT_SWITCH_TO_WAYPOINT]             = NAV_STATE_WAYPOINT_INITIALIZE,
            [NAV_FSM_EVENT_SWITCH_TO_EMERGENCY_LANDING]    = NAV_STATE_EMERGENCY_LANDING_INITIALIZE,
        }
    },

    /** RTH_3D mode ************************************************/
    [NAV_STATE_RTH_INITIALIZE] = {
        .persistentId = NAV_PERSISTENT_ID_RTH_INITIALIZE,
        .onEntry = navOnEnteringState_NAV_STATE_RTH_INITIALIZE,
        .timeoutMs = 10,
        .stateFlags = NAV_CTL_ALT | NAV_CTL_POS | NAV_CTL_YAW | NAV_REQUIRE_ANGLE | NAV_REQUIRE_MAGHOLD | NAV_REQUIRE_THRTILT | NAV_AUTO_RTH,
        .mapToFlightModes = NAV_RTH_MODE | NAV_ALTHOLD_MODE,
        .mwState = MW_NAV_STATE_RTH_START,
        .mwError = MW_NAV_ERROR_NONE,
        .onEvent = {
            [NAV_FSM_EVENT_TIMEOUT]                        = NAV_STATE_RTH_INITIALIZE,      // re-process the state
            [NAV_FSM_EVENT_SUCCESS]                        = NAV_STATE_RTH_CLIMB_TO_SAFE_ALT,
            [NAV_FSM_EVENT_SWITCH_TO_EMERGENCY_LANDING]    = NAV_STATE_EMERGENCY_LANDING_INITIALIZE,
            [NAV_FSM_EVENT_SWITCH_TO_RTH_LANDING]          = NAV_STATE_RTH_HOVER_PRIOR_TO_LANDING,
            [NAV_FSM_EVENT_SWITCH_TO_IDLE]                 = NAV_STATE_IDLE,
        }
    },

    [NAV_STATE_RTH_CLIMB_TO_SAFE_ALT] = {
        .persistentId = NAV_PERSISTENT_ID_RTH_CLIMB_TO_SAFE_ALT,
        .onEntry = navOnEnteringState_NAV_STATE_RTH_CLIMB_TO_SAFE_ALT,
        .timeoutMs = 10,
        .stateFlags = NAV_CTL_ALT | NAV_CTL_POS | NAV_CTL_YAW | NAV_REQUIRE_ANGLE | NAV_REQUIRE_MAGHOLD | NAV_REQUIRE_THRTILT | NAV_AUTO_RTH | NAV_RC_POS | NAV_RC_YAW,     // allow pos adjustment while climbind to safe alt
        .mapToFlightModes = NAV_RTH_MODE | NAV_ALTHOLD_MODE,
        .mwState = MW_NAV_STATE_RTH_CLIMB,
        .mwError = MW_NAV_ERROR_WAIT_FOR_RTH_ALT,
        .onEvent = {
            [NAV_FSM_EVENT_TIMEOUT]                        = NAV_STATE_RTH_CLIMB_TO_SAFE_ALT,   // re-process the state
            [NAV_FSM_EVENT_SUCCESS]                        = NAV_STATE_RTH_HEAD_HOME,
            [NAV_FSM_EVENT_SWITCH_TO_IDLE]                 = NAV_STATE_IDLE,
            [NAV_FSM_EVENT_SWITCH_TO_ALTHOLD]              = NAV_STATE_ALTHOLD_INITIALIZE,
            [NAV_FSM_EVENT_SWITCH_TO_POSHOLD_3D]           = NAV_STATE_POSHOLD_3D_INITIALIZE,
            [NAV_FSM_EVENT_SWITCH_TO_EMERGENCY_LANDING]    = NAV_STATE_EMERGENCY_LANDING_INITIALIZE,
            [NAV_FSM_EVENT_SWITCH_TO_COURSE_HOLD]          = NAV_STATE_COURSE_HOLD_INITIALIZE,
            [NAV_FSM_EVENT_SWITCH_TO_CRUISE]               = NAV_STATE_CRUISE_INITIALIZE,
        }
    },

    [NAV_STATE_RTH_HEAD_HOME] = {
        .persistentId = NAV_PERSISTENT_ID_RTH_HEAD_HOME,
        .onEntry = navOnEnteringState_NAV_STATE_RTH_HEAD_HOME,
        .timeoutMs = 10,
        .stateFlags = NAV_CTL_ALT | NAV_CTL_POS | NAV_CTL_YAW | NAV_REQUIRE_ANGLE | NAV_REQUIRE_MAGHOLD | NAV_REQUIRE_THRTILT | NAV_AUTO_RTH | NAV_RC_POS | NAV_RC_YAW,
        .mapToFlightModes = NAV_RTH_MODE | NAV_ALTHOLD_MODE,
        .mwState = MW_NAV_STATE_RTH_ENROUTE,
        .mwError = MW_NAV_ERROR_NONE,
        .onEvent = {
            [NAV_FSM_EVENT_TIMEOUT]                        = NAV_STATE_RTH_HEAD_HOME,           // re-process the state
            [NAV_FSM_EVENT_SUCCESS]                        = NAV_STATE_RTH_HOVER_PRIOR_TO_LANDING,
            [NAV_FSM_EVENT_SWITCH_TO_IDLE]                 = NAV_STATE_IDLE,
            [NAV_FSM_EVENT_SWITCH_TO_ALTHOLD]              = NAV_STATE_ALTHOLD_INITIALIZE,
            [NAV_FSM_EVENT_SWITCH_TO_POSHOLD_3D]           = NAV_STATE_POSHOLD_3D_INITIALIZE,
            [NAV_FSM_EVENT_SWITCH_TO_EMERGENCY_LANDING]    = NAV_STATE_EMERGENCY_LANDING_INITIALIZE,
            [NAV_FSM_EVENT_SWITCH_TO_COURSE_HOLD]          = NAV_STATE_COURSE_HOLD_INITIALIZE,
            [NAV_FSM_EVENT_SWITCH_TO_CRUISE]               = NAV_STATE_CRUISE_INITIALIZE,
        }
    },

    [NAV_STATE_RTH_HOVER_PRIOR_TO_LANDING] = {
        .persistentId = NAV_PERSISTENT_ID_RTH_HOVER_PRIOR_TO_LANDING,
        .onEntry = navOnEnteringState_NAV_STATE_RTH_HOVER_PRIOR_TO_LANDING,
        .timeoutMs = 500,
        .stateFlags = NAV_CTL_ALT | NAV_CTL_POS | NAV_CTL_YAW | NAV_REQUIRE_ANGLE | NAV_REQUIRE_MAGHOLD | NAV_REQUIRE_THRTILT | NAV_AUTO_RTH | NAV_RC_POS | NAV_RC_YAW,
        .mapToFlightModes = NAV_RTH_MODE | NAV_ALTHOLD_MODE,
        .mwState = MW_NAV_STATE_LAND_SETTLE,
        .mwError = MW_NAV_ERROR_NONE,
        .onEvent = {
            [NAV_FSM_EVENT_TIMEOUT]                        = NAV_STATE_RTH_HOVER_PRIOR_TO_LANDING,
            [NAV_FSM_EVENT_SUCCESS]                        = NAV_STATE_RTH_LANDING,
            [NAV_FSM_EVENT_SWITCH_TO_RTH_HOVER_ABOVE_HOME] = NAV_STATE_RTH_HOVER_ABOVE_HOME,
            [NAV_FSM_EVENT_SWITCH_TO_IDLE]                 = NAV_STATE_IDLE,
            [NAV_FSM_EVENT_SWITCH_TO_ALTHOLD]              = NAV_STATE_ALTHOLD_INITIALIZE,
            [NAV_FSM_EVENT_SWITCH_TO_POSHOLD_3D]           = NAV_STATE_POSHOLD_3D_INITIALIZE,
            [NAV_FSM_EVENT_SWITCH_TO_EMERGENCY_LANDING]    = NAV_STATE_EMERGENCY_LANDING_INITIALIZE,
            [NAV_FSM_EVENT_SWITCH_TO_COURSE_HOLD]          = NAV_STATE_COURSE_HOLD_INITIALIZE,
            [NAV_FSM_EVENT_SWITCH_TO_CRUISE]               = NAV_STATE_CRUISE_INITIALIZE,
        }
    },

    [NAV_STATE_RTH_HOVER_ABOVE_HOME] = {
        .persistentId = NAV_PERSISTENT_ID_RTH_HOVER_ABOVE_HOME,
        .onEntry = navOnEnteringState_NAV_STATE_RTH_HOVER_ABOVE_HOME,
        .timeoutMs = 10,
        .stateFlags = NAV_CTL_ALT | NAV_CTL_POS | NAV_CTL_YAW | NAV_REQUIRE_ANGLE | NAV_REQUIRE_MAGHOLD | NAV_REQUIRE_THRTILT | NAV_AUTO_RTH | NAV_RC_POS | NAV_RC_YAW | NAV_RC_ALT,
        .mapToFlightModes = NAV_RTH_MODE | NAV_ALTHOLD_MODE,
        .mwState = MW_NAV_STATE_HOVER_ABOVE_HOME,
        .mwError = MW_NAV_ERROR_NONE,
        .onEvent = {
            [NAV_FSM_EVENT_TIMEOUT]                        = NAV_STATE_RTH_HOVER_ABOVE_HOME,
            [NAV_FSM_EVENT_SWITCH_TO_IDLE]                 = NAV_STATE_IDLE,
            [NAV_FSM_EVENT_SWITCH_TO_ALTHOLD]              = NAV_STATE_ALTHOLD_INITIALIZE,
            [NAV_FSM_EVENT_SWITCH_TO_POSHOLD_3D]           = NAV_STATE_POSHOLD_3D_INITIALIZE,
            [NAV_FSM_EVENT_SWITCH_TO_EMERGENCY_LANDING]    = NAV_STATE_EMERGENCY_LANDING_INITIALIZE,
            [NAV_FSM_EVENT_SWITCH_TO_COURSE_HOLD]          = NAV_STATE_COURSE_HOLD_INITIALIZE,
            [NAV_FSM_EVENT_SWITCH_TO_CRUISE]               = NAV_STATE_CRUISE_INITIALIZE,
        }
    },

    [NAV_STATE_RTH_LANDING] = {
        .persistentId = NAV_PERSISTENT_ID_RTH_LANDING,
        .onEntry = navOnEnteringState_NAV_STATE_RTH_LANDING,
        .timeoutMs = 10,
        .stateFlags = NAV_CTL_ALT | NAV_CTL_POS | NAV_CTL_YAW | NAV_CTL_LAND | NAV_REQUIRE_ANGLE | NAV_REQUIRE_MAGHOLD | NAV_REQUIRE_THRTILT | NAV_AUTO_RTH | NAV_RC_POS | NAV_RC_YAW,
        .mapToFlightModes = NAV_RTH_MODE | NAV_ALTHOLD_MODE,
        .mwState = MW_NAV_STATE_LAND_IN_PROGRESS,
        .mwError = MW_NAV_ERROR_LANDING,
        .onEvent = {
            [NAV_FSM_EVENT_TIMEOUT]                        = NAV_STATE_RTH_LANDING,         // re-process state
            [NAV_FSM_EVENT_SUCCESS]                        = NAV_STATE_RTH_FINISHING,
            [NAV_FSM_EVENT_SWITCH_TO_IDLE]                 = NAV_STATE_IDLE,
            [NAV_FSM_EVENT_SWITCH_TO_ALTHOLD]              = NAV_STATE_ALTHOLD_INITIALIZE,
            [NAV_FSM_EVENT_SWITCH_TO_POSHOLD_3D]           = NAV_STATE_POSHOLD_3D_INITIALIZE,
            [NAV_FSM_EVENT_SWITCH_TO_EMERGENCY_LANDING]    = NAV_STATE_EMERGENCY_LANDING_INITIALIZE,
        }
    },

    [NAV_STATE_RTH_FINISHING] = {
        .persistentId = NAV_PERSISTENT_ID_RTH_FINISHING,
        .onEntry = navOnEnteringState_NAV_STATE_RTH_FINISHING,
        .timeoutMs = 0,
        .stateFlags = NAV_CTL_ALT | NAV_CTL_POS | NAV_CTL_YAW | NAV_REQUIRE_ANGLE | NAV_REQUIRE_MAGHOLD | NAV_REQUIRE_THRTILT | NAV_AUTO_RTH,
        .mapToFlightModes = NAV_RTH_MODE | NAV_ALTHOLD_MODE,
        .mwState = MW_NAV_STATE_LAND_IN_PROGRESS,
        .mwError = MW_NAV_ERROR_LANDING,
        .onEvent = {
            [NAV_FSM_EVENT_SUCCESS]                        = NAV_STATE_RTH_FINISHED,
            [NAV_FSM_EVENT_SWITCH_TO_IDLE]                 = NAV_STATE_IDLE,
        }
    },

    [NAV_STATE_RTH_FINISHED] = {
        .persistentId = NAV_PERSISTENT_ID_RTH_FINISHED,
        .onEntry = navOnEnteringState_NAV_STATE_RTH_FINISHED,
        .timeoutMs = 10,
        .stateFlags = NAV_CTL_ALT | NAV_REQUIRE_ANGLE | NAV_REQUIRE_THRTILT | NAV_AUTO_RTH,
        .mapToFlightModes = NAV_RTH_MODE | NAV_ALTHOLD_MODE,
        .mwState = MW_NAV_STATE_LANDED,
        .mwError = MW_NAV_ERROR_NONE,
        .onEvent = {
            [NAV_FSM_EVENT_TIMEOUT]                        = NAV_STATE_RTH_FINISHED,         // re-process state
            [NAV_FSM_EVENT_SWITCH_TO_IDLE]                 = NAV_STATE_IDLE,
            [NAV_FSM_EVENT_SWITCH_TO_ALTHOLD]              = NAV_STATE_ALTHOLD_INITIALIZE,
            [NAV_FSM_EVENT_SWITCH_TO_POSHOLD_3D]           = NAV_STATE_POSHOLD_3D_INITIALIZE,
            [NAV_FSM_EVENT_SWITCH_TO_EMERGENCY_LANDING]    = NAV_STATE_EMERGENCY_LANDING_INITIALIZE,
        }
    },

    /** WAYPOINT mode ************************************************/
    [NAV_STATE_WAYPOINT_INITIALIZE] = {
        .persistentId = NAV_PERSISTENT_ID_WAYPOINT_INITIALIZE,
        .onEntry = navOnEnteringState_NAV_STATE_WAYPOINT_INITIALIZE,
        .timeoutMs = 0,
        .stateFlags = NAV_CTL_ALT | NAV_CTL_POS | NAV_CTL_YAW | NAV_REQUIRE_ANGLE | NAV_REQUIRE_MAGHOLD | NAV_REQUIRE_THRTILT | NAV_AUTO_WP,
        .mapToFlightModes = NAV_WP_MODE | NAV_ALTHOLD_MODE,
        .mwState = MW_NAV_STATE_PROCESS_NEXT,
        .mwError = MW_NAV_ERROR_NONE,
        .onEvent = {
            [NAV_FSM_EVENT_SUCCESS]                        = NAV_STATE_WAYPOINT_PRE_ACTION,
            [NAV_FSM_EVENT_ERROR]                          = NAV_STATE_IDLE,
            [NAV_FSM_EVENT_SWITCH_TO_IDLE]                 = NAV_STATE_IDLE,
            [NAV_FSM_EVENT_SWITCH_TO_WAYPOINT_FINISHED]    = NAV_STATE_WAYPOINT_FINISHED,
        }
    },

    [NAV_STATE_WAYPOINT_PRE_ACTION] = {
        .persistentId = NAV_PERSISTENT_ID_WAYPOINT_PRE_ACTION,
        .onEntry = navOnEnteringState_NAV_STATE_WAYPOINT_PRE_ACTION,
        .timeoutMs = 10,
        .stateFlags = NAV_CTL_ALT | NAV_CTL_POS | NAV_CTL_YAW | NAV_REQUIRE_ANGLE | NAV_REQUIRE_MAGHOLD | NAV_REQUIRE_THRTILT | NAV_AUTO_WP,
        .mapToFlightModes = NAV_WP_MODE | NAV_ALTHOLD_MODE,
        .mwState = MW_NAV_STATE_PROCESS_NEXT,
        .mwError = MW_NAV_ERROR_NONE,
        .onEvent = {
            [NAV_FSM_EVENT_TIMEOUT]                     = NAV_STATE_WAYPOINT_PRE_ACTION,   // re-process the state (for JUMP)
            [NAV_FSM_EVENT_SUCCESS]                     = NAV_STATE_WAYPOINT_IN_PROGRESS,
            [NAV_FSM_EVENT_ERROR]                       = NAV_STATE_IDLE,
            [NAV_FSM_EVENT_SWITCH_TO_IDLE]              = NAV_STATE_IDLE,
            [NAV_FSM_EVENT_SWITCH_TO_RTH]               = NAV_STATE_RTH_INITIALIZE,
            [NAV_FSM_EVENT_SWITCH_TO_WAYPOINT_FINISHED] = NAV_STATE_WAYPOINT_FINISHED,
        }
    },

    [NAV_STATE_WAYPOINT_IN_PROGRESS] = {
        .persistentId = NAV_PERSISTENT_ID_WAYPOINT_IN_PROGRESS,
        .onEntry = navOnEnteringState_NAV_STATE_WAYPOINT_IN_PROGRESS,
        .timeoutMs = 10,
        .stateFlags = NAV_CTL_ALT | NAV_CTL_POS | NAV_CTL_YAW | NAV_REQUIRE_ANGLE | NAV_REQUIRE_MAGHOLD | NAV_REQUIRE_THRTILT | NAV_AUTO_WP,
        .mapToFlightModes = NAV_WP_MODE | NAV_ALTHOLD_MODE,
        .mwState = MW_NAV_STATE_WP_ENROUTE,
        .mwError = MW_NAV_ERROR_NONE,
        .onEvent = {
            [NAV_FSM_EVENT_TIMEOUT]                        = NAV_STATE_WAYPOINT_IN_PROGRESS,   // re-process the state
            [NAV_FSM_EVENT_SUCCESS]                        = NAV_STATE_WAYPOINT_REACHED,       // successfully reached waypoint
            [NAV_FSM_EVENT_SWITCH_TO_IDLE]                 = NAV_STATE_IDLE,
            [NAV_FSM_EVENT_SWITCH_TO_ALTHOLD]              = NAV_STATE_ALTHOLD_INITIALIZE,
            [NAV_FSM_EVENT_SWITCH_TO_POSHOLD_3D]           = NAV_STATE_POSHOLD_3D_INITIALIZE,
            [NAV_FSM_EVENT_SWITCH_TO_RTH]                  = NAV_STATE_RTH_INITIALIZE,
            [NAV_FSM_EVENT_SWITCH_TO_EMERGENCY_LANDING]    = NAV_STATE_EMERGENCY_LANDING_INITIALIZE,
            [NAV_FSM_EVENT_SWITCH_TO_COURSE_HOLD]          = NAV_STATE_COURSE_HOLD_INITIALIZE,
            [NAV_FSM_EVENT_SWITCH_TO_CRUISE]               = NAV_STATE_CRUISE_INITIALIZE,
        }
    },

    [NAV_STATE_WAYPOINT_REACHED] = {
        .persistentId = NAV_PERSISTENT_ID_WAYPOINT_REACHED,
        .onEntry = navOnEnteringState_NAV_STATE_WAYPOINT_REACHED,
        .timeoutMs = 10,
        .stateFlags = NAV_CTL_ALT | NAV_CTL_POS | NAV_CTL_YAW | NAV_REQUIRE_ANGLE | NAV_REQUIRE_MAGHOLD | NAV_REQUIRE_THRTILT | NAV_AUTO_WP,
        .mapToFlightModes = NAV_WP_MODE | NAV_ALTHOLD_MODE,
        .mwState = MW_NAV_STATE_PROCESS_NEXT,
        .mwError = MW_NAV_ERROR_NONE,
        .onEvent = {
            [NAV_FSM_EVENT_TIMEOUT]                     = NAV_STATE_WAYPOINT_REACHED,   // re-process state
            [NAV_FSM_EVENT_SUCCESS]                     = NAV_STATE_WAYPOINT_NEXT,
            [NAV_FSM_EVENT_SWITCH_TO_WAYPOINT_HOLD_TIME] = NAV_STATE_WAYPOINT_HOLD_TIME,
            [NAV_FSM_EVENT_SWITCH_TO_WAYPOINT_FINISHED] = NAV_STATE_WAYPOINT_FINISHED,
            [NAV_FSM_EVENT_SWITCH_TO_WAYPOINT_RTH_LAND] = NAV_STATE_WAYPOINT_RTH_LAND,
            [NAV_FSM_EVENT_SWITCH_TO_IDLE]              = NAV_STATE_IDLE,
            [NAV_FSM_EVENT_SWITCH_TO_ALTHOLD]           = NAV_STATE_ALTHOLD_INITIALIZE,
            [NAV_FSM_EVENT_SWITCH_TO_POSHOLD_3D]        = NAV_STATE_POSHOLD_3D_INITIALIZE,
            [NAV_FSM_EVENT_SWITCH_TO_RTH]               = NAV_STATE_RTH_INITIALIZE,
            [NAV_FSM_EVENT_SWITCH_TO_EMERGENCY_LANDING] = NAV_STATE_EMERGENCY_LANDING_INITIALIZE,
            [NAV_FSM_EVENT_SWITCH_TO_COURSE_HOLD]       = NAV_STATE_COURSE_HOLD_INITIALIZE,
            [NAV_FSM_EVENT_SWITCH_TO_CRUISE]            = NAV_STATE_CRUISE_INITIALIZE,
        }
    },

    [NAV_STATE_WAYPOINT_HOLD_TIME] = {
        .persistentId = NAV_PERSISTENT_ID_WAYPOINT_HOLD_TIME,                             // There is no state for timed hold?
        .onEntry = navOnEnteringState_NAV_STATE_WAYPOINT_HOLD_TIME,
        .timeoutMs = 10,
        .stateFlags = NAV_CTL_ALT | NAV_CTL_POS | NAV_CTL_YAW | NAV_REQUIRE_ANGLE | NAV_REQUIRE_MAGHOLD | NAV_REQUIRE_THRTILT | NAV_AUTO_WP,
        .mapToFlightModes = NAV_WP_MODE | NAV_ALTHOLD_MODE,
        .mwState = MW_NAV_STATE_HOLD_TIMED,
        .mwError = MW_NAV_ERROR_NONE,
        .onEvent = {
            [NAV_FSM_EVENT_TIMEOUT]                        = NAV_STATE_WAYPOINT_HOLD_TIME,     // re-process the state
            [NAV_FSM_EVENT_SUCCESS]                        = NAV_STATE_WAYPOINT_NEXT,          // successfully reached waypoint
            [NAV_FSM_EVENT_SWITCH_TO_IDLE]                 = NAV_STATE_IDLE,
            [NAV_FSM_EVENT_SWITCH_TO_ALTHOLD]              = NAV_STATE_ALTHOLD_INITIALIZE,
            [NAV_FSM_EVENT_SWITCH_TO_POSHOLD_3D]           = NAV_STATE_POSHOLD_3D_INITIALIZE,
            [NAV_FSM_EVENT_SWITCH_TO_RTH]                  = NAV_STATE_RTH_INITIALIZE,
            [NAV_FSM_EVENT_SWITCH_TO_EMERGENCY_LANDING]    = NAV_STATE_EMERGENCY_LANDING_INITIALIZE,
            [NAV_FSM_EVENT_SWITCH_TO_COURSE_HOLD]          = NAV_STATE_COURSE_HOLD_INITIALIZE,
            [NAV_FSM_EVENT_SWITCH_TO_CRUISE]               = NAV_STATE_CRUISE_INITIALIZE,
        }
    },

    [NAV_STATE_WAYPOINT_RTH_LAND] = {
        .persistentId = NAV_PERSISTENT_ID_WAYPOINT_RTH_LAND,
        .onEntry = navOnEnteringState_NAV_STATE_WAYPOINT_RTH_LAND,
        .timeoutMs = 10,
        .stateFlags = NAV_CTL_ALT | NAV_CTL_POS | NAV_CTL_YAW | NAV_CTL_LAND | NAV_REQUIRE_ANGLE | NAV_REQUIRE_MAGHOLD | NAV_REQUIRE_THRTILT | NAV_AUTO_WP,
        .mapToFlightModes = NAV_WP_MODE | NAV_ALTHOLD_MODE,
        .mwState = MW_NAV_STATE_LAND_IN_PROGRESS,
        .mwError = MW_NAV_ERROR_LANDING,
        .onEvent = {
            [NAV_FSM_EVENT_TIMEOUT]                        = NAV_STATE_WAYPOINT_RTH_LAND,   // re-process state
            [NAV_FSM_EVENT_SUCCESS]                        = NAV_STATE_WAYPOINT_FINISHED,
            [NAV_FSM_EVENT_SWITCH_TO_IDLE]                 = NAV_STATE_IDLE,
            [NAV_FSM_EVENT_SWITCH_TO_ALTHOLD]              = NAV_STATE_ALTHOLD_INITIALIZE,
            [NAV_FSM_EVENT_SWITCH_TO_POSHOLD_3D]           = NAV_STATE_POSHOLD_3D_INITIALIZE,
            [NAV_FSM_EVENT_SWITCH_TO_RTH]                  = NAV_STATE_RTH_INITIALIZE,
            [NAV_FSM_EVENT_SWITCH_TO_EMERGENCY_LANDING]    = NAV_STATE_EMERGENCY_LANDING_INITIALIZE,
            [NAV_FSM_EVENT_SWITCH_TO_COURSE_HOLD]          = NAV_STATE_COURSE_HOLD_INITIALIZE,
            [NAV_FSM_EVENT_SWITCH_TO_CRUISE]               = NAV_STATE_CRUISE_INITIALIZE,
        }
    },

    [NAV_STATE_WAYPOINT_NEXT] = {
        .persistentId = NAV_PERSISTENT_ID_WAYPOINT_NEXT,
        .onEntry = navOnEnteringState_NAV_STATE_WAYPOINT_NEXT,
        .timeoutMs = 0,
        .stateFlags = NAV_CTL_ALT | NAV_CTL_POS | NAV_CTL_YAW | NAV_REQUIRE_ANGLE | NAV_REQUIRE_MAGHOLD | NAV_REQUIRE_THRTILT | NAV_AUTO_WP,
        .mapToFlightModes = NAV_WP_MODE | NAV_ALTHOLD_MODE,
        .mwState = MW_NAV_STATE_PROCESS_NEXT,
        .mwError = MW_NAV_ERROR_NONE,
        .onEvent = {
            [NAV_FSM_EVENT_SUCCESS]                        = NAV_STATE_WAYPOINT_PRE_ACTION,
            [NAV_FSM_EVENT_SWITCH_TO_WAYPOINT_FINISHED]    = NAV_STATE_WAYPOINT_FINISHED,
        }
    },

    [NAV_STATE_WAYPOINT_FINISHED] = {
        .persistentId = NAV_PERSISTENT_ID_WAYPOINT_FINISHED,
        .onEntry = navOnEnteringState_NAV_STATE_WAYPOINT_FINISHED,
        .timeoutMs = 0,
        .stateFlags = NAV_CTL_ALT | NAV_CTL_POS | NAV_CTL_YAW | NAV_REQUIRE_ANGLE | NAV_REQUIRE_MAGHOLD | NAV_REQUIRE_THRTILT | NAV_AUTO_WP | NAV_AUTO_WP_DONE,
        .mapToFlightModes = NAV_WP_MODE | NAV_ALTHOLD_MODE,
        .mwState = MW_NAV_STATE_WP_ENROUTE,
        .mwError = MW_NAV_ERROR_FINISH,
        .onEvent = {
            [NAV_FSM_EVENT_SWITCH_TO_IDLE]                 = NAV_STATE_IDLE,
            [NAV_FSM_EVENT_SWITCH_TO_ALTHOLD]              = NAV_STATE_ALTHOLD_INITIALIZE,
            [NAV_FSM_EVENT_SWITCH_TO_POSHOLD_3D]           = NAV_STATE_POSHOLD_3D_INITIALIZE,
            [NAV_FSM_EVENT_SWITCH_TO_RTH]                  = NAV_STATE_RTH_INITIALIZE,
            [NAV_FSM_EVENT_SWITCH_TO_EMERGENCY_LANDING]    = NAV_STATE_EMERGENCY_LANDING_INITIALIZE,
            [NAV_FSM_EVENT_SWITCH_TO_COURSE_HOLD]          = NAV_STATE_COURSE_HOLD_INITIALIZE,
            [NAV_FSM_EVENT_SWITCH_TO_CRUISE]               = NAV_STATE_CRUISE_INITIALIZE,
        }
    },

    /** EMERGENCY LANDING ************************************************/
    [NAV_STATE_EMERGENCY_LANDING_INITIALIZE] = {
        .persistentId = NAV_PERSISTENT_ID_EMERGENCY_LANDING_INITIALIZE,
        .onEntry = navOnEnteringState_NAV_STATE_EMERGENCY_LANDING_INITIALIZE,
        .timeoutMs = 0,
        .stateFlags = NAV_CTL_EMERG | NAV_REQUIRE_ANGLE,
        .mapToFlightModes = 0,
        .mwState = MW_NAV_STATE_EMERGENCY_LANDING,
        .mwError = MW_NAV_ERROR_LANDING,
        .onEvent = {
            [NAV_FSM_EVENT_SUCCESS]                        = NAV_STATE_EMERGENCY_LANDING_IN_PROGRESS,
            [NAV_FSM_EVENT_ERROR]                          = NAV_STATE_IDLE,
            [NAV_FSM_EVENT_SWITCH_TO_IDLE]                 = NAV_STATE_IDLE,
            [NAV_FSM_EVENT_SWITCH_TO_ALTHOLD]              = NAV_STATE_IDLE,   // ALTHOLD also bails out from emergency (to IDLE, AltHold will take over from there)
        }
    },

    [NAV_STATE_EMERGENCY_LANDING_IN_PROGRESS] = {
        .persistentId = NAV_PERSISTENT_ID_EMERGENCY_LANDING_IN_PROGRESS,
        .onEntry = navOnEnteringState_NAV_STATE_EMERGENCY_LANDING_IN_PROGRESS,
        .timeoutMs = 10,
        .stateFlags = NAV_CTL_EMERG | NAV_REQUIRE_ANGLE,
        .mapToFlightModes = 0,
        .mwState = MW_NAV_STATE_EMERGENCY_LANDING,
        .mwError = MW_NAV_ERROR_LANDING,
        .onEvent = {
            [NAV_FSM_EVENT_TIMEOUT]                        = NAV_STATE_EMERGENCY_LANDING_IN_PROGRESS,    // re-process the state
            [NAV_FSM_EVENT_SUCCESS]                        = NAV_STATE_EMERGENCY_LANDING_FINISHED,
            [NAV_FSM_EVENT_SWITCH_TO_IDLE]                 = NAV_STATE_IDLE,
            [NAV_FSM_EVENT_SWITCH_TO_ALTHOLD]              = NAV_STATE_IDLE,   // ALTHOLD also bails out from emergency (to IDLE, AltHold will take over from there)
        }
    },

    [NAV_STATE_EMERGENCY_LANDING_FINISHED] = {
        .persistentId = NAV_PERSISTENT_ID_EMERGENCY_LANDING_FINISHED,
        .onEntry = navOnEnteringState_NAV_STATE_EMERGENCY_LANDING_FINISHED,
        .timeoutMs = 10,
        .stateFlags = NAV_CTL_EMERG | NAV_REQUIRE_ANGLE,
        .mapToFlightModes = 0,
        .mwState = MW_NAV_STATE_LANDED,
        .mwError = MW_NAV_ERROR_LANDING,
        .onEvent = {
            [NAV_FSM_EVENT_TIMEOUT]                        = NAV_STATE_EMERGENCY_LANDING_FINISHED,
            [NAV_FSM_EVENT_SWITCH_TO_IDLE]                 = NAV_STATE_IDLE,
        }
    },

    [NAV_STATE_LAUNCH_INITIALIZE] = {
        .persistentId = NAV_PERSISTENT_ID_LAUNCH_INITIALIZE,
        .onEntry = navOnEnteringState_NAV_STATE_LAUNCH_INITIALIZE,
        .timeoutMs = 0,
        .stateFlags = NAV_REQUIRE_ANGLE,
        .mapToFlightModes = NAV_LAUNCH_MODE,
        .mwState = MW_NAV_STATE_NONE,
        .mwError = MW_NAV_ERROR_NONE,
        .onEvent = {
            [NAV_FSM_EVENT_SUCCESS]                        = NAV_STATE_LAUNCH_WAIT,
            [NAV_FSM_EVENT_ERROR]                          = NAV_STATE_IDLE,
            [NAV_FSM_EVENT_SWITCH_TO_IDLE]                 = NAV_STATE_IDLE,
        }
    },

    [NAV_STATE_LAUNCH_WAIT] = {
        .persistentId = NAV_PERSISTENT_ID_LAUNCH_WAIT,
        .onEntry = navOnEnteringState_NAV_STATE_LAUNCH_WAIT,
        .timeoutMs = 10,
        .stateFlags = NAV_CTL_LAUNCH | NAV_REQUIRE_ANGLE,
        .mapToFlightModes = NAV_LAUNCH_MODE,
        .mwState = MW_NAV_STATE_NONE,
        .mwError = MW_NAV_ERROR_NONE,
        .onEvent = {
            [NAV_FSM_EVENT_TIMEOUT]                        = NAV_STATE_LAUNCH_WAIT,    // re-process the state
            [NAV_FSM_EVENT_SUCCESS]                        = NAV_STATE_LAUNCH_IN_PROGRESS,
            [NAV_FSM_EVENT_ERROR]                          = NAV_STATE_IDLE,
            [NAV_FSM_EVENT_SWITCH_TO_IDLE]                 = NAV_STATE_IDLE,
        }
    },

    [NAV_STATE_LAUNCH_IN_PROGRESS] = {
        .persistentId = NAV_PERSISTENT_ID_LAUNCH_IN_PROGRESS,
        .onEntry = navOnEnteringState_NAV_STATE_LAUNCH_IN_PROGRESS,
        .timeoutMs = 10,
        .stateFlags = NAV_CTL_LAUNCH | NAV_REQUIRE_ANGLE,
        .mapToFlightModes = NAV_LAUNCH_MODE,
        .mwState = MW_NAV_STATE_NONE,
        .mwError = MW_NAV_ERROR_NONE,
        .onEvent = {
            [NAV_FSM_EVENT_TIMEOUT]                        = NAV_STATE_LAUNCH_IN_PROGRESS,    // re-process the state
            [NAV_FSM_EVENT_SUCCESS]                        = NAV_STATE_IDLE,
            [NAV_FSM_EVENT_ERROR]                          = NAV_STATE_IDLE,
            [NAV_FSM_EVENT_SWITCH_TO_IDLE]                 = NAV_STATE_IDLE,
        }
    },
};

static navigationFSMStateFlags_t navGetStateFlags(navigationFSMState_t state)
{
    return navFSM[state].stateFlags;
}

static flightModeFlags_e navGetMappedFlightModes(navigationFSMState_t state)
{
    return navFSM[state].mapToFlightModes;
}

navigationFSMStateFlags_t navGetCurrentStateFlags(void)
{
    return navGetStateFlags(posControl.navState);
}

static bool navTerrainFollowingRequested(void)
{
    // Terrain following not supported on FIXED WING aircraft yet
    return !STATE(FIXED_WING_LEGACY) && IS_RC_MODE_ACTIVE(BOXSURFACE);
}

/*************************************************************************************************/
static navigationFSMEvent_t navOnEnteringState_NAV_STATE_IDLE(navigationFSMState_t previousState)
{
    UNUSED(previousState);

    resetAltitudeController(false);
    resetHeadingController();
    resetPositionController();

    return NAV_FSM_EVENT_NONE;
}

static navigationFSMEvent_t navOnEnteringState_NAV_STATE_ALTHOLD_INITIALIZE(navigationFSMState_t previousState)
{
    const navigationFSMStateFlags_t prevFlags = navGetStateFlags(previousState);
    const bool terrainFollowingToggled = (posControl.flags.isTerrainFollowEnabled != navTerrainFollowingRequested());

    resetGCSFlags();

    // If surface tracking mode changed value - reset altitude controller
    if ((prevFlags & NAV_CTL_ALT) == 0 || terrainFollowingToggled) {
        resetAltitudeController(navTerrainFollowingRequested());
    }

    if (((prevFlags & NAV_CTL_ALT) == 0) || ((prevFlags & NAV_AUTO_RTH) != 0) || ((prevFlags & NAV_AUTO_WP) != 0) || terrainFollowingToggled) {
        setupAltitudeController();
        setDesiredPosition(&navGetCurrentActualPositionAndVelocity()->pos, posControl.actualState.yaw, NAV_POS_UPDATE_Z);  // This will reset surface offset
    }

    return NAV_FSM_EVENT_SUCCESS;
}

static navigationFSMEvent_t navOnEnteringState_NAV_STATE_ALTHOLD_IN_PROGRESS(navigationFSMState_t previousState)
{
    UNUSED(previousState);

    // If GCS was disabled - reset altitude setpoint
    if (posControl.flags.isGCSAssistedNavigationReset) {
        setDesiredPosition(&navGetCurrentActualPositionAndVelocity()->pos, posControl.actualState.yaw, NAV_POS_UPDATE_Z);
        resetGCSFlags();
    }

    return NAV_FSM_EVENT_NONE;
}

static navigationFSMEvent_t navOnEnteringState_NAV_STATE_POSHOLD_3D_INITIALIZE(navigationFSMState_t previousState)
{
    const navigationFSMStateFlags_t prevFlags = navGetStateFlags(previousState);
    const bool terrainFollowingToggled = (posControl.flags.isTerrainFollowEnabled != navTerrainFollowingRequested());

    resetGCSFlags();

    if ((prevFlags & NAV_CTL_POS) == 0) {
        resetPositionController();
    }

    if ((prevFlags & NAV_CTL_ALT) == 0 || terrainFollowingToggled) {
        resetAltitudeController(navTerrainFollowingRequested());
        setupAltitudeController();
    }

    if (((prevFlags & NAV_CTL_ALT) == 0) || ((prevFlags & NAV_AUTO_RTH) != 0) || ((prevFlags & NAV_AUTO_WP) != 0) || terrainFollowingToggled) {
        setDesiredPosition(&navGetCurrentActualPositionAndVelocity()->pos, posControl.actualState.yaw, NAV_POS_UPDATE_Z);  // This will reset surface offset
    }

    if ((previousState != NAV_STATE_RTH_HOVER_PRIOR_TO_LANDING) && (previousState != NAV_STATE_RTH_HOVER_ABOVE_HOME) && (previousState != NAV_STATE_RTH_LANDING)) {
        fpVector3_t targetHoldPos;
        calculateInitialHoldPosition(&targetHoldPos);
        setDesiredPosition(&targetHoldPos, posControl.actualState.yaw, NAV_POS_UPDATE_XY | NAV_POS_UPDATE_HEADING);
    }

    return NAV_FSM_EVENT_SUCCESS;
}

static navigationFSMEvent_t navOnEnteringState_NAV_STATE_POSHOLD_3D_IN_PROGRESS(navigationFSMState_t previousState)
{
    UNUSED(previousState);

    // If GCS was disabled - reset 2D pos setpoint
    if (posControl.flags.isGCSAssistedNavigationReset) {
        fpVector3_t targetHoldPos;
        calculateInitialHoldPosition(&targetHoldPos);
        setDesiredPosition(&navGetCurrentActualPositionAndVelocity()->pos, posControl.actualState.yaw, NAV_POS_UPDATE_Z);
        setDesiredPosition(&targetHoldPos, posControl.actualState.yaw, NAV_POS_UPDATE_XY | NAV_POS_UPDATE_HEADING);
        resetGCSFlags();
    }

    return NAV_FSM_EVENT_NONE;
}
/////////////////

static navigationFSMEvent_t navOnEnteringState_NAV_STATE_COURSE_HOLD_INITIALIZE(navigationFSMState_t previousState)
{
    const navigationFSMStateFlags_t prevFlags = navGetStateFlags(previousState);

    if (!STATE(FIXED_WING_LEGACY)) { return NAV_FSM_EVENT_ERROR; } // Only on FW for now

    DEBUG_SET(DEBUG_CRUISE, 0, 1);
    if (checkForPositionSensorTimeout()) { return NAV_FSM_EVENT_SWITCH_TO_IDLE; }  // Switch to IDLE if we do not have an healty position. Try the next iteration.

    if (!(prevFlags & NAV_CTL_POS)) {
        resetPositionController();
    }

    posControl.cruise.yaw = posControl.actualState.yaw; // Store the yaw to follow
    posControl.cruise.previousYaw = posControl.cruise.yaw;
    posControl.cruise.lastYawAdjustmentTime = 0;

    return NAV_FSM_EVENT_SUCCESS; // Go to CRUISE_XD_IN_PROGRESS state
}

static navigationFSMEvent_t navOnEnteringState_NAV_STATE_COURSE_HOLD_IN_PROGRESS(navigationFSMState_t previousState)
{
    const timeMs_t currentTimeMs = millis();

    if (checkForPositionSensorTimeout()) { return NAV_FSM_EVENT_SWITCH_TO_IDLE; } // Switch to IDLE if we do not have an healty position. Do the CRUISE init the next iteration.

    DEBUG_SET(DEBUG_CRUISE, 0, 2);
    DEBUG_SET(DEBUG_CRUISE, 2, 0);

    if (posControl.flags.isAdjustingPosition) {
        return NAV_FSM_EVENT_SWITCH_TO_COURSE_ADJ;
    }

    // User is yawing. We record the desidered yaw and we change the desidered target in the meanwhile
    if (posControl.flags.isAdjustingHeading) {
        timeMs_t timeDifference = currentTimeMs - posControl.cruise.lastYawAdjustmentTime;
        if (timeDifference > 100) timeDifference = 0; // if adjustment was called long time ago, reset the time difference.
        float rateTarget = scaleRangef((float)rcCommand[YAW], -500.0f, 500.0f, -DEGREES_TO_CENTIDEGREES(navConfig()->fw.cruise_yaw_rate), DEGREES_TO_CENTIDEGREES(navConfig()->fw.cruise_yaw_rate));
        float centidegsPerIteration = rateTarget * timeDifference * 0.001f;
        posControl.cruise.yaw = wrap_36000(posControl.cruise.yaw - centidegsPerIteration);
        DEBUG_SET(DEBUG_CRUISE, 1, CENTIDEGREES_TO_DEGREES(posControl.cruise.yaw));
        posControl.cruise.lastYawAdjustmentTime = currentTimeMs;
    }

    if (currentTimeMs - posControl.cruise.lastYawAdjustmentTime > 4000)
        posControl.cruise.previousYaw = posControl.cruise.yaw;

    uint32_t distance = gpsSol.groundSpeed * 60; // next WP to be reached in 60s [cm]

    if ((previousState == NAV_STATE_COURSE_HOLD_INITIALIZE) || (previousState == NAV_STATE_COURSE_HOLD_ADJUSTING)
            || (previousState == NAV_STATE_CRUISE_INITIALIZE) || (previousState == NAV_STATE_CRUISE_ADJUSTING)
            || posControl.flags.isAdjustingHeading) {
        calculateFarAwayTarget(&posControl.cruise.targetPos, posControl.cruise.yaw, distance);
        DEBUG_SET(DEBUG_CRUISE, 2, 1);
    } else if (calculateDistanceToDestination(&posControl.cruise.targetPos) <= (navConfig()->fw.loiter_radius * 1.10f)) { //10% margin
        calculateNewCruiseTarget(&posControl.cruise.targetPos, posControl.cruise.yaw, distance);
        DEBUG_SET(DEBUG_CRUISE, 2, 2);
    }

    setDesiredPosition(&posControl.cruise.targetPos, posControl.cruise.yaw, NAV_POS_UPDATE_XY);

    return NAV_FSM_EVENT_NONE;
}

static navigationFSMEvent_t navOnEnteringState_NAV_STATE_COURSE_HOLD_ADJUSTING(navigationFSMState_t previousState)
{
    UNUSED(previousState);
    DEBUG_SET(DEBUG_CRUISE, 0, 3);

    // User is rolling, changing manually direction. Wait until it is done and then restore CRUISE
    if (posControl.flags.isAdjustingPosition) {
        posControl.cruise.yaw = posControl.actualState.yaw; //store current heading
        posControl.cruise.lastYawAdjustmentTime = millis();
        return NAV_FSM_EVENT_NONE;  // reprocess the state
    }

    resetPositionController();

    return NAV_FSM_EVENT_SUCCESS; // go back to the CRUISE_XD_IN_PROGRESS state
}

static navigationFSMEvent_t navOnEnteringState_NAV_STATE_CRUISE_INITIALIZE(navigationFSMState_t previousState)
{
    if (!STATE(FIXED_WING_LEGACY)) { return NAV_FSM_EVENT_ERROR; } // only on FW for now

    navOnEnteringState_NAV_STATE_ALTHOLD_INITIALIZE(previousState);

    return navOnEnteringState_NAV_STATE_COURSE_HOLD_INITIALIZE(previousState);
}

static navigationFSMEvent_t navOnEnteringState_NAV_STATE_CRUISE_IN_PROGRESS(navigationFSMState_t previousState)
{
    navOnEnteringState_NAV_STATE_ALTHOLD_IN_PROGRESS(previousState);

    return navOnEnteringState_NAV_STATE_COURSE_HOLD_IN_PROGRESS(previousState);
}

static navigationFSMEvent_t navOnEnteringState_NAV_STATE_CRUISE_ADJUSTING(navigationFSMState_t previousState)
{
    navOnEnteringState_NAV_STATE_ALTHOLD_IN_PROGRESS(previousState);

    return navOnEnteringState_NAV_STATE_COURSE_HOLD_ADJUSTING(previousState);
}

static navigationFSMEvent_t navOnEnteringState_NAV_STATE_RTH_INITIALIZE(navigationFSMState_t previousState)
{
    navigationFSMStateFlags_t prevFlags = navGetStateFlags(previousState);

    if ((posControl.flags.estHeadingStatus == EST_NONE) || (posControl.flags.estAltStatus == EST_NONE) || (posControl.flags.estPosStatus != EST_TRUSTED) || !STATE(GPS_FIX_HOME)) {
        // Heading sensor, altitude sensor and HOME fix are mandatory for RTH. If not satisfied - switch to emergency landing
        // If we are in dead-reckoning mode - also fail, since coordinates may be unreliable
        return NAV_FSM_EVENT_SWITCH_TO_EMERGENCY_LANDING;
    }

    if (STATE(FIXED_WING_LEGACY) && (posControl.homeDistance < navConfig()->general.min_rth_distance) && !posControl.flags.forcedRTHActivated) {
        // Prevent RTH from activating on airplanes if too close to home unless it's a failsafe RTH
        return NAV_FSM_EVENT_SWITCH_TO_IDLE;
    }

    // If we have valid position sensor or configured to ignore it's loss at initial stage - continue
    if ((posControl.flags.estPosStatus >= EST_USABLE) || navConfig()->general.flags.rth_climb_ignore_emerg) {
        // Reset altitude and position controllers if necessary
        if ((prevFlags & NAV_CTL_POS) == 0) {
            resetPositionController();
        }

        // Reset altitude controller if it was not enabled or if we are in terrain follow mode
        if ((prevFlags & NAV_CTL_ALT) == 0 || posControl.flags.isTerrainFollowEnabled) {
            // Make sure surface tracking is not enabled - RTH uses global altitude, not AGL
            resetAltitudeController(false);
            setupAltitudeController();
        }

        // If close to home - reset home position and land
        if (posControl.homeDistance < navConfig()->general.min_rth_distance) {
            setHomePosition(&navGetCurrentActualPositionAndVelocity()->pos, posControl.actualState.yaw, NAV_POS_UPDATE_XY | NAV_POS_UPDATE_HEADING, NAV_HOME_VALID_ALL);
            setDesiredPosition(&navGetCurrentActualPositionAndVelocity()->pos, posControl.actualState.yaw, NAV_POS_UPDATE_XY | NAV_POS_UPDATE_Z | NAV_POS_UPDATE_HEADING);

            return NAV_FSM_EVENT_SWITCH_TO_RTH_LANDING;   // NAV_STATE_RTH_HOVER_PRIOR_TO_LANDING
        }
        else {
            fpVector3_t targetHoldPos;

            if (STATE(FIXED_WING_LEGACY)) {
                // Airplane - climbout before heading home
                if (navConfig()->general.flags.rth_climb_first == ON_FW_SPIRAL) {
                    // Spiral climb centered at xy of RTH activation
                    calculateInitialHoldPosition(&targetHoldPos);
                } else {
                    calculateFarAwayTarget(&targetHoldPos, posControl.actualState.yaw, 100000.0f);  // 1km away Linear climb
                }
            } else {
                // Multicopter, hover and climb
                calculateInitialHoldPosition(&targetHoldPos);

                // Initialize RTH sanity check to prevent fly-aways on RTH
                // For airplanes this is delayed until climb-out is finished
                initializeRTHSanityChecker(&targetHoldPos);
            }

            setDesiredPosition(&targetHoldPos, posControl.actualState.yaw, NAV_POS_UPDATE_XY | NAV_POS_UPDATE_HEADING);

            return NAV_FSM_EVENT_SUCCESS;   // NAV_STATE_RTH_CLIMB_TO_SAFE_ALT
        }
    }
    /* Position sensor failure timeout - land */
    else if (checkForPositionSensorTimeout()) {
        return NAV_FSM_EVENT_SWITCH_TO_EMERGENCY_LANDING;
    }
    /* No valid POS sensor but still within valid timeout - wait */
    else {
        return NAV_FSM_EVENT_NONE;
    }
}

static navigationFSMEvent_t navOnEnteringState_NAV_STATE_RTH_CLIMB_TO_SAFE_ALT(navigationFSMState_t previousState)
{
    UNUSED(previousState);

    rthAltControlStickOverrideCheck(PITCH);

    if ((posControl.flags.estHeadingStatus == EST_NONE)) {
        return NAV_FSM_EVENT_SWITCH_TO_EMERGENCY_LANDING;
    }

    if (!STATE(ALTITUDE_CONTROL)) {
        //If altitude control is not a thing, switch to RTH in progress instead
        return NAV_FSM_EVENT_SUCCESS; //Will cause NAV_STATE_RTH_HEAD_HOME
    }

    // If we have valid pos sensor OR we are configured to ignore GPS loss
    if ((posControl.flags.estPosStatus >= EST_USABLE) || !checkForPositionSensorTimeout() || navConfig()->general.flags.rth_climb_ignore_emerg) {
        const uint8_t rthClimbMarginPercent = STATE(FIXED_WING_LEGACY) ? FW_RTH_CLIMB_MARGIN_PERCENT : MR_RTH_CLIMB_MARGIN_PERCENT;
        const float rthAltitudeMargin = MAX(FW_RTH_CLIMB_MARGIN_MIN_CM, (rthClimbMarginPercent/100.0) * fabsf(posControl.rthState.rthInitialAltitude - posControl.rthState.homePosition.pos.z));

        // If we reached desired initial RTH altitude or we don't want to climb first
        if (((navGetCurrentActualPositionAndVelocity()->pos.z - posControl.rthState.rthInitialAltitude) > -rthAltitudeMargin) || (navConfig()->general.flags.rth_climb_first == OFF) || rthAltControlStickOverrideCheck(ROLL)) {

            // Delayed initialization for RTH sanity check on airplanes - allow to finish climb first as it can take some distance
            if (STATE(FIXED_WING_LEGACY)) {
                initializeRTHSanityChecker(&navGetCurrentActualPositionAndVelocity()->pos);
            }

            // Save initial home distance for future use
            posControl.rthState.rthInitialDistance = posControl.homeDistance;
            fpVector3_t * tmpHomePos = rthGetHomeTargetPosition(RTH_HOME_ENROUTE_INITIAL);

            if (navConfig()->general.flags.rth_tail_first && !STATE(FIXED_WING_LEGACY)) {
                setDesiredPosition(tmpHomePos, 0, NAV_POS_UPDATE_XY | NAV_POS_UPDATE_Z | NAV_POS_UPDATE_BEARING_TAIL_FIRST);
            }
            else {
                setDesiredPosition(tmpHomePos, 0, NAV_POS_UPDATE_XY | NAV_POS_UPDATE_Z | NAV_POS_UPDATE_BEARING);
            }

            return NAV_FSM_EVENT_SUCCESS;   // NAV_STATE_RTH_HEAD_HOME

        } else {

            fpVector3_t * tmpHomePos = rthGetHomeTargetPosition(RTH_HOME_ENROUTE_INITIAL);

            /* For multi-rotors execute sanity check during initial ascent as well */
            if (!STATE(FIXED_WING_LEGACY) && !validateRTHSanityChecker()) {
                return NAV_FSM_EVENT_SWITCH_TO_EMERGENCY_LANDING;
            }

            // Climb to safe altitude and turn to correct direction
            if (STATE(FIXED_WING_LEGACY)) {
                if (navConfig()->general.flags.rth_climb_first == ON_FW_SPIRAL) {
                    float altitudeChangeDirection = (tmpHomePos->z += FW_RTH_CLIMB_OVERSHOOT_CM) > navGetCurrentActualPositionAndVelocity()->pos.z ? 1 : -1;
                    updateClimbRateToAltitudeController(altitudeChangeDirection * navConfig()->general.max_auto_climb_rate, ROC_TO_ALT_NORMAL);
                } else {
                    tmpHomePos->z += FW_RTH_CLIMB_OVERSHOOT_CM;
                    setDesiredPosition(tmpHomePos, 0, NAV_POS_UPDATE_Z);
                }
            } else {
                // Until the initial climb phase is complete target slightly *above* the cruise altitude to ensure we actually reach
                // it in a reasonable time. Immediately after we finish this phase - target the original altitude.
                tmpHomePos->z += MR_RTH_CLIMB_OVERSHOOT_CM;

                if (navConfig()->general.flags.rth_tail_first) {
                    setDesiredPosition(tmpHomePos, 0, NAV_POS_UPDATE_Z | NAV_POS_UPDATE_BEARING_TAIL_FIRST);
                } else {
                    setDesiredPosition(tmpHomePos, 0, NAV_POS_UPDATE_Z | NAV_POS_UPDATE_BEARING);
                }
            }

            return NAV_FSM_EVENT_NONE;

        }
    }
    /* Position sensor failure timeout - land */
    else {
        return NAV_FSM_EVENT_SWITCH_TO_EMERGENCY_LANDING;
    }
}

static navigationFSMEvent_t navOnEnteringState_NAV_STATE_RTH_HEAD_HOME(navigationFSMState_t previousState)
{
    UNUSED(previousState);

    rthAltControlStickOverrideCheck(PITCH);

    if ((posControl.flags.estHeadingStatus == EST_NONE)) {
        return NAV_FSM_EVENT_SWITCH_TO_EMERGENCY_LANDING;
    }

    // If we have position sensor - continue home
    if ((posControl.flags.estPosStatus >= EST_USABLE)) {
        fpVector3_t * tmpHomePos = rthGetHomeTargetPosition(RTH_HOME_ENROUTE_PROPORTIONAL);

        if (isWaypointPositionReached(tmpHomePos, true)) {
            // Successfully reached position target - update XYZ-position
            setDesiredPosition(tmpHomePos, posControl.rthState.homePosition.yaw, NAV_POS_UPDATE_XY | NAV_POS_UPDATE_Z | NAV_POS_UPDATE_HEADING);
            return NAV_FSM_EVENT_SUCCESS;       // NAV_STATE_RTH_HOVER_PRIOR_TO_LANDING
        }
        else if (!validateRTHSanityChecker()) {
            // Sanity check of RTH
            return NAV_FSM_EVENT_SWITCH_TO_EMERGENCY_LANDING;
        }
        else {
            setDesiredPosition(tmpHomePos, 0, NAV_POS_UPDATE_Z | NAV_POS_UPDATE_XY);
            return NAV_FSM_EVENT_NONE;
        }
    }
    /* Position sensor failure timeout - land */
    else if (checkForPositionSensorTimeout()) {
        return NAV_FSM_EVENT_SWITCH_TO_EMERGENCY_LANDING;
    }
    /* No valid POS sensor but still within valid timeout - wait */
    else {
        return NAV_FSM_EVENT_NONE;
    }
}

static navigationFSMEvent_t navOnEnteringState_NAV_STATE_RTH_HOVER_PRIOR_TO_LANDING(navigationFSMState_t previousState)
{
    UNUSED(previousState);

    if ((posControl.flags.estHeadingStatus == EST_NONE)) {
        return NAV_FSM_EVENT_SWITCH_TO_EMERGENCY_LANDING;
    }

    //On ROVER and BOAT we immediately switch to the next event
    if (!STATE(ALTITUDE_CONTROL)) {
        return NAV_FSM_EVENT_SUCCESS;
    }

    // If position ok OR within valid timeout - continue
    if ((posControl.flags.estPosStatus >= EST_USABLE) || !checkForPositionSensorTimeout()) {
        // Wait until target heading is reached for MR (with 15 deg margin for error), or continue for Fixed Wing
        if ((ABS(wrap_18000(posControl.rthState.homePosition.yaw - posControl.actualState.yaw)) < DEGREES_TO_CENTIDEGREES(15)) || STATE(FIXED_WING_LEGACY)) {
            resetLandingDetector();
            updateClimbRateToAltitudeController(0, ROC_TO_ALT_RESET);
            return navigationRTHAllowsLanding() ? NAV_FSM_EVENT_SUCCESS : NAV_FSM_EVENT_SWITCH_TO_RTH_HOVER_ABOVE_HOME; // success = land
        }
        else if (!validateRTHSanityChecker()) {
            // Continue to check for RTH sanity during pre-landing hover
            return NAV_FSM_EVENT_SWITCH_TO_EMERGENCY_LANDING;
        }
        else {
            fpVector3_t * tmpHomePos = rthGetHomeTargetPosition(RTH_HOME_ENROUTE_FINAL);
            setDesiredPosition(tmpHomePos, posControl.rthState.homePosition.yaw, NAV_POS_UPDATE_XY | NAV_POS_UPDATE_Z | NAV_POS_UPDATE_HEADING);
            return NAV_FSM_EVENT_NONE;
        }
    } else {
        return NAV_FSM_EVENT_SWITCH_TO_EMERGENCY_LANDING;
    }
}

static navigationFSMEvent_t navOnEnteringState_NAV_STATE_RTH_HOVER_ABOVE_HOME(navigationFSMState_t previousState)
{
    UNUSED(previousState);

    if (!(validateRTHSanityChecker() || (posControl.flags.estPosStatus >= EST_USABLE) || !checkForPositionSensorTimeout()))
        return NAV_FSM_EVENT_SWITCH_TO_EMERGENCY_LANDING;

    fpVector3_t * tmpHomePos = rthGetHomeTargetPosition(RTH_HOME_FINAL_HOVER);

    if (navConfig()->general.rth_home_altitude) {
        float timeToReachHomeAltitude = fabsf(tmpHomePos->z - navGetCurrentActualPositionAndVelocity()->pos.z) / navConfig()->general.max_auto_climb_rate;

        if (timeToReachHomeAltitude < 1) {
            // we almost reached the target home altitude so set the desired altitude to the desired home altitude
            setDesiredPosition(tmpHomePos, 0, NAV_POS_UPDATE_Z);
        } else {
            float altitudeChangeDirection = tmpHomePos->z > navGetCurrentActualPositionAndVelocity()->pos.z ? 1 : -1;
            updateClimbRateToAltitudeController(altitudeChangeDirection * navConfig()->general.max_auto_climb_rate, ROC_TO_ALT_NORMAL);
        }
    }
    else {
        setDesiredPosition(tmpHomePos, 0, NAV_POS_UPDATE_Z);
    }

    return NAV_FSM_EVENT_NONE;
}

static navigationFSMEvent_t navOnEnteringState_NAV_STATE_RTH_LANDING(navigationFSMState_t previousState)
{
    UNUSED(previousState);

    //On ROVER and BOAT we immediately switch to the next event
    if (!STATE(ALTITUDE_CONTROL)) {
        return NAV_FSM_EVENT_SUCCESS;
    }

    if (!ARMING_FLAG(ARMED)) {
        return NAV_FSM_EVENT_SUCCESS;
    }
    else if (isLandingDetected()) {
        return NAV_FSM_EVENT_SUCCESS;
    }
    else {
        if (!validateRTHSanityChecker()) {
            // Continue to check for RTH sanity during landing
            return NAV_FSM_EVENT_SWITCH_TO_EMERGENCY_LANDING;
        }

        float descentVelLimited = 0;

        // A safeguard - if surface altitude sensors is available and it is reading < 50cm altitude - drop to low descend speed
        if ((posControl.flags.estAglStatus == EST_TRUSTED) && posControl.actualState.agl.pos.z < 50.0f) {
            // land_descent_rate == 200 : descend speed = 30 cm/s, gentle touchdown
            // Do not allow descent velocity slower than -30cm/s so the landing detector works.
            descentVelLimited = navConfig()->general.land_minalt_vspd;
        }
        else {

            // Ramp down descent velocity from 100% at maxAlt altitude to 25% from minAlt to 0cm.
            float descentVelScaled = scaleRangef(navGetCurrentActualPositionAndVelocity()->pos.z,
                                                    navConfig()->general.land_slowdown_minalt, navConfig()->general.land_slowdown_maxalt,
                                                    navConfig()->general.land_minalt_vspd, navConfig()->general.land_maxalt_vspd);

            descentVelLimited = constrainf(descentVelScaled, navConfig()->general.land_minalt_vspd, navConfig()->general.land_maxalt_vspd);

        }

        updateClimbRateToAltitudeController(-descentVelLimited, ROC_TO_ALT_NORMAL);

        return NAV_FSM_EVENT_NONE;
    }
}

static navigationFSMEvent_t navOnEnteringState_NAV_STATE_RTH_FINISHING(navigationFSMState_t previousState)
{
    UNUSED(previousState);

    //On ROVER and BOAT disarm immediately
    if (!STATE(ALTITUDE_CONTROL) || navConfig()->general.flags.disarm_on_landing) {
        disarm(DISARM_NAVIGATION);
    }

    return NAV_FSM_EVENT_SUCCESS;
}

static navigationFSMEvent_t navOnEnteringState_NAV_STATE_RTH_FINISHED(navigationFSMState_t previousState)
{
    // Stay in this state
    UNUSED(previousState);

    if (STATE(ALTITUDE_CONTROL)) {
        updateClimbRateToAltitudeController(-1.1f * navConfig()->general.land_minalt_vspd, ROC_TO_ALT_NORMAL);  // FIXME
    }

    // Prevent I-terms growing when already landed
    pidResetErrorAccumulators();
    return NAV_FSM_EVENT_NONE;
}

static navigationFSMEvent_t navOnEnteringState_NAV_STATE_WAYPOINT_INITIALIZE(navigationFSMState_t previousState)
{
    UNUSED(previousState);

    if (posControl.waypointCount == 0 || !posControl.waypointListValid) {
        return NAV_FSM_EVENT_ERROR;
    }
    else {
        // Prepare controllers
        resetPositionController();

        // Make sure surface tracking is not enabled - RTH uses global altitude, not AGL
        resetAltitudeController(false);
        setupAltitudeController();
/*
  Use p3 as the volatile jump counter, allowing embedded, rearmed jumps
  Using p3 minimises the risk of saving an invalid counter if a mission is aborted.
*/
        setupJumpCounters();
        posControl.activeWaypointIndex = 0;
        wpHeadingControl.mode = NAV_WP_HEAD_MODE_NONE;
        return NAV_FSM_EVENT_SUCCESS;   // will switch to NAV_STATE_WAYPOINT_PRE_ACTION
    }
}

static navigationFSMEvent_t nextForNonGeoStates(void)
{
        /* simple helper for non-geographical states that just set other data */
    const bool isLastWaypoint = (posControl.waypointList[posControl.activeWaypointIndex].flag == NAV_WP_FLAG_LAST) || (posControl.activeWaypointIndex >= (posControl.waypointCount - 1));

    if (isLastWaypoint) {
            // non-geo state is the last waypoint, switch to finish.
        return NAV_FSM_EVENT_SWITCH_TO_WAYPOINT_FINISHED;
    } else {
            // Finished non-geo,  move to next WP
        posControl.activeWaypointIndex++;
        return NAV_FSM_EVENT_NONE; // re-process the state passing to the next WP
    }
}

static navigationFSMEvent_t navOnEnteringState_NAV_STATE_WAYPOINT_PRE_ACTION(navigationFSMState_t previousState)
{
    /* A helper function to do waypoint-specific action */
    UNUSED(previousState);

    switch ((navWaypointActions_e)posControl.waypointList[posControl.activeWaypointIndex].action) {
        case NAV_WP_ACTION_HOLD_TIME:
        case NAV_WP_ACTION_WAYPOINT:
        case NAV_WP_ACTION_LAND:
            calculateAndSetActiveWaypoint(&posControl.waypointList[posControl.activeWaypointIndex]);
            posControl.wpInitialDistance = calculateDistanceToDestination(&posControl.activeWaypoint.pos);
            posControl.wpInitialAltitude = posControl.actualState.abs.pos.z;
            return NAV_FSM_EVENT_SUCCESS;       // will switch to NAV_STATE_WAYPOINT_IN_PROGRESS

                // We use p3 as the volatile jump counter (p2 is the static value)
        case NAV_WP_ACTION_JUMP:
            if(posControl.waypointList[posControl.activeWaypointIndex].p3 != -1){
                if(posControl.waypointList[posControl.activeWaypointIndex].p3 == 0){
                    resetJumpCounter();
                    return nextForNonGeoStates();
                }
                else
                {
                    posControl.waypointList[posControl.activeWaypointIndex].p3--;
                }
            }
            posControl.activeWaypointIndex = posControl.waypointList[posControl.activeWaypointIndex].p1;
            return NAV_FSM_EVENT_NONE; // re-process the state passing to the next WP

        case NAV_WP_ACTION_SET_POI:
            if (STATE(MULTIROTOR)) {
                wpHeadingControl.mode = NAV_WP_HEAD_MODE_POI;
                mapWaypointToLocalPosition(&wpHeadingControl.poi_pos,
                                           &posControl.waypointList[posControl.activeWaypointIndex], GEO_ALT_RELATIVE);
            }
            return nextForNonGeoStates();

        case NAV_WP_ACTION_SET_HEAD:
            if (STATE(MULTIROTOR)) {
                if (posControl.waypointList[posControl.activeWaypointIndex].p1 < 0 ||
                    posControl.waypointList[posControl.activeWaypointIndex].p1 > 359) {
                    wpHeadingControl.mode = NAV_WP_HEAD_MODE_NONE;
                } else {
                    wpHeadingControl.mode = NAV_WP_HEAD_MODE_FIXED;
                    wpHeadingControl.heading = DEGREES_TO_CENTIDEGREES(posControl.waypointList[posControl.activeWaypointIndex].p1);
                }
            }
            return nextForNonGeoStates();

        case NAV_WP_ACTION_RTH:
            return NAV_FSM_EVENT_SWITCH_TO_RTH;
    };

    UNREACHABLE();
}

static navigationFSMEvent_t navOnEnteringState_NAV_STATE_WAYPOINT_IN_PROGRESS(navigationFSMState_t previousState)
{
    UNUSED(previousState);

    // If no position sensor available - land immediately
    if ((posControl.flags.estPosStatus >= EST_USABLE) && (posControl.flags.estHeadingStatus >= EST_USABLE)) {
        switch ((navWaypointActions_e)posControl.waypointList[posControl.activeWaypointIndex].action) {
            case NAV_WP_ACTION_HOLD_TIME:
            case NAV_WP_ACTION_WAYPOINT:
            case NAV_WP_ACTION_LAND:
                if (isWaypointReached(&posControl.activeWaypoint, false) || isWaypointMissed(&posControl.activeWaypoint)) {
                    return NAV_FSM_EVENT_SUCCESS;   // will switch to NAV_STATE_WAYPOINT_REACHED
                }
                else {
                    fpVector3_t tmpWaypoint;
                    tmpWaypoint.x = posControl.activeWaypoint.pos.x;
                    tmpWaypoint.y = posControl.activeWaypoint.pos.y;
                    tmpWaypoint.z = scaleRangef(constrainf(posControl.wpDistance, posControl.wpInitialDistance / 10.0f, posControl.wpInitialDistance),
                        posControl.wpInitialDistance, posControl.wpInitialDistance / 10.0f,
                        posControl.wpInitialAltitude, posControl.activeWaypoint.pos.z);
                    setDesiredPosition(&tmpWaypoint, 0, NAV_POS_UPDATE_XY | NAV_POS_UPDATE_Z | NAV_POS_UPDATE_BEARING);
                    if(STATE(MULTIROTOR)) {
                        switch (wpHeadingControl.mode) {
                            case NAV_WP_HEAD_MODE_NONE:
                                break;
                            case NAV_WP_HEAD_MODE_FIXED:
                                setDesiredPosition(NULL, wpHeadingControl.heading, NAV_POS_UPDATE_HEADING);
                                break;
                            case NAV_WP_HEAD_MODE_POI:
                                setDesiredPosition(&wpHeadingControl.poi_pos, 0, NAV_POS_UPDATE_BEARING);
                                break;
                        }
                    }
                    return NAV_FSM_EVENT_NONE;      // will re-process state in >10ms
                }
                break;

            case NAV_WP_ACTION_JUMP:
            case NAV_WP_ACTION_SET_HEAD:
            case NAV_WP_ACTION_SET_POI:
            case NAV_WP_ACTION_RTH:
                UNREACHABLE();
        }
    }
    /* No pos sensor available for NAV_WAIT_FOR_GPS_TIMEOUT_MS - land */
    else if (checkForPositionSensorTimeout()) {
        return NAV_FSM_EVENT_SWITCH_TO_EMERGENCY_LANDING;
    }
    else {
        return NAV_FSM_EVENT_NONE;      // will re-process state in >10ms
    }

    UNREACHABLE();
}

static navigationFSMEvent_t navOnEnteringState_NAV_STATE_WAYPOINT_REACHED(navigationFSMState_t previousState)
{
    UNUSED(previousState);

    switch ((navWaypointActions_e)posControl.waypointList[posControl.activeWaypointIndex].action) {
        case NAV_WP_ACTION_WAYPOINT:
            return NAV_FSM_EVENT_SUCCESS;   // NAV_STATE_WAYPOINT_NEXT

        case NAV_WP_ACTION_JUMP:
        case NAV_WP_ACTION_SET_HEAD:
        case NAV_WP_ACTION_SET_POI:
        case NAV_WP_ACTION_RTH:
            UNREACHABLE();

        case NAV_WP_ACTION_LAND:
            return NAV_FSM_EVENT_SWITCH_TO_WAYPOINT_RTH_LAND;

        case NAV_WP_ACTION_HOLD_TIME:
            // Save the current time for the time the waypoint was reached
            posControl.wpReachedTime = millis();
            return NAV_FSM_EVENT_SWITCH_TO_WAYPOINT_HOLD_TIME;
    }

    UNREACHABLE();
}

static navigationFSMEvent_t navOnEnteringState_NAV_STATE_WAYPOINT_HOLD_TIME(navigationFSMState_t previousState)
{
    UNUSED(previousState);

    timeMs_t currentTime = millis();

    if(posControl.waypointList[posControl.activeWaypointIndex].p1 <= 0)
        return NAV_FSM_EVENT_SUCCESS;

    if(posControl.wpReachedTime != 0 && currentTime - posControl.wpReachedTime >= (timeMs_t)posControl.waypointList[posControl.activeWaypointIndex].p1*1000L)
        return NAV_FSM_EVENT_SUCCESS;

    return NAV_FSM_EVENT_NONE;      // will re-process state in >10ms
}

static navigationFSMEvent_t navOnEnteringState_NAV_STATE_WAYPOINT_RTH_LAND(navigationFSMState_t previousState)
{
    UNUSED(previousState);

    const navigationFSMEvent_t landEvent = navOnEnteringState_NAV_STATE_RTH_LANDING(previousState);
    if (landEvent == NAV_FSM_EVENT_SUCCESS) {
        // Landing controller returned success - invoke RTH finishing state and finish the waypoint
        navOnEnteringState_NAV_STATE_RTH_FINISHING(previousState);
        return NAV_FSM_EVENT_SUCCESS;
    }
    else {
        return NAV_FSM_EVENT_NONE;
    }
}

static navigationFSMEvent_t navOnEnteringState_NAV_STATE_WAYPOINT_NEXT(navigationFSMState_t previousState)
{
    UNUSED(previousState);

    const bool isLastWaypoint = (posControl.waypointList[posControl.activeWaypointIndex].flag == NAV_WP_FLAG_LAST) ||
                          (posControl.activeWaypointIndex >= (posControl.waypointCount - 1));

    if (isLastWaypoint) {
        // Last waypoint reached
        return NAV_FSM_EVENT_SWITCH_TO_WAYPOINT_FINISHED;
    }
    else {
        // Waypoint reached, do something and move on to next waypoint
        posControl.activeWaypointIndex++;
        return NAV_FSM_EVENT_SUCCESS;   // will switch to NAV_STATE_WAYPOINT_PRE_ACTION
    }
}

static navigationFSMEvent_t navOnEnteringState_NAV_STATE_WAYPOINT_FINISHED(navigationFSMState_t previousState)
{
    UNUSED(previousState);

    clearJumpCounters();
    // If no position sensor available - land immediately
    if ((posControl.flags.estPosStatus >= EST_USABLE) && (posControl.flags.estHeadingStatus >= EST_USABLE)) {
        return NAV_FSM_EVENT_NONE;
    }
    /* No pos sensor available for NAV_WAIT_FOR_GPS_TIMEOUT_MS - land */
    else if (checkForPositionSensorTimeout()) {
        return NAV_FSM_EVENT_SWITCH_TO_EMERGENCY_LANDING;
    }
    else {
        return NAV_FSM_EVENT_NONE;      // will re-process state in >10ms
    }
}

static navigationFSMEvent_t navOnEnteringState_NAV_STATE_EMERGENCY_LANDING_INITIALIZE(navigationFSMState_t previousState)
{
    // TODO:
    UNUSED(previousState);

    // Emergency landing MAY use common altitude controller if vertical position is valid - initialize it
    // Make sure terrain following is not enabled
    resetAltitudeController(false);

    return NAV_FSM_EVENT_SUCCESS;
}

static navigationFSMEvent_t navOnEnteringState_NAV_STATE_EMERGENCY_LANDING_IN_PROGRESS(navigationFSMState_t previousState)
{
    // TODO:
    UNUSED(previousState);
    return NAV_FSM_EVENT_NONE;
}

static navigationFSMEvent_t navOnEnteringState_NAV_STATE_EMERGENCY_LANDING_FINISHED(navigationFSMState_t previousState)
{
    // TODO:
    UNUSED(previousState);

    // Prevent I-terms growing when already landed
    pidResetErrorAccumulators();

    return NAV_FSM_EVENT_SUCCESS;
}

static navigationFSMEvent_t navOnEnteringState_NAV_STATE_LAUNCH_INITIALIZE(navigationFSMState_t previousState)
{
    const timeUs_t currentTimeUs = micros();
    UNUSED(previousState);

    resetFixedWingLaunchController(currentTimeUs);

    return NAV_FSM_EVENT_SUCCESS;   // NAV_STATE_LAUNCH_WAIT
}

static navigationFSMEvent_t navOnEnteringState_NAV_STATE_LAUNCH_WAIT(navigationFSMState_t previousState)
{
    const timeUs_t currentTimeUs = micros();
    UNUSED(previousState);

    if (isFixedWingLaunchDetected()) {
        enableFixedWingLaunchController(currentTimeUs);
        return NAV_FSM_EVENT_SUCCESS;   // NAV_STATE_LAUNCH_IN_PROGRESS
    }

    //allow to leave NAV_LAUNCH_MODE if it has being enabled as feature by moving sticks with low throttle.
    if (feature(FEATURE_FW_LAUNCH)) {
        throttleStatus_e throttleStatus = calculateThrottleStatus(THROTTLE_STATUS_TYPE_RC);
        if ((throttleStatus == THROTTLE_LOW) && (isRollPitchStickDeflected())) {
            abortFixedWingLaunch();
            return NAV_FSM_EVENT_SWITCH_TO_IDLE;
        }
    }

    return NAV_FSM_EVENT_NONE;
}

static navigationFSMEvent_t navOnEnteringState_NAV_STATE_LAUNCH_IN_PROGRESS(navigationFSMState_t previousState)
{
    UNUSED(previousState);

    if (isFixedWingLaunchFinishedOrAborted()) {
        return NAV_FSM_EVENT_SUCCESS;
    }

    return NAV_FSM_EVENT_NONE;
}

static navigationFSMState_t navSetNewFSMState(navigationFSMState_t newState)
{
    navigationFSMState_t previousState;

    previousState = posControl.navState;
    if (posControl.navState != newState) {
        posControl.navState = newState;
        posControl.navPersistentId = navFSM[newState].persistentId;
    }
    return previousState;
}

static void navProcessFSMEvents(navigationFSMEvent_t injectedEvent)
{
    const timeMs_t currentMillis = millis();
    navigationFSMState_t previousState;
    static timeMs_t lastStateProcessTime = 0;

    /* If timeout event defined and timeout reached - switch state */
    if ((navFSM[posControl.navState].timeoutMs > 0) && (navFSM[posControl.navState].onEvent[NAV_FSM_EVENT_TIMEOUT] != NAV_STATE_UNDEFINED) &&
            ((currentMillis - lastStateProcessTime) >= navFSM[posControl.navState].timeoutMs)) {
        /* Update state */
        previousState = navSetNewFSMState(navFSM[posControl.navState].onEvent[NAV_FSM_EVENT_TIMEOUT]);

        /* Call new state's entry function */
        while (navFSM[posControl.navState].onEntry) {
            navigationFSMEvent_t newEvent = navFSM[posControl.navState].onEntry(previousState);

            if ((newEvent != NAV_FSM_EVENT_NONE) && (navFSM[posControl.navState].onEvent[newEvent] != NAV_STATE_UNDEFINED)) {
                previousState = navSetNewFSMState(navFSM[posControl.navState].onEvent[newEvent]);
            }
            else {
                break;
            }
        }

        lastStateProcessTime  = currentMillis;
    }

    /* Inject new event */
    if (injectedEvent != NAV_FSM_EVENT_NONE && navFSM[posControl.navState].onEvent[injectedEvent] != NAV_STATE_UNDEFINED) {
        /* Update state */
        previousState = navSetNewFSMState(navFSM[posControl.navState].onEvent[injectedEvent]);

        /* Call new state's entry function */
        while (navFSM[posControl.navState].onEntry) {
            navigationFSMEvent_t newEvent = navFSM[posControl.navState].onEntry(previousState);

            if ((newEvent != NAV_FSM_EVENT_NONE) && (navFSM[posControl.navState].onEvent[newEvent] != NAV_STATE_UNDEFINED)) {
                previousState = navSetNewFSMState(navFSM[posControl.navState].onEvent[newEvent]);
            }
            else {
                break;
            }
        }

        lastStateProcessTime  = currentMillis;
    }

    /* Update public system state information */
    NAV_Status.mode = MW_GPS_MODE_NONE;

    if (ARMING_FLAG(ARMED)) {
        navigationFSMStateFlags_t navStateFlags = navGetStateFlags(posControl.navState);

        if (navStateFlags & NAV_AUTO_RTH) {
            NAV_Status.mode = MW_GPS_MODE_RTH;
        }
        else if (navStateFlags & NAV_AUTO_WP) {
            NAV_Status.mode = MW_GPS_MODE_NAV;
        }
        else if (navStateFlags & NAV_CTL_EMERG) {
            NAV_Status.mode = MW_GPS_MODE_EMERG;
        }
        else if (navStateFlags & NAV_CTL_POS) {
            NAV_Status.mode = MW_GPS_MODE_HOLD;
        }
    }

    NAV_Status.state = navFSM[posControl.navState].mwState;
    NAV_Status.error = navFSM[posControl.navState].mwError;

    NAV_Status.flags = 0;
    if (posControl.flags.isAdjustingPosition)   NAV_Status.flags |= MW_NAV_FLAG_ADJUSTING_POSITION;
    if (posControl.flags.isAdjustingAltitude)   NAV_Status.flags |= MW_NAV_FLAG_ADJUSTING_ALTITUDE;

    NAV_Status.activeWpNumber = posControl.activeWaypointIndex + 1;
    NAV_Status.activeWpAction = 0;
    if ((posControl.activeWaypointIndex >= 0) && (posControl.activeWaypointIndex < NAV_MAX_WAYPOINTS)) {
        NAV_Status.activeWpAction = posControl.waypointList[posControl.activeWaypointIndex].action;
    }
}

static fpVector3_t * rthGetHomeTargetPosition(rthTargetMode_e mode)
{
    posControl.rthState.homeTmpWaypoint = posControl.rthState.homePosition.pos;

    switch (mode) {
        case RTH_HOME_ENROUTE_INITIAL:
            posControl.rthState.homeTmpWaypoint.z = posControl.rthState.rthInitialAltitude;
            break;

        case RTH_HOME_ENROUTE_PROPORTIONAL:
            {
                float rthTotalDistanceToTravel = posControl.rthState.rthInitialDistance - (STATE(FIXED_WING_LEGACY) ? navConfig()->fw.loiter_radius : 0);
                if (rthTotalDistanceToTravel >= 100) {
                    float ratioNotTravelled = constrainf(posControl.homeDistance / rthTotalDistanceToTravel, 0.0f, 1.0f);
                    posControl.rthState.homeTmpWaypoint.z = (posControl.rthState.rthInitialAltitude * ratioNotTravelled) + (posControl.rthState.rthFinalAltitude * (1.0f - ratioNotTravelled));
                }
                else {
                    posControl.rthState.homeTmpWaypoint.z = posControl.rthState.rthFinalAltitude;
                }
            }
            break;

        case RTH_HOME_ENROUTE_FINAL:
            posControl.rthState.homeTmpWaypoint.z = posControl.rthState.rthFinalAltitude;
            break;

        case RTH_HOME_FINAL_HOVER:
            if (navConfig()->general.rth_home_altitude) {
                posControl.rthState.homeTmpWaypoint.z = posControl.rthState.homePosition.pos.z + navConfig()->general.rth_home_altitude;
            }
            else {
                // If home altitude not defined - fall back to final ENROUTE altitude
                posControl.rthState.homeTmpWaypoint.z = posControl.rthState.rthFinalAltitude;
            }
            break;

        case RTH_HOME_FINAL_LAND:
            // if WP mission p2 > 0 use p2 value as landing elevation (in meters !) (otherwise default to takeoff home elevation)
            if (FLIGHT_MODE(NAV_WP_MODE) && posControl.waypointList[posControl.activeWaypointIndex].action == NAV_WP_ACTION_LAND && posControl.waypointList[posControl.activeWaypointIndex].p2 != 0) {
                posControl.rthState.homeTmpWaypoint.z = posControl.waypointList[posControl.activeWaypointIndex].p2 * 100;   // 100 -> m to cm
                if (waypointMissionAltConvMode(posControl.waypointList[posControl.activeWaypointIndex].p3) == GEO_ALT_ABSOLUTE) {
                    posControl.rthState.homeTmpWaypoint.z -= posControl.gpsOrigin.alt;  // correct to relative if absolute SL altitude datum used
                }
            }
            break;
    }

    return &posControl.rthState.homeTmpWaypoint;
}

/*-----------------------------------------------------------
 * Detects if thrust vector is facing downwards
 *-----------------------------------------------------------*/
bool isThrustFacingDownwards(void)
{
    // Tilt angle <= 80 deg; cos(80) = 0.17364817766693034885171662676931
    return (calculateCosTiltAngle() >= 0.173648178f);
}

/*-----------------------------------------------------------
 * Checks if position sensor (GPS) is failing for a specified timeout (if enabled)
 *-----------------------------------------------------------*/
bool checkForPositionSensorTimeout(void)
{
    if (navConfig()->general.pos_failure_timeout) {
        if ((posControl.flags.estPosStatus == EST_NONE) && ((millis() - posControl.lastValidPositionTimeMs) > (1000 * navConfig()->general.pos_failure_timeout))) {
            return true;
        }
        else {
            return false;
        }
    }
    else {
        // Timeout not defined, never fail
        return false;
    }
}

/*-----------------------------------------------------------
 * Processes an update to XY-position and velocity
 *-----------------------------------------------------------*/
void updateActualHorizontalPositionAndVelocity(bool estPosValid, bool estVelValid, float newX, float newY, float newVelX, float newVelY)
{
    posControl.actualState.abs.pos.x = newX;
    posControl.actualState.abs.pos.y = newY;
    posControl.actualState.abs.vel.x = newVelX;
    posControl.actualState.abs.vel.y = newVelY;

    posControl.actualState.agl.pos.x = newX;
    posControl.actualState.agl.pos.y = newY;
    posControl.actualState.agl.vel.x = newVelX;
    posControl.actualState.agl.vel.y = newVelY;

    posControl.actualState.velXY = fast_fsqrtf(sq(newVelX) + sq(newVelY));

    // CASE 1: POS & VEL valid
    if (estPosValid && estVelValid) {
        posControl.flags.estPosStatus = EST_TRUSTED;
        posControl.flags.estVelStatus = EST_TRUSTED;
        posControl.flags.horizontalPositionDataNew = 1;
        posControl.lastValidPositionTimeMs = millis();
    }
    // CASE 1: POS invalid, VEL valid
    else if (!estPosValid && estVelValid) {
        posControl.flags.estPosStatus = EST_USABLE;     // Pos usable, but not trusted
        posControl.flags.estVelStatus = EST_TRUSTED;
        posControl.flags.horizontalPositionDataNew = 1;
        posControl.lastValidPositionTimeMs = millis();
    }
    // CASE 3: can't use pos/vel data
    else {
        posControl.flags.estPosStatus = EST_NONE;
        posControl.flags.estVelStatus = EST_NONE;
        posControl.flags.horizontalPositionDataNew = 0;
    }

#if defined(NAV_BLACKBOX)
    navLatestActualPosition[X] = newX;
    navLatestActualPosition[Y] = newY;
    navActualVelocity[X] = constrain(newVelX, -32678, 32767);
    navActualVelocity[Y] = constrain(newVelY, -32678, 32767);
#endif
}

/*-----------------------------------------------------------
 * Processes an update to Z-position and velocity
 *-----------------------------------------------------------*/
void updateActualAltitudeAndClimbRate(bool estimateValid, float newAltitude, float newVelocity, float surfaceDistance, float surfaceVelocity, navigationEstimateStatus_e surfaceStatus)
{
    posControl.actualState.abs.pos.z = newAltitude;
    posControl.actualState.abs.vel.z = newVelocity;

    posControl.actualState.agl.pos.z = surfaceDistance;
    posControl.actualState.agl.vel.z = surfaceVelocity;

    // Update altitude that would be used when executing RTH
    if (estimateValid) {
        updateDesiredRTHAltitude();

        // If we acquired new surface reference - changing from NONE/USABLE -> TRUSTED
        if ((surfaceStatus == EST_TRUSTED) && (posControl.flags.estAglStatus != EST_TRUSTED)) {
            // If we are in terrain-following modes - signal that we should update the surface tracking setpoint
            //      NONE/USABLE means that we were flying blind, now we should lock to surface
            //updateSurfaceTrackingSetpoint();
        }

        posControl.flags.estAglStatus = surfaceStatus;  // Could be TRUSTED or USABLE
        posControl.flags.estAltStatus = EST_TRUSTED;
        posControl.flags.verticalPositionDataNew = 1;
        posControl.lastValidAltitudeTimeMs = millis();
    }
    else {
        posControl.flags.estAltStatus = EST_NONE;
        posControl.flags.estAglStatus = EST_NONE;
        posControl.flags.verticalPositionDataNew = 0;
    }

    if (ARMING_FLAG(ARMED)) {
        if ((posControl.flags.estAglStatus == EST_TRUSTED) && surfaceDistance > 0) {
            if (posControl.actualState.surfaceMin > 0) {
                posControl.actualState.surfaceMin = MIN(posControl.actualState.surfaceMin, surfaceDistance);
            }
            else {
                posControl.actualState.surfaceMin = surfaceDistance;
            }
        }
    }
    else {
        posControl.actualState.surfaceMin = -1;
    }

#if defined(NAV_BLACKBOX)
    navLatestActualPosition[Z] = navGetCurrentActualPositionAndVelocity()->pos.z;
    navActualVelocity[Z] = constrain(navGetCurrentActualPositionAndVelocity()->vel.z, -32678, 32767);
#endif
}

/*-----------------------------------------------------------
 * Processes an update to estimated heading
 *-----------------------------------------------------------*/
void updateActualHeading(bool headingValid, int32_t newHeading)
{
    /* Update heading. Check if we're acquiring a valid heading for the
     * first time and update home heading accordingly.
     */
    navigationEstimateStatus_e newEstHeading = headingValid ? EST_TRUSTED : EST_NONE;
    if (newEstHeading >= EST_USABLE && posControl.flags.estHeadingStatus < EST_USABLE &&
        (posControl.rthState.homeFlags & (NAV_HOME_VALID_XY | NAV_HOME_VALID_Z)) &&
        (posControl.rthState.homeFlags & NAV_HOME_VALID_HEADING) == 0) {

        // Home was stored using the fake heading (assuming boot as 0deg). Calculate
        // the offset from the fake to the actual yaw and apply the same rotation
        // to the home point.
        int32_t fakeToRealYawOffset = newHeading - posControl.actualState.yaw;

        posControl.rthState.homePosition.yaw += fakeToRealYawOffset;
        if (posControl.rthState.homePosition.yaw < 0) {
            posControl.rthState.homePosition.yaw += DEGREES_TO_CENTIDEGREES(360);
        }
        if (posControl.rthState.homePosition.yaw >= DEGREES_TO_CENTIDEGREES(360)) {
            posControl.rthState.homePosition.yaw -= DEGREES_TO_CENTIDEGREES(360);
        }
        posControl.rthState.homeFlags |= NAV_HOME_VALID_HEADING;
    }
    posControl.actualState.yaw = newHeading;
    posControl.flags.estHeadingStatus = newEstHeading;

    /* Precompute sin/cos of yaw angle */
    posControl.actualState.sinYaw = sin_approx(CENTIDEGREES_TO_RADIANS(newHeading));
    posControl.actualState.cosYaw = cos_approx(CENTIDEGREES_TO_RADIANS(newHeading));

    posControl.flags.headingDataNew = 1;
}

/*-----------------------------------------------------------
 * Returns pointer to currently used position (ABS or AGL) depending on surface tracking status
 *-----------------------------------------------------------*/
const navEstimatedPosVel_t * navGetCurrentActualPositionAndVelocity(void)
{
    return posControl.flags.isTerrainFollowEnabled ? &posControl.actualState.agl : &posControl.actualState.abs;
}

/*-----------------------------------------------------------
 * Calculates distance and bearing to destination point
 *-----------------------------------------------------------*/
static uint32_t calculateDistanceFromDelta(float deltaX, float deltaY)
{
    return fast_fsqrtf(sq(deltaX) + sq(deltaY));
}

static int32_t calculateBearingFromDelta(float deltaX, float deltaY)
{
    return wrap_36000(RADIANS_TO_CENTIDEGREES(atan2_approx(deltaY, deltaX)));
}

uint32_t calculateDistanceToDestination(const fpVector3_t * destinationPos)
{
    const navEstimatedPosVel_t *posvel = navGetCurrentActualPositionAndVelocity();
    const float deltaX = destinationPos->x - posvel->pos.x;
    const float deltaY = destinationPos->y - posvel->pos.y;

    return calculateDistanceFromDelta(deltaX, deltaY);
}

int32_t calculateBearingToDestination(const fpVector3_t * destinationPos)
{
    const navEstimatedPosVel_t *posvel = navGetCurrentActualPositionAndVelocity();
    const float deltaX = destinationPos->x - posvel->pos.x;
    const float deltaY = destinationPos->y - posvel->pos.y;

    return calculateBearingFromDelta(deltaX, deltaY);
}

bool navCalculatePathToDestination(navDestinationPath_t *result, const fpVector3_t * destinationPos)
{
    if (posControl.flags.estPosStatus == EST_NONE ||
        posControl.flags.estHeadingStatus == EST_NONE) {

        return false;
    }

    const navEstimatedPosVel_t *posvel = navGetCurrentActualPositionAndVelocity();
    const float deltaX = destinationPos->x - posvel->pos.x;
    const float deltaY = destinationPos->y - posvel->pos.y;

    result->distance = calculateDistanceFromDelta(deltaX, deltaY);
    result->bearing = calculateBearingFromDelta(deltaX, deltaY);
    return true;
}

/*-----------------------------------------------------------
 * Check if waypoint is/was reached. Assume that waypoint-yaw stores initial bearing
 *-----------------------------------------------------------*/
bool isWaypointMissed(const navWaypointPosition_t * waypoint)
{
    int32_t bearingError = calculateBearingToDestination(&waypoint->pos) - waypoint->yaw;
    bearingError = wrap_18000(bearingError);

    return ABS(bearingError) > 10000; // TRUE if we passed the waypoint by 100 degrees
}

static bool isWaypointPositionReached(const fpVector3_t * pos, const bool isWaypointHome)
{
    // We consider waypoint reached if within specified radius
    posControl.wpDistance = calculateDistanceToDestination(pos);

    if (STATE(FIXED_WING_LEGACY) && isWaypointHome) {
        // Airplane will do a circular loiter over home and might never approach it closer than waypoint_radius - need extra check
        return (posControl.wpDistance <= navConfig()->general.waypoint_radius)
                || (posControl.wpDistance <= (navConfig()->fw.loiter_radius * 1.10f));  // 10% margin of desired circular loiter radius
    }
    else {
        return (posControl.wpDistance <= navConfig()->general.waypoint_radius);
    }
}

bool isWaypointReached(const navWaypointPosition_t * waypoint, const bool isWaypointHome)
{
    return isWaypointPositionReached(&waypoint->pos, isWaypointHome);
}

static void updateHomePositionCompatibility(void)
{
    geoConvertLocalToGeodetic(&GPS_home, &posControl.gpsOrigin, &posControl.rthState.homePosition.pos);
    GPS_distanceToHome = posControl.homeDistance * 0.01f;
    GPS_directionToHome = posControl.homeDirection * 0.01f;
}

// Backdoor for RTH estimator
float getFinalRTHAltitude(void)
{
    return posControl.rthState.rthFinalAltitude;
}

/*-----------------------------------------------------------
 * Reset home position to current position
 *-----------------------------------------------------------*/
static void updateDesiredRTHAltitude(void)
{
    if (ARMING_FLAG(ARMED)) {
        if (!((navGetStateFlags(posControl.navState) & NAV_AUTO_RTH)
          || ((navGetStateFlags(posControl.navState) & NAV_AUTO_WP) && posControl.waypointList[posControl.activeWaypointIndex].action == NAV_WP_ACTION_RTH))) {
            switch (navConfig()->general.flags.rth_alt_control_mode) {
                case NAV_RTH_NO_ALT:
                    posControl.rthState.rthInitialAltitude = posControl.actualState.abs.pos.z;
                    posControl.rthState.rthFinalAltitude = posControl.rthState.rthInitialAltitude;
                    break;

                case NAV_RTH_EXTRA_ALT: // Maintain current altitude + predefined safety margin
                    posControl.rthState.rthInitialAltitude = posControl.actualState.abs.pos.z + navConfig()->general.rth_altitude;
                    posControl.rthState.rthFinalAltitude = posControl.rthState.rthInitialAltitude;
                    break;

                case NAV_RTH_MAX_ALT:
                    posControl.rthState.rthInitialAltitude = MAX(posControl.rthState.rthInitialAltitude, posControl.actualState.abs.pos.z);
                    posControl.rthState.rthFinalAltitude = posControl.rthState.rthInitialAltitude;
                    break;

                case NAV_RTH_AT_LEAST_ALT:  // Climb to at least some predefined altitude above home
                    posControl.rthState.rthInitialAltitude = MAX(posControl.rthState.homePosition.pos.z + navConfig()->general.rth_altitude, posControl.actualState.abs.pos.z);
                    posControl.rthState.rthFinalAltitude = posControl.rthState.rthInitialAltitude;
                    break;

                case NAV_RTH_AT_LEAST_ALT_LINEAR_DESCENT:
                    posControl.rthState.rthInitialAltitude = MAX(posControl.rthState.homePosition.pos.z + navConfig()->general.rth_altitude, posControl.actualState.abs.pos.z);
                    posControl.rthState.rthFinalAltitude = posControl.rthState.homePosition.pos.z + navConfig()->general.rth_altitude;
                    break;

                case NAV_RTH_CONST_ALT:     // Climb/descend to predefined altitude above home
                default:
                    posControl.rthState.rthInitialAltitude = posControl.rthState.homePosition.pos.z + navConfig()->general.rth_altitude;
                    posControl.rthState.rthFinalAltitude = posControl.rthState.rthInitialAltitude;
            }
        }
    } else {
        posControl.rthState.rthInitialAltitude = posControl.actualState.abs.pos.z;
        posControl.rthState.rthFinalAltitude = posControl.actualState.abs.pos.z;
    }
}

/*-----------------------------------------------------------
 * RTH sanity test logic
 *-----------------------------------------------------------*/
void initializeRTHSanityChecker(const fpVector3_t * pos)
{
    const timeMs_t currentTimeMs = millis();

    posControl.rthSanityChecker.lastCheckTime = currentTimeMs;
    posControl.rthSanityChecker.initialPosition = *pos;
    posControl.rthSanityChecker.minimalDistanceToHome = calculateDistanceToDestination(&posControl.rthState.homePosition.pos);
}

bool validateRTHSanityChecker(void)
{
    const timeMs_t currentTimeMs = millis();
    bool checkResult = true;    // Between the checks return the "good" status

    // Ability to disable this
    if (navConfig()->general.rth_abort_threshold == 0) {
        return true;
    }

    // Check at 10Hz rate
    if ((currentTimeMs - posControl.rthSanityChecker.lastCheckTime) > 100) {
        const float currentDistanceToHome = calculateDistanceToDestination(&posControl.rthState.homePosition.pos);

        if (currentDistanceToHome < posControl.rthSanityChecker.minimalDistanceToHome) {
            posControl.rthSanityChecker.minimalDistanceToHome = currentDistanceToHome;
        }
        else if ((currentDistanceToHome - posControl.rthSanityChecker.minimalDistanceToHome) > navConfig()->general.rth_abort_threshold) {
            // If while doing RTH we got even farther away from home - RTH is doing something crazy
            checkResult = false;
        }

        posControl.rthSanityChecker.lastCheckTime = currentTimeMs;
    }

    return checkResult;
}

/*-----------------------------------------------------------
 * Reset home position to current position
 *-----------------------------------------------------------*/
void setHomePosition(const fpVector3_t * pos, int32_t yaw, navSetWaypointFlags_t useMask, navigationHomeFlags_t homeFlags)
{
    // XY-position
    if ((useMask & NAV_POS_UPDATE_XY) != 0) {
        posControl.rthState.homePosition.pos.x = pos->x;
        posControl.rthState.homePosition.pos.y = pos->y;
        if (homeFlags & NAV_HOME_VALID_XY) {
            posControl.rthState.homeFlags |= NAV_HOME_VALID_XY;
        } else {
            posControl.rthState.homeFlags &= ~NAV_HOME_VALID_XY;
        }
    }

    // Z-position
    if ((useMask & NAV_POS_UPDATE_Z) != 0) {
        posControl.rthState.homePosition.pos.z = pos->z;
        if (homeFlags & NAV_HOME_VALID_Z) {
            posControl.rthState.homeFlags |= NAV_HOME_VALID_Z;
        } else {
            posControl.rthState.homeFlags &= ~NAV_HOME_VALID_Z;
        }
    }

    // Heading
    if ((useMask & NAV_POS_UPDATE_HEADING) != 0) {
        // Heading
        posControl.rthState.homePosition.yaw = yaw;
        if (homeFlags & NAV_HOME_VALID_HEADING) {
            posControl.rthState.homeFlags |= NAV_HOME_VALID_HEADING;
        } else {
            posControl.rthState.homeFlags &= ~NAV_HOME_VALID_HEADING;
        }
    }

    posControl.homeDistance = 0;
    posControl.homeDirection = 0;

    // Update target RTH altitude as a waypoint above home
    updateDesiredRTHAltitude();

    updateHomePositionCompatibility();
    ENABLE_STATE(GPS_FIX_HOME);
}

static navigationHomeFlags_t navigationActualStateHomeValidity(void)
{
    navigationHomeFlags_t flags = 0;

    if (posControl.flags.estPosStatus >= EST_USABLE) {
        flags |= NAV_HOME_VALID_XY | NAV_HOME_VALID_Z;
    }

    if (posControl.flags.estHeadingStatus >= EST_USABLE) {
        flags |= NAV_HOME_VALID_HEADING;
    }

    return flags;
}

#if defined(USE_SAFE_HOME)

void checkSafeHomeState(bool shouldBeEnabled)
{
	if (navConfig()->general.flags.safehome_usage_mode == SAFEHOME_USAGE_OFF) {
		shouldBeEnabled = false;
	} else if (navConfig()->general.flags.safehome_usage_mode == SAFEHOME_USAGE_RTH_FS && shouldBeEnabled) {
		// if safehomes are only used with failsafe and we're trying to enable safehome
		// then enable the safehome only with failsafe
		shouldBeEnabled = posControl.flags.forcedRTHActivated;
	}
    // no safe homes found when arming or safehome feature in the correct state, then we don't need to do anything
	if (safehome_distance == 0 || (safehome_applied == shouldBeEnabled)) {
		return;
	}
    if (shouldBeEnabled) {
		// set home to safehome
        setHomePosition(&nearestSafeHome, 0, NAV_POS_UPDATE_XY | NAV_POS_UPDATE_Z | NAV_POS_UPDATE_HEADING, navigationActualStateHomeValidity());
		safehome_applied = true;
	} else {
		// set home to original arming point
        setHomePosition(&original_rth_home, 0, NAV_POS_UPDATE_XY | NAV_POS_UPDATE_Z | NAV_POS_UPDATE_HEADING, navigationActualStateHomeValidity());
		safehome_applied = false;
	}
	// if we've changed the home position, update the distance and direction
    updateHomePosition();
}

/***********************************************************
 *  See if there are any safehomes near where we are arming.
 *  If so, save the nearest one in case we need it later for RTH.
 **********************************************************/
bool findNearestSafeHome(void)
{
    safehome_index = -1;
    uint32_t nearest_safehome_distance = navConfig()->general.safehome_max_distance + 1;
    uint32_t distance_to_current;
    fpVector3_t currentSafeHome;
    gpsLocation_t shLLH;
    shLLH.alt = 0;
    for (uint8_t i = 0; i < MAX_SAFE_HOMES; i++) {
		if (!safeHomeConfig(i)->enabled)
		    continue;

        shLLH.lat = safeHomeConfig(i)->lat;
        shLLH.lon = safeHomeConfig(i)->lon;
        geoConvertGeodeticToLocal(&currentSafeHome, &posControl.gpsOrigin, &shLLH, GEO_ALT_RELATIVE);
        distance_to_current = calculateDistanceToDestination(&currentSafeHome);
        if (distance_to_current < nearest_safehome_distance) {
             // this safehome is the nearest so far - keep track of it.
             safehome_index = i;
             nearest_safehome_distance = distance_to_current;
             nearestSafeHome.x = currentSafeHome.x;
             nearestSafeHome.y = currentSafeHome.y;
             nearestSafeHome.z = currentSafeHome.z;
        }
    }
    if (safehome_index >= 0) {
		safehome_distance = nearest_safehome_distance;
    } else {
        safehome_distance = 0;
    }
    return safehome_distance > 0;
}
#endif

/*-----------------------------------------------------------
 * Update home position, calculate distance and bearing to home
 *-----------------------------------------------------------*/
void updateHomePosition(void)
{
    // Disarmed and have a valid position, constantly update home
    if (!ARMING_FLAG(ARMED)) {
        if (posControl.flags.estPosStatus >= EST_USABLE) {
            const navigationHomeFlags_t validHomeFlags = NAV_HOME_VALID_XY | NAV_HOME_VALID_Z;
            bool setHome = (posControl.rthState.homeFlags & validHomeFlags) != validHomeFlags;
            switch ((nav_reset_type_e)positionEstimationConfig()->reset_home_type) {
                case NAV_RESET_NEVER:
                    break;
                case NAV_RESET_ON_FIRST_ARM:
                    setHome |= !ARMING_FLAG(WAS_EVER_ARMED);
                    break;
                case NAV_RESET_ON_EACH_ARM:
                    setHome = true;
                    break;
            }
            if (setHome) {
#if defined(USE_SAFE_HOME)
                findNearestSafeHome();
#endif
                setHomePosition(&posControl.actualState.abs.pos, posControl.actualState.yaw, NAV_POS_UPDATE_XY | NAV_POS_UPDATE_Z | NAV_POS_UPDATE_HEADING, navigationActualStateHomeValidity());
                // save the current location in case it is replaced by a safehome or HOME_RESET
                original_rth_home.x = posControl.rthState.homePosition.pos.x;
                original_rth_home.y = posControl.rthState.homePosition.pos.y;
                original_rth_home.z = posControl.rthState.homePosition.pos.z;
            }
        }
    }
    else {
        static bool isHomeResetAllowed = false;

        // If pilot so desires he may reset home position to current position
        if (IS_RC_MODE_ACTIVE(BOXHOMERESET)) {
            if (isHomeResetAllowed && !FLIGHT_MODE(FAILSAFE_MODE) && !FLIGHT_MODE(NAV_RTH_MODE) && !FLIGHT_MODE(NAV_WP_MODE) && (posControl.flags.estPosStatus >= EST_USABLE)) {
                const navSetWaypointFlags_t homeUpdateFlags = STATE(GPS_FIX_HOME) ? (NAV_POS_UPDATE_XY | NAV_POS_UPDATE_HEADING) : (NAV_POS_UPDATE_XY | NAV_POS_UPDATE_Z | NAV_POS_UPDATE_HEADING);
                setHomePosition(&posControl.actualState.abs.pos, posControl.actualState.yaw, homeUpdateFlags, navigationActualStateHomeValidity());
                isHomeResetAllowed = false;
            }
        }
        else {
            isHomeResetAllowed = true;
        }

        // Update distance and direction to home if armed (home is not updated when armed)
        if (STATE(GPS_FIX_HOME)) {
            fpVector3_t * tmpHomePos = rthGetHomeTargetPosition(RTH_HOME_FINAL_LAND);
            posControl.homeDistance = calculateDistanceToDestination(tmpHomePos);
            posControl.homeDirection = calculateBearingToDestination(tmpHomePos);
            updateHomePositionCompatibility();
        }
    }
}

/* -----------------------------------------------------------
 * Override RTH preset altitude and Climb First option
 * using Pitch/Roll stick held for > 1 seconds
 * Climb First override limited to Fixed Wing only
 *-----------------------------------------------------------*/
static bool rthAltControlStickOverrideCheck(unsigned axis)
{
    if (!navConfig()->general.flags.rth_alt_control_override || posControl.flags.forcedRTHActivated || (axis == ROLL && STATE(MULTIROTOR))) {
        return false;
    }
    static timeMs_t rthOverrideStickHoldStartTime[2];

    if (rxGetChannelValue(axis) > rxConfig()->maxcheck) {
        timeDelta_t holdTime = millis() - rthOverrideStickHoldStartTime[axis];

        if (!rthOverrideStickHoldStartTime[axis]) {
            rthOverrideStickHoldStartTime[axis] = millis();
        } else if (ABS(1500 - holdTime) < 500) {    // 1s delay to activate, activation duration limited to 1 sec
            if (axis == PITCH) {           // PITCH down to override preset altitude reset to current altitude
                posControl.rthState.rthInitialAltitude = posControl.actualState.abs.pos.z;
                posControl.rthState.rthFinalAltitude = posControl.rthState.rthInitialAltitude;
                return true;
            } else if (axis == ROLL) {     // ROLL right to override climb first
                return true;
            }
        }
    } else {
        rthOverrideStickHoldStartTime[axis] = 0;
    }

    return false;
}

/*-----------------------------------------------------------
 * Update flight statistics
 *-----------------------------------------------------------*/
static void updateNavigationFlightStatistics(void)
{
    static timeMs_t previousTimeMs = 0;
    const timeMs_t currentTimeMs = millis();
    const timeDelta_t timeDeltaMs = currentTimeMs - previousTimeMs;
    previousTimeMs = currentTimeMs;

    if (ARMING_FLAG(ARMED)) {
        posControl.totalTripDistance += posControl.actualState.velXY * MS2S(timeDeltaMs);
    }
}

uint32_t getTotalTravelDistance(void)
{
    return lrintf(posControl.totalTripDistance);
}

/*-----------------------------------------------------------
 * Calculate platform-specific hold position (account for deceleration)
 *-----------------------------------------------------------*/
void calculateInitialHoldPosition(fpVector3_t * pos)
{
    if (STATE(FIXED_WING_LEGACY)) { // FIXED_WING_LEGACY
        calculateFixedWingInitialHoldPosition(pos);
    }
    else {
        calculateMulticopterInitialHoldPosition(pos);
    }
}

/*-----------------------------------------------------------
 * Set active XYZ-target and desired heading
 *-----------------------------------------------------------*/
void setDesiredPosition(const fpVector3_t * pos, int32_t yaw, navSetWaypointFlags_t useMask)
{
    // XY-position update is allowed only when not braking in NAV_CRUISE_BRAKING
    if ((useMask & NAV_POS_UPDATE_XY) != 0 && !STATE(NAV_CRUISE_BRAKING)) {
        posControl.desiredState.pos.x = pos->x;
        posControl.desiredState.pos.y = pos->y;
    }

    // Z-position
    if ((useMask & NAV_POS_UPDATE_Z) != 0) {
        updateClimbRateToAltitudeController(0, ROC_TO_ALT_RESET);   // Reset RoC/RoD -> altitude controller
        posControl.desiredState.pos.z = pos->z;
    }

    // Heading
    if ((useMask & NAV_POS_UPDATE_HEADING) != 0) {
        // Heading
        posControl.desiredState.yaw = yaw;
    }
    else if ((useMask & NAV_POS_UPDATE_BEARING) != 0) {
        posControl.desiredState.yaw = calculateBearingToDestination(pos);
    }
    else if ((useMask & NAV_POS_UPDATE_BEARING_TAIL_FIRST) != 0) {
        posControl.desiredState.yaw = wrap_36000(calculateBearingToDestination(pos) - 18000);
    }
}

void calculateFarAwayTarget(fpVector3_t * farAwayPos, int32_t yaw, int32_t distance)
{
    farAwayPos->x = navGetCurrentActualPositionAndVelocity()->pos.x + distance * cos_approx(CENTIDEGREES_TO_RADIANS(yaw));
    farAwayPos->y = navGetCurrentActualPositionAndVelocity()->pos.y + distance * sin_approx(CENTIDEGREES_TO_RADIANS(yaw));
    farAwayPos->z = navGetCurrentActualPositionAndVelocity()->pos.z;
}

void calculateNewCruiseTarget(fpVector3_t * origin, int32_t yaw, int32_t distance)
{
    origin->x = origin->x + distance * cos_approx(CENTIDEGREES_TO_RADIANS(yaw));
    origin->y = origin->y + distance * sin_approx(CENTIDEGREES_TO_RADIANS(yaw));
    origin->z = origin->z;
}

/*-----------------------------------------------------------
 * NAV land detector
 *-----------------------------------------------------------*/
void resetLandingDetector(void)
{
    if (STATE(FIXED_WING_LEGACY)) { // FIXED_WING_LEGACY
        resetFixedWingLandingDetector();
    }
    else {
        resetMulticopterLandingDetector();
    }
}

bool isLandingDetected(void)
{
    bool landingDetected;

    if (STATE(FIXED_WING_LEGACY)) { // FIXED_WING_LEGACY
        landingDetected = isFixedWingLandingDetected();
    }
    else {
        landingDetected = isMulticopterLandingDetected();
    }

    return landingDetected;
}

/*-----------------------------------------------------------
 * Z-position controller
 *-----------------------------------------------------------*/
void updateClimbRateToAltitudeController(float desiredClimbRate, climbRateToAltitudeControllerMode_e mode)
{
    static timeUs_t lastUpdateTimeUs;
    timeUs_t currentTimeUs = micros();

    // Terrain following uses different altitude measurement
    const float altitudeToUse = navGetCurrentActualPositionAndVelocity()->pos.z;

    if (mode == ROC_TO_ALT_RESET) {
        lastUpdateTimeUs = currentTimeUs;
        posControl.desiredState.pos.z = altitudeToUse;
    }
    else {

        /*
         * If max altitude is set, reset climb rate if altitude is reached and climb rate is > 0
         * In other words, when altitude is reached, allow it only to shrink
         */
        if (navConfig()->general.max_altitude > 0 &&
            altitudeToUse >= navConfig()->general.max_altitude &&
            desiredClimbRate > 0
        ) {
            desiredClimbRate = 0;
        }

        if (STATE(FIXED_WING_LEGACY)) {
            // Fixed wing climb rate controller is open-loop. We simply move the known altitude target
            float timeDelta = US2S(currentTimeUs - lastUpdateTimeUs);

            if (timeDelta <= HZ2S(MIN_POSITION_UPDATE_RATE_HZ)) {
                posControl.desiredState.pos.z += desiredClimbRate * timeDelta;
                posControl.desiredState.pos.z = constrainf(posControl.desiredState.pos.z, altitudeToUse - 500, altitudeToUse + 500);    // FIXME: calculate sanity limits in a smarter way
            }
        }
        else {
            // Multicopter climb-rate control is closed-loop, it's possible to directly calculate desired altitude setpoint to yield the required RoC/RoD
            posControl.desiredState.pos.z = altitudeToUse + (desiredClimbRate / posControl.pids.pos[Z].param.kP);
        }

        lastUpdateTimeUs = currentTimeUs;
    }
}

static void resetAltitudeController(bool useTerrainFollowing)
{
    // Set terrain following flag
    posControl.flags.isTerrainFollowEnabled = useTerrainFollowing;

    if (STATE(FIXED_WING_LEGACY)) {
        resetFixedWingAltitudeController();
    }
    else {
        resetMulticopterAltitudeController();
    }
}

static void setupAltitudeController(void)
{
    if (STATE(FIXED_WING_LEGACY)) {
        setupFixedWingAltitudeController();
    }
    else {
        setupMulticopterAltitudeController();
    }
}

static bool adjustAltitudeFromRCInput(void)
{
    if (STATE(FIXED_WING_LEGACY)) {
        return adjustFixedWingAltitudeFromRCInput();
    }
    else {
        return adjustMulticopterAltitudeFromRCInput();
    }
}

/*-----------------------------------------------------------
 * Jump Counter support functions
 *-----------------------------------------------------------*/
static void setupJumpCounters(void)
{
    for (uint8_t wp = 0; wp < posControl.waypointCount ; wp++) {
        if (posControl.waypointList[wp].action == NAV_WP_ACTION_JUMP){
            posControl.waypointList[wp].p3 = posControl.waypointList[wp].p2;
        }
    }
}

static void resetJumpCounter(void)
{
        // reset the volatile counter from the set / static value
    posControl.waypointList[posControl.activeWaypointIndex].p3 =
        posControl.waypointList[posControl.activeWaypointIndex].p2;
}

static void clearJumpCounters(void)
{
    for (uint8_t wp = 0; wp < posControl.waypointCount ; wp++) {
        if (posControl.waypointList[wp].action == NAV_WP_ACTION_JUMP) {
            posControl.waypointList[wp].p3 = 0;
        }
    }
}



/*-----------------------------------------------------------
 * Heading controller (pass-through to MAG mode)
 *-----------------------------------------------------------*/
static void resetHeadingController(void)
{
    if (STATE(FIXED_WING_LEGACY)) {
        resetFixedWingHeadingController();
    }
    else {
        resetMulticopterHeadingController();
    }
}

static bool adjustHeadingFromRCInput(void)
{
    if (STATE(FIXED_WING_LEGACY)) {
        return adjustFixedWingHeadingFromRCInput();
    }
    else {
        return adjustMulticopterHeadingFromRCInput();
    }
}

/*-----------------------------------------------------------
 * XY Position controller
 *-----------------------------------------------------------*/
static void resetPositionController(void)
{
    if (STATE(FIXED_WING_LEGACY)) {
        resetFixedWingPositionController();
    }
    else {
        resetMulticopterPositionController();
        resetMulticopterBrakingMode();
    }
}

static bool adjustPositionFromRCInput(void)
{
    bool retValue;

    if (STATE(FIXED_WING_LEGACY)) {
        retValue = adjustFixedWingPositionFromRCInput();
    }
    else {

        const int16_t rcPitchAdjustment = applyDeadbandRescaled(rcCommand[PITCH], rcControlsConfig()->pos_hold_deadband, -500, 500);
        const int16_t rcRollAdjustment = applyDeadbandRescaled(rcCommand[ROLL], rcControlsConfig()->pos_hold_deadband, -500, 500);

        retValue = adjustMulticopterPositionFromRCInput(rcPitchAdjustment, rcRollAdjustment);
    }

    return retValue;
}

/*-----------------------------------------------------------
 * WP controller
 *-----------------------------------------------------------*/
void resetGCSFlags(void)
{
    posControl.flags.isGCSAssistedNavigationReset = false;
    posControl.flags.isGCSAssistedNavigationEnabled = false;
}

void getWaypoint(uint8_t wpNumber, navWaypoint_t * wpData)
{
    /* Default waypoint to send */
    wpData->action = NAV_WP_ACTION_RTH;
    wpData->lat = 0;
    wpData->lon = 0;
    wpData->alt = 0;
    wpData->p1 = 0;
    wpData->p2 = 0;
    wpData->p3 = 0;
    wpData->flag = NAV_WP_FLAG_LAST;

    // WP #0 - special waypoint - HOME
    if (wpNumber == 0) {
        if (STATE(GPS_FIX_HOME)) {
            wpData->lat = GPS_home.lat;
            wpData->lon = GPS_home.lon;
            wpData->alt = GPS_home.alt;
        }
    }
    // WP #255 - special waypoint - directly get actualPosition
    else if (wpNumber == 255) {
        gpsLocation_t wpLLH;

        geoConvertLocalToGeodetic(&wpLLH, &posControl.gpsOrigin, &navGetCurrentActualPositionAndVelocity()->pos);

        wpData->lat = wpLLH.lat;
        wpData->lon = wpLLH.lon;
        wpData->alt = wpLLH.alt;
    }
    // WP #254 - special waypoint - get desiredPosition that was set by ground control station if in 3D-guided mode
    else if (wpNumber == 254) {
        navigationFSMStateFlags_t navStateFlags = navGetStateFlags(posControl.navState);

        if ((posControl.gpsOrigin.valid) && (navStateFlags & NAV_CTL_ALT) && (navStateFlags & NAV_CTL_POS)) {
            gpsLocation_t wpLLH;

            geoConvertLocalToGeodetic(&wpLLH, &posControl.gpsOrigin, &posControl.desiredState.pos);

            wpData->lat = wpLLH.lat;
            wpData->lon = wpLLH.lon;
            wpData->alt = wpLLH.alt;
        }
    }
    // WP #1 - #60 - common waypoints - pre-programmed mission
    else if ((wpNumber >= 1) && (wpNumber <= NAV_MAX_WAYPOINTS)) {
        if (wpNumber <= posControl.waypointCount) {
            *wpData = posControl.waypointList[wpNumber - 1];
            if(wpData->action == NAV_WP_ACTION_JUMP) {
                wpData->p1 += 1; // make WP # (vice index)
            }

        }
    }
}

void setWaypoint(uint8_t wpNumber, const navWaypoint_t * wpData)
{
    gpsLocation_t wpLLH;
    navWaypointPosition_t wpPos;

    // Pre-fill structure to convert to local coordinates
    wpLLH.lat = wpData->lat;
    wpLLH.lon = wpData->lon;
    wpLLH.alt = wpData->alt;

    // WP #0 - special waypoint - HOME
    if ((wpNumber == 0) && ARMING_FLAG(ARMED) && (posControl.flags.estPosStatus >= EST_USABLE) && posControl.gpsOrigin.valid && posControl.flags.isGCSAssistedNavigationEnabled) {
        // Forcibly set home position. Note that this is only valid if already armed, otherwise home will be reset instantly
        geoConvertGeodeticToLocal(&wpPos.pos, &posControl.gpsOrigin, &wpLLH, GEO_ALT_RELATIVE);
        setHomePosition(&wpPos.pos, 0, NAV_POS_UPDATE_XY | NAV_POS_UPDATE_Z | NAV_POS_UPDATE_HEADING, NAV_HOME_VALID_ALL);
    }
    // WP #255 - special waypoint - directly set desiredPosition
    // Only valid when armed and in poshold mode
    else if ((wpNumber == 255) && (wpData->action == NAV_WP_ACTION_WAYPOINT) &&
             ARMING_FLAG(ARMED) && (posControl.flags.estPosStatus == EST_TRUSTED) && posControl.gpsOrigin.valid && posControl.flags.isGCSAssistedNavigationEnabled &&
             (posControl.navState == NAV_STATE_POSHOLD_3D_IN_PROGRESS)) {
        // Convert to local coordinates
        geoConvertGeodeticToLocal(&wpPos.pos, &posControl.gpsOrigin, &wpLLH, GEO_ALT_RELATIVE);

        navSetWaypointFlags_t waypointUpdateFlags = NAV_POS_UPDATE_XY;

        // If we received global altitude == 0, use current altitude
        if (wpData->alt != 0) {
            waypointUpdateFlags |= NAV_POS_UPDATE_Z;
        }

        if (wpData->p1 > 0 && wpData->p1 < 360) {
            waypointUpdateFlags |= NAV_POS_UPDATE_HEADING;
        }

        setDesiredPosition(&wpPos.pos, DEGREES_TO_CENTIDEGREES(wpData->p1), waypointUpdateFlags);
    }
    // WP #1 - #NAV_MAX_WAYPOINTS - common waypoints - pre-programmed mission
    else if ((wpNumber >= 1) && (wpNumber <= NAV_MAX_WAYPOINTS) && !ARMING_FLAG(ARMED)) {
        if (wpData->action == NAV_WP_ACTION_WAYPOINT || wpData->action == NAV_WP_ACTION_JUMP || wpData->action == NAV_WP_ACTION_RTH || wpData->action == NAV_WP_ACTION_HOLD_TIME || wpData->action == NAV_WP_ACTION_LAND || wpData->action == NAV_WP_ACTION_SET_POI || wpData->action == NAV_WP_ACTION_SET_HEAD ) {
            // Only allow upload next waypoint (continue upload mission) or first waypoint (new mission)
            static int8_t nonGeoWaypointCount = 0;

            if (wpNumber == (posControl.waypointCount + 1) || wpNumber == 1) {
                posControl.waypointList[wpNumber - 1] = *wpData;
                if(wpData->action == NAV_WP_ACTION_SET_POI || wpData->action == NAV_WP_ACTION_SET_HEAD || wpData->action == NAV_WP_ACTION_JUMP) {
                    nonGeoWaypointCount += 1;
                    if(wpData->action == NAV_WP_ACTION_JUMP) {
                        posControl.waypointList[wpNumber - 1].p1 -= 1; // make index (vice WP #)
                    }
                }

                posControl.waypointCount = wpNumber;
                posControl.waypointListValid = (wpData->flag == NAV_WP_FLAG_LAST);
                posControl.geoWaypointCount = posControl.waypointCount - nonGeoWaypointCount;
                if (posControl.waypointListValid) {
                    nonGeoWaypointCount = 0;
                }
            }
        }
    }
}

void resetWaypointList(void)
{
    /* Can only reset waypoint list if not armed */
    if (!ARMING_FLAG(ARMED)) {
        posControl.waypointCount = 0;
        posControl.waypointListValid = false;
<<<<<<< HEAD
        posControl.loadedMultiMissionIndex = 0;
=======
        posControl.geoWaypointCount = 0;
>>>>>>> 24c9e4dc
    }
}

bool isWaypointListValid(void)
{
    return posControl.waypointListValid;
}

int getWaypointCount(void)
{
    return posControl.waypointCount;
}

void selectMultiMissionIndex(int8_t increment)
{
    navConfigMutable()->general.waypoint_multi_mission_index = constrain(navConfigMutable()->general.waypoint_multi_mission_index + increment, 0, posControl.multiMissionCount);
}

#ifdef NAV_NON_VOLATILE_WAYPOINT_STORAGE
bool loadNonVolatileWaypointList(void)
{
    if (ARMING_FLAG(ARMED))
        return false;

    // if waypoints are already loaded, just unload them.
    if (posControl.waypointCount > 0) {
        resetWaypointList();
        return false;
    }

    resetWaypointList();

    posControl.multiMissionCount = 0;
    int8_t WPCounter = 0;

    // when in CLI mode load all WPs in EEPROM so all multi mission WPs are visible
    for (int i = 0; i < NAV_MAX_WAYPOINTS; i++) {
        if ((posControl.multiMissionCount + 1 == navConfig()->general.waypoint_multi_mission_index) || cliMode) {
            // Load waypoints
            setWaypoint(i + 1 - WPCounter, nonVolatileWaypointList(i));
        } else {
            WPCounter = i + 1;  // count WPs not in selected multi mission entry to ensure set WP numbering starts at 1
        }

        // Check if this is the last waypoint
        if (nonVolatileWaypointList(i)->flag == NAV_WP_FLAG_LAST) {
            posControl.multiMissionCount += 1;  // count up number missions in multi mission WP entry
            posControl.multiMissionTotalWPCount = i + 1;
            if (i != NAV_MAX_WAYPOINTS - 1) {
                if (nonVolatileWaypointList(i + 1)->flag == NAV_WP_FLAG_LAST && nonVolatileWaypointList(i + 1)->action == NAV_WP_ACTION_RTH) {
                    break;      // end of multi mission file if successive NAV_WP_FLAG_LAST and default action (RTH)
                }
            }
        }
    }

    posControl.loadedMultiMissionIndex = posControl.multiMissionCount > 0 ? navConfig()->general.waypoint_multi_mission_index : 0;

    // Mission sanity check failed - reset the list
    if (!posControl.waypointListValid) {
        resetWaypointList();
    }

    return posControl.waypointListValid;
}

bool saveNonVolatileWaypointList(void)
{
    if (ARMING_FLAG(ARMED) || !posControl.waypointListValid)
        return false;

    for (int i = 0; i < NAV_MAX_WAYPOINTS; i++) {
        getWaypoint(i + 1, nonVolatileWaypointListMutable(i));
    }

    saveConfigAndNotify();

    return true;
}
#endif

#if defined(USE_SAFE_HOME)

void resetSafeHomes(void)
{
    memset(safeHomeConfigMutable(0), 0, sizeof(navSafeHome_t) * MAX_SAFE_HOMES);
}
#endif

static void mapWaypointToLocalPosition(fpVector3_t * localPos, const navWaypoint_t * waypoint, geoAltitudeConversionMode_e altConv)
{
    gpsLocation_t wpLLH;

    /* Default to home position if lat & lon = 0 or HOME flag set
     * Applicable to WAYPOINT, HOLD_TIME & LANDING WP types */
    if ((waypoint->lat == 0 && waypoint->lon == 0) || waypoint->flag == NAV_WP_FLAG_HOME) {
        wpLLH.lat = GPS_home.lat;
        wpLLH.lon = GPS_home.lon;
    } else {
        wpLLH.lat = waypoint->lat;
        wpLLH.lon = waypoint->lon;
    }
    wpLLH.alt = waypoint->alt;

    geoConvertGeodeticToLocal(localPos, &posControl.gpsOrigin, &wpLLH, altConv);
}

static void calculateAndSetActiveWaypointToLocalPosition(const fpVector3_t * pos)
{
    posControl.activeWaypoint.pos = *pos;

    // Calculate initial bearing towards waypoint and store it in waypoint yaw parameter (this will further be used to detect missed waypoints)
    posControl.activeWaypoint.yaw = calculateBearingToDestination(pos);

    // Set desired position to next waypoint (XYZ-controller)
    setDesiredPosition(&posControl.activeWaypoint.pos, posControl.activeWaypoint.yaw, NAV_POS_UPDATE_XY | NAV_POS_UPDATE_Z | NAV_POS_UPDATE_HEADING);
}

geoAltitudeConversionMode_e waypointMissionAltConvMode(geoAltitudeDatumFlag_e datumFlag)
{
    return datumFlag == NAV_WP_MSL_DATUM ? GEO_ALT_ABSOLUTE : GEO_ALT_RELATIVE;
}

static void calculateAndSetActiveWaypoint(const navWaypoint_t * waypoint)
{
    fpVector3_t localPos;
    mapWaypointToLocalPosition(&localPos, waypoint, waypointMissionAltConvMode(waypoint->p3));
    calculateAndSetActiveWaypointToLocalPosition(&localPos);
}

/**
 * Returns TRUE if we are in WP mode and executing last waypoint on the list, or in RTH mode, or in PH mode
 *  In RTH mode our only and last waypoint is home
 *  In PH mode our waypoint is hold position */
bool isApproachingLastWaypoint(void)
{
    if (navGetStateFlags(posControl.navState) & NAV_AUTO_WP) {
        if (posControl.waypointCount == 0) {
            /* No waypoints */
            return true;
        }
        else if ((posControl.activeWaypointIndex == (posControl.waypointCount - 1)) ||
                 (posControl.waypointList[posControl.activeWaypointIndex].flag == NAV_WP_FLAG_LAST)) {
            return true;
        }
        else {
            return false;
        }
    }
    else if (navGetStateFlags(posControl.navState) & NAV_CTL_POS) {
        // If POS controller is active we are in Poshold or RTH mode - assume last waypoint
        return true;
    }
    else {
        return false;
    }
}

bool isWaypointWait(void)
{
    return NAV_Status.state == MW_NAV_STATE_HOLD_TIMED;
}

float getActiveWaypointSpeed(void)
{
    if (posControl.flags.isAdjustingPosition) {
        // In manual control mode use different cap for speed
        return navConfig()->general.max_manual_speed;
    }
    else {
        uint16_t waypointSpeed = navConfig()->general.max_auto_speed;

        if (navGetStateFlags(posControl.navState) & NAV_AUTO_WP) {
            if (posControl.waypointCount > 0 && (posControl.waypointList[posControl.activeWaypointIndex].action == NAV_WP_ACTION_WAYPOINT || posControl.waypointList[posControl.activeWaypointIndex].action == NAV_WP_ACTION_HOLD_TIME || posControl.waypointList[posControl.activeWaypointIndex].action == NAV_WP_ACTION_LAND)) {
                float wpSpecificSpeed = 0.0f;
                if(posControl.waypointList[posControl.activeWaypointIndex].action == NAV_WP_ACTION_HOLD_TIME)
                    wpSpecificSpeed = posControl.waypointList[posControl.activeWaypointIndex].p2; // P1 is hold time
                else
                    wpSpecificSpeed = posControl.waypointList[posControl.activeWaypointIndex].p1; // default case

                if (wpSpecificSpeed >= 50.0f && wpSpecificSpeed <= navConfig()->general.max_auto_speed) {
                    waypointSpeed = wpSpecificSpeed;
                }
            }
        }

        return waypointSpeed;
    }
}

/*-----------------------------------------------------------
 * Process adjustments to alt, pos and yaw controllers
 *-----------------------------------------------------------*/
static void processNavigationRCAdjustments(void)
{
    /* Process pilot's RC input. Disable all pilot's input when in FAILSAFE_MODE */
    navigationFSMStateFlags_t navStateFlags = navGetStateFlags(posControl.navState);
    if ((navStateFlags & NAV_RC_ALT) && (!FLIGHT_MODE(FAILSAFE_MODE))) {
        posControl.flags.isAdjustingAltitude = adjustAltitudeFromRCInput();
    }
    else {
        posControl.flags.isAdjustingAltitude = false;
    }

    if (navStateFlags & NAV_RC_POS) {
        if (!FLIGHT_MODE(FAILSAFE_MODE)) {
            posControl.flags.isAdjustingPosition = adjustPositionFromRCInput();
        }
        else {
            if (!STATE(FIXED_WING_LEGACY)) {
                resetMulticopterBrakingMode();
            }
        }
    }
    else {
        posControl.flags.isAdjustingPosition = false;
    }

    if ((navStateFlags & NAV_RC_YAW) && (!FLIGHT_MODE(FAILSAFE_MODE))) {
        posControl.flags.isAdjustingHeading = adjustHeadingFromRCInput();
    }
    else {
        posControl.flags.isAdjustingHeading = false;
    }
}

/*-----------------------------------------------------------
 * A main function to call position controllers at loop rate
 *-----------------------------------------------------------*/
void applyWaypointNavigationAndAltitudeHold(void)
{
    const timeUs_t currentTimeUs = micros();

#if defined(NAV_BLACKBOX)
    navFlags = 0;
    if (posControl.flags.estAltStatus == EST_TRUSTED)       navFlags |= (1 << 0);
    if (posControl.flags.estAglStatus == EST_TRUSTED)       navFlags |= (1 << 1);
    if (posControl.flags.estPosStatus == EST_TRUSTED)       navFlags |= (1 << 2);
    if (posControl.flags.isTerrainFollowEnabled)            navFlags |= (1 << 3);
#if defined(NAV_GPS_GLITCH_DETECTION)
    if (isGPSGlitchDetected())                              navFlags |= (1 << 4);
#endif
    if (posControl.flags.estHeadingStatus == EST_TRUSTED)   navFlags |= (1 << 5);
#endif

    // Reset all navigation requests - NAV controllers will set them if necessary
    DISABLE_STATE(NAV_MOTOR_STOP_OR_IDLE);

    // No navigation when disarmed
    if (!ARMING_FLAG(ARMED)) {
        // If we are disarmed, abort forced RTH
        posControl.flags.forcedRTHActivated = false;
        return;
    }

    /* Reset flags */
    posControl.flags.horizontalPositionDataConsumed = 0;
    posControl.flags.verticalPositionDataConsumed = 0;

    /* Process controllers */
    navigationFSMStateFlags_t navStateFlags = navGetStateFlags(posControl.navState);
    if (STATE(ROVER) || STATE(BOAT)) {
        applyRoverBoatNavigationController(navStateFlags, currentTimeUs);
    } else if (STATE(FIXED_WING_LEGACY)) {
        applyFixedWingNavigationController(navStateFlags, currentTimeUs);
    }
    else {
        applyMulticopterNavigationController(navStateFlags, currentTimeUs);
    }

    /* Consume position data */
    if (posControl.flags.horizontalPositionDataConsumed)
        posControl.flags.horizontalPositionDataNew = 0;

    if (posControl.flags.verticalPositionDataConsumed)
        posControl.flags.verticalPositionDataNew = 0;


#if defined(NAV_BLACKBOX)
    if (posControl.flags.isAdjustingPosition)       navFlags |= (1 << 6);
    if (posControl.flags.isAdjustingAltitude)       navFlags |= (1 << 7);
    if (posControl.flags.isAdjustingHeading)        navFlags |= (1 << 8);

    navTargetPosition[X] = lrintf(posControl.desiredState.pos.x);
    navTargetPosition[Y] = lrintf(posControl.desiredState.pos.y);
    navTargetPosition[Z] = lrintf(posControl.desiredState.pos.z);
#endif
}

/*-----------------------------------------------------------
 * Set CF's FLIGHT_MODE from current NAV_MODE
 *-----------------------------------------------------------*/
void switchNavigationFlightModes(void)
{
    const flightModeFlags_e enabledNavFlightModes = navGetMappedFlightModes(posControl.navState);
    const flightModeFlags_e disabledFlightModes = (NAV_ALTHOLD_MODE | NAV_RTH_MODE | NAV_POSHOLD_MODE | NAV_WP_MODE | NAV_LAUNCH_MODE | NAV_COURSE_HOLD_MODE) & (~enabledNavFlightModes);
    DISABLE_FLIGHT_MODE(disabledFlightModes);
    ENABLE_FLIGHT_MODE(enabledNavFlightModes);
}

/*-----------------------------------------------------------
 * desired NAV_MODE from combination of FLIGHT_MODE flags
 *-----------------------------------------------------------*/
static bool canActivateAltHoldMode(void)
{
    return (posControl.flags.estAltStatus >= EST_USABLE);
}

static bool canActivatePosHoldMode(void)
{
    return (posControl.flags.estPosStatus >= EST_USABLE) && (posControl.flags.estVelStatus == EST_TRUSTED) && (posControl.flags.estHeadingStatus >= EST_USABLE);
}

static bool canActivateNavigationModes(void)
{
    return (posControl.flags.estPosStatus == EST_TRUSTED) && (posControl.flags.estVelStatus == EST_TRUSTED) && (posControl.flags.estHeadingStatus >= EST_USABLE);
}

static bool isWaypointMissionValid(void)
{
    return posControl.waypointListValid && (posControl.waypointCount > 0);
}

static navigationFSMEvent_t selectNavEventFromBoxModeInput(void)
{
    static bool canActivateWaypoint = false;
    static bool canActivateLaunchMode = false;

    //We can switch modes only when ARMED
    if (ARMING_FLAG(ARMED)) {
        // Ask failsafe system if we can use navigation system
        if (failsafeBypassNavigation()) {
            return NAV_FSM_EVENT_SWITCH_TO_IDLE;
        }

        // Flags if we can activate certain nav modes (check if we have required sensors and they provide valid data)
        const bool canActivateAltHold    = canActivateAltHoldMode();
        const bool canActivatePosHold    = canActivatePosHoldMode();
        const bool canActivateNavigation = canActivateNavigationModes();
        const bool isExecutingRTH        = navGetStateFlags(posControl.navState) & NAV_AUTO_RTH;
        checkSafeHomeState(isExecutingRTH || posControl.flags.forcedRTHActivated);

        // Keep canActivateWaypoint flag at FALSE if there is no mission loaded
        // Also block WP mission if we are executing RTH
        if (!isWaypointMissionValid() || isExecutingRTH) {
            canActivateWaypoint = false;
        }

        // LAUNCH mode has priority over any other NAV mode
        if (STATE(FIXED_WING_LEGACY)) {
            if (isNavLaunchEnabled()) {     // FIXME: Only available for fixed wing aircrafts now
                if (canActivateLaunchMode) {
                    canActivateLaunchMode = false;
                    return NAV_FSM_EVENT_SWITCH_TO_LAUNCH;
                }
                else if FLIGHT_MODE(NAV_LAUNCH_MODE) {
                    // Make sure we don't bail out to IDLE
                    return NAV_FSM_EVENT_NONE;
                }
            }
            else {
                // If we were in LAUNCH mode - force switch to IDLE only if the throttle is low
                if (FLIGHT_MODE(NAV_LAUNCH_MODE)) {
                    throttleStatus_e throttleStatus = calculateThrottleStatus(THROTTLE_STATUS_TYPE_RC);
                    if (throttleStatus != THROTTLE_LOW)
                        return NAV_FSM_EVENT_NONE;
                    else
                        return NAV_FSM_EVENT_SWITCH_TO_IDLE;
                }
            }
        }

        // Failsafe_RTH (can override MANUAL)
        if (posControl.flags.forcedRTHActivated) {
            // If we request forced RTH - attempt to activate it no matter what
            // This might switch to emergency landing controller if GPS is unavailable
            return NAV_FSM_EVENT_SWITCH_TO_RTH;
        }

        // Pilot-triggered RTH (can override MANUAL), also fall-back for WP if there is no mission loaded
        // Prevent MANUAL falling back to RTH if selected during active mission (canActivateWaypoint is set false on MANUAL selection)
        if (IS_RC_MODE_ACTIVE(BOXNAVRTH) || (IS_RC_MODE_ACTIVE(BOXNAVWP) && !canActivateWaypoint && !IS_RC_MODE_ACTIVE(BOXMANUAL))) {
            // Check for isExecutingRTH to prevent switching our from RTH in case of a brief GPS loss
            // If don't keep this, loss of any of the canActivatePosHold && canActivateNavigation && canActivateAltHold
            // will kick us out of RTH state machine via NAV_FSM_EVENT_SWITCH_TO_IDLE and will prevent any of the fall-back
            // logic to kick in (waiting for GPS on airplanes, switch to emergency landing etc)
            if (isExecutingRTH || (canActivatePosHold && canActivateNavigation && canActivateAltHold && STATE(GPS_FIX_HOME))) {
                return NAV_FSM_EVENT_SWITCH_TO_RTH;
            }
        }

        // MANUAL mode has priority over WP/PH/AH
        if (IS_RC_MODE_ACTIVE(BOXMANUAL)) {
            canActivateWaypoint = false;    // Block WP mode if we are in PASSTHROUGH mode
            return NAV_FSM_EVENT_SWITCH_TO_IDLE;
        }

        // Pilot-activated waypoint mission. Fall-back to RTH in case of no mission loaded
        if (IS_RC_MODE_ACTIVE(BOXNAVWP)) {
            if (FLIGHT_MODE(NAV_WP_MODE) || (canActivateWaypoint && canActivatePosHold && canActivateNavigation && canActivateAltHold && STATE(GPS_FIX_HOME)))
                return NAV_FSM_EVENT_SWITCH_TO_WAYPOINT;
        }
        else {
            // Arm the state variable if the WP BOX mode is not enabled
            canActivateWaypoint = true;
        }

        if (IS_RC_MODE_ACTIVE(BOXNAVPOSHOLD)) {
            if (FLIGHT_MODE(NAV_POSHOLD_MODE) || (canActivatePosHold && canActivateAltHold))
                return NAV_FSM_EVENT_SWITCH_TO_POSHOLD_3D;
        }

        // CRUISE has priority over COURSE_HOLD and AH
        if (IS_RC_MODE_ACTIVE(BOXNAVCRUISE)) {
            if ((FLIGHT_MODE(NAV_COURSE_HOLD_MODE) && FLIGHT_MODE(NAV_ALTHOLD_MODE)) || (canActivatePosHold && canActivateAltHold))
                return NAV_FSM_EVENT_SWITCH_TO_CRUISE;
        }

        // PH has priority over COURSE_HOLD
        // CRUISE has priority on AH
        if (IS_RC_MODE_ACTIVE(BOXNAVCOURSEHOLD)) {

            if (IS_RC_MODE_ACTIVE(BOXNAVALTHOLD) && ((FLIGHT_MODE(NAV_COURSE_HOLD_MODE) && FLIGHT_MODE(NAV_ALTHOLD_MODE)) || (canActivatePosHold && canActivateAltHold)))
                return NAV_FSM_EVENT_SWITCH_TO_CRUISE;

            if (FLIGHT_MODE(NAV_COURSE_HOLD_MODE) || (canActivatePosHold))
                return NAV_FSM_EVENT_SWITCH_TO_COURSE_HOLD;

        }

        if (IS_RC_MODE_ACTIVE(BOXNAVALTHOLD)) {
            if ((FLIGHT_MODE(NAV_ALTHOLD_MODE)) || (canActivateAltHold))
                return NAV_FSM_EVENT_SWITCH_TO_ALTHOLD;
        }
    }
    else {
        canActivateWaypoint = false;

        // Launch mode can be activated if feature FW_LAUNCH is enabled or BOX is turned on prior to arming (avoid switching to LAUNCH in flight)
        canActivateLaunchMode = isNavLaunchEnabled();
    }

    return NAV_FSM_EVENT_SWITCH_TO_IDLE;
}

/*-----------------------------------------------------------
 * An indicator that throttle tilt compensation is forced
 *-----------------------------------------------------------*/
bool navigationRequiresThrottleTiltCompensation(void)
{
    return !STATE(FIXED_WING_LEGACY) && (navGetStateFlags(posControl.navState) & NAV_REQUIRE_THRTILT);
}

/*-----------------------------------------------------------
 * An indicator that ANGLE mode must be forced per NAV requirement
 *-----------------------------------------------------------*/
bool navigationRequiresAngleMode(void)
{
    const navigationFSMStateFlags_t currentState = navGetStateFlags(posControl.navState);
    return (currentState & NAV_REQUIRE_ANGLE) || ((currentState & NAV_REQUIRE_ANGLE_FW) && STATE(FIXED_WING_LEGACY));
}

/*-----------------------------------------------------------
 * An indicator that TURN ASSISTANCE is required for navigation
 *-----------------------------------------------------------*/
bool navigationRequiresTurnAssistance(void)
{
    const navigationFSMStateFlags_t currentState = navGetStateFlags(posControl.navState);
    if (STATE(FIXED_WING_LEGACY)) {
        // For airplanes turn assistant is always required when controlling position
        return (currentState & (NAV_CTL_POS | NAV_CTL_ALT));
    }
    else {
        return false;
    }
}

/**
 * An indicator that NAV is in charge of heading control (a signal to disable other heading controllers)
 */
int8_t navigationGetHeadingControlState(void)
{
    // For airplanes report as manual heading control
    if (STATE(FIXED_WING_LEGACY)) {
        return NAV_HEADING_CONTROL_MANUAL;
    }

    // For multirotors it depends on navigation system mode
    if (navGetStateFlags(posControl.navState) & NAV_REQUIRE_MAGHOLD) {
        if (posControl.flags.isAdjustingHeading) {
            return NAV_HEADING_CONTROL_MANUAL;
        }
        else {
            return NAV_HEADING_CONTROL_AUTO;
        }
    }
    else {
        return NAV_HEADING_CONTROL_NONE;
    }
}

bool navigationTerrainFollowingEnabled(void)
{
    return posControl.flags.isTerrainFollowEnabled;
}

navArmingBlocker_e navigationIsBlockingArming(bool *usedBypass)
{
    const bool navBoxModesEnabled = IS_RC_MODE_ACTIVE(BOXNAVRTH) || IS_RC_MODE_ACTIVE(BOXNAVWP) || IS_RC_MODE_ACTIVE(BOXNAVPOSHOLD) || (STATE(FIXED_WING_LEGACY) && IS_RC_MODE_ACTIVE(BOXNAVALTHOLD)) || (STATE(FIXED_WING_LEGACY) && (IS_RC_MODE_ACTIVE(BOXNAVCOURSEHOLD) || IS_RC_MODE_ACTIVE(BOXNAVCRUISE)));
    const bool navLaunchComboModesEnabled = isNavLaunchEnabled() && (IS_RC_MODE_ACTIVE(BOXNAVRTH) || IS_RC_MODE_ACTIVE(BOXNAVWP) || IS_RC_MODE_ACTIVE(BOXNAVALTHOLD) || IS_RC_MODE_ACTIVE(BOXNAVCOURSEHOLD) || IS_RC_MODE_ACTIVE(BOXNAVCRUISE));

    if (usedBypass) {
        *usedBypass = false;
    }

    if (navConfig()->general.flags.extra_arming_safety == NAV_EXTRA_ARMING_SAFETY_OFF) {
        return NAV_ARMING_BLOCKER_NONE;
    }

    // Apply extra arming safety only if pilot has any of GPS modes configured
    if ((isUsingNavigationModes() || failsafeMayRequireNavigationMode()) && !((posControl.flags.estPosStatus >= EST_USABLE) && STATE(GPS_FIX_HOME))) {
        if (navConfig()->general.flags.extra_arming_safety == NAV_EXTRA_ARMING_SAFETY_ALLOW_BYPASS &&
            (STATE(NAV_EXTRA_ARMING_SAFETY_BYPASSED) || rxGetChannelValue(YAW) > 1750)) {
            if (usedBypass) {
                *usedBypass = true;
            }
            return NAV_ARMING_BLOCKER_NONE;
        }
        return NAV_ARMING_BLOCKER_MISSING_GPS_FIX;
    }

    // Don't allow arming if any of NAV modes is active
    if (!ARMING_FLAG(ARMED) && navBoxModesEnabled && !navLaunchComboModesEnabled) {
        return NAV_ARMING_BLOCKER_NAV_IS_ALREADY_ACTIVE;
    }

    // Don't allow arming if first waypoint is farther than configured safe distance
    if ((posControl.waypointCount > 0) && (navConfig()->general.waypoint_safe_distance != 0)) {
        fpVector3_t startingWaypointPos;
        mapWaypointToLocalPosition(&startingWaypointPos, &posControl.waypointList[0], GEO_ALT_RELATIVE);

        const bool navWpMissionStartTooFar = calculateDistanceToDestination(&startingWaypointPos) > navConfig()->general.waypoint_safe_distance;

        if (navWpMissionStartTooFar) {
            return NAV_ARMING_BLOCKER_FIRST_WAYPOINT_TOO_FAR;
        }
    }

        /*
         * Don't allow arming if any of JUMP waypoint has invalid settings
         * First WP can't be JUMP
         * Can't jump to immediately adjacent WPs (pointless)
         * Can't jump beyond WP list
         * Only jump to geo-referenced WP types
         */
    if (posControl.waypointCount > 0) {
        for (uint8_t wp = 0; wp < posControl.waypointCount ; wp++){
            if (posControl.waypointList[wp].action == NAV_WP_ACTION_JUMP){
                if((wp == 0) || ((posControl.waypointList[wp].p1 > (wp-2)) && (posControl.waypointList[wp].p1 < (wp+2)) ) || (posControl.waypointList[wp].p1 >=  posControl.waypointCount) || (posControl.waypointList[wp].p2 < -1)) {
                    return NAV_ARMING_BLOCKER_JUMP_WAYPOINT_ERROR;
                }
                    /* check for target geo-ref sanity */
                uint16_t target = posControl.waypointList[wp].p1;
                if(!(posControl.waypointList[target].action == NAV_WP_ACTION_WAYPOINT || posControl.waypointList[target].action == NAV_WP_ACTION_HOLD_TIME || posControl.waypointList[target].action == NAV_WP_ACTION_LAND)) {
                    return NAV_ARMING_BLOCKER_JUMP_WAYPOINT_ERROR;
                }
            }
        }
    }

    return NAV_ARMING_BLOCKER_NONE;
}

bool navigationPositionEstimateIsHealthy(void)
{
    return (posControl.flags.estPosStatus >= EST_USABLE) && STATE(GPS_FIX_HOME);
}

/**
 * Indicate ready/not ready status
 */
static void updateReadyStatus(void)
{
    static bool posReadyBeepDone = false;

    /* Beep out READY_BEEP once when position lock is firstly acquired and HOME set */
    if (navigationPositionEstimateIsHealthy() && !posReadyBeepDone) {
        beeper(BEEPER_READY_BEEP);
        posReadyBeepDone = true;
    }
}

void updateFlightBehaviorModifiers(void)
{
    if (posControl.flags.isGCSAssistedNavigationEnabled && !IS_RC_MODE_ACTIVE(BOXGCSNAV)) {
        posControl.flags.isGCSAssistedNavigationReset = true;
    }

    posControl.flags.isGCSAssistedNavigationEnabled = IS_RC_MODE_ACTIVE(BOXGCSNAV);
}

/**
 * Process NAV mode transition and WP/RTH state machine
 *  Update rate: RX (data driven or 50Hz)
 */
void updateWaypointsAndNavigationMode(void)
{
    /* Initiate home position update */
    updateHomePosition();

    /* Update flight statistics */
    updateNavigationFlightStatistics();

    /* Update NAV ready status */
    updateReadyStatus();

    // Update flight behaviour modifiers
    updateFlightBehaviorModifiers();

    // Process switch to a different navigation mode (if needed)
    navProcessFSMEvents(selectNavEventFromBoxModeInput());

    // Process pilot's RC input to adjust behaviour
    processNavigationRCAdjustments();

    // Map navMode back to enabled flight modes
    switchNavigationFlightModes();

#if defined(NAV_BLACKBOX)
    navCurrentState = (int16_t)posControl.navPersistentId;
#endif
}

/*-----------------------------------------------------------
 * NAV main control functions
 *-----------------------------------------------------------*/
void navigationUsePIDs(void)
{
    /** Multicopter PIDs */
    // Brake time parameter
    posControl.posDecelerationTime = (float)navConfig()->mc.posDecelerationTime / 100.0f;

    // Position controller expo (taret vel expo for MC)
    posControl.posResponseExpo = constrainf((float)navConfig()->mc.posResponseExpo / 100.0f, 0.0f, 1.0f);

    // Initialize position hold P-controller
    for (int axis = 0; axis < 2; axis++) {
        navPidInit(
            &posControl.pids.pos[axis],
            (float)pidProfile()->bank_mc.pid[PID_POS_XY].P / 100.0f,
            0.0f,
            0.0f,
            0.0f,
            NAV_DTERM_CUT_HZ
        );

        navPidInit(&posControl.pids.vel[axis], (float)pidProfile()->bank_mc.pid[PID_VEL_XY].P / 20.0f,
                                               (float)pidProfile()->bank_mc.pid[PID_VEL_XY].I / 100.0f,
                                               (float)pidProfile()->bank_mc.pid[PID_VEL_XY].D / 100.0f,
                                               (float)pidProfile()->bank_mc.pid[PID_VEL_XY].FF / 100.0f,
                                               pidProfile()->navVelXyDTermLpfHz
        );
    }

    /*
     * Set coefficients used in MC VEL_XY
     */
    multicopterPosXyCoefficients.dTermAttenuation = pidProfile()->navVelXyDtermAttenuation / 100.0f;
    multicopterPosXyCoefficients.dTermAttenuationStart = pidProfile()->navVelXyDtermAttenuationStart / 100.0f;
    multicopterPosXyCoefficients.dTermAttenuationEnd = pidProfile()->navVelXyDtermAttenuationEnd / 100.0f;

#ifdef USE_MR_BRAKING_MODE
    multicopterPosXyCoefficients.breakingBoostFactor = (float) navConfig()->mc.braking_boost_factor / 100.0f;
#endif

    // Initialize altitude hold PID-controllers (pos_z, vel_z, acc_z
    navPidInit(
        &posControl.pids.pos[Z],
        (float)pidProfile()->bank_mc.pid[PID_POS_Z].P / 100.0f,
        0.0f,
        0.0f,
        0.0f,
        NAV_DTERM_CUT_HZ
    );

    navPidInit(&posControl.pids.vel[Z], (float)pidProfile()->bank_mc.pid[PID_VEL_Z].P / 66.7f,
                                        (float)pidProfile()->bank_mc.pid[PID_VEL_Z].I / 20.0f,
                                        (float)pidProfile()->bank_mc.pid[PID_VEL_Z].D / 100.0f,
                                        0.0f,
                                        NAV_DTERM_CUT_HZ
    );

    // Initialize surface tracking PID
    navPidInit(&posControl.pids.surface, 2.0f,
                                         0.0f,
                                         0.0f,
                                         0.0f,
                                         NAV_DTERM_CUT_HZ
    );

    /** Airplane PIDs */
    // Initialize fixed wing PID controllers
    navPidInit(&posControl.pids.fw_nav, (float)pidProfile()->bank_fw.pid[PID_POS_XY].P / 100.0f,
                                        (float)pidProfile()->bank_fw.pid[PID_POS_XY].I / 100.0f,
                                        (float)pidProfile()->bank_fw.pid[PID_POS_XY].D / 100.0f,
                                        0.0f,
                                        NAV_DTERM_CUT_HZ
    );

    navPidInit(&posControl.pids.fw_alt, (float)pidProfile()->bank_fw.pid[PID_POS_Z].P / 10.0f,
                                        (float)pidProfile()->bank_fw.pid[PID_POS_Z].I / 10.0f,
                                        (float)pidProfile()->bank_fw.pid[PID_POS_Z].D / 10.0f,
                                        0.0f,
                                        NAV_DTERM_CUT_HZ
    );

    navPidInit(&posControl.pids.fw_heading, (float)pidProfile()->bank_fw.pid[PID_POS_HEADING].P / 10.0f,
                                        (float)pidProfile()->bank_fw.pid[PID_POS_HEADING].I / 10.0f,
                                        (float)pidProfile()->bank_fw.pid[PID_POS_HEADING].D / 100.0f,
                                        0.0f,
                                        2.0f
    );
}

void navigationInit(void)
{
    /* Initial state */
    posControl.navState = NAV_STATE_IDLE;

    posControl.flags.horizontalPositionDataNew = 0;
    posControl.flags.verticalPositionDataNew = 0;
    posControl.flags.headingDataNew = 0;

    posControl.flags.estAltStatus = EST_NONE;
    posControl.flags.estPosStatus = EST_NONE;
    posControl.flags.estVelStatus = EST_NONE;
    posControl.flags.estHeadingStatus = EST_NONE;
    posControl.flags.estAglStatus = EST_NONE;

    posControl.flags.forcedRTHActivated = 0;
    posControl.waypointCount = 0;
    posControl.activeWaypointIndex = 0;
    posControl.waypointListValid = false;
#if defined(NAV_NON_VOLATILE_WAYPOINT_STORAGE)
    uint8_t savedMultiMissionIndex = navConfig()->general.waypoint_multi_mission_index;

    /* check number missions loaded by loading waypoint list.
     * Set index to 0 so no mission is loaded during check if waypoint_load_on_boot option is OFF */
    if (!navConfig()->general.waypoint_load_on_boot) {
        navConfigMutable()->general.waypoint_multi_mission_index = 0;
    }
    loadNonVolatileWaypointList();
    // set index to 1 if saved mission index > available missions
    navConfigMutable()->general.waypoint_multi_mission_index = savedMultiMissionIndex > posControl.multiMissionCount ? 1 : savedMultiMissionIndex;
#endif

    /* Set initial surface invalid */
    posControl.actualState.surfaceMin = -1.0f;

    /* Reset statistics */
    posControl.totalTripDistance = 0.0f;

    /* Use system config */
    navigationUsePIDs();

    if (
        mixerConfig()->platformType == PLATFORM_BOAT ||
        mixerConfig()->platformType == PLATFORM_ROVER ||
        navConfig()->fw.useFwNavYawControl
    ) {
        ENABLE_STATE(FW_HEADING_USE_YAW);
    } else {
        DISABLE_STATE(FW_HEADING_USE_YAW);
    }
}

/*-----------------------------------------------------------
 * Access to estimated position/velocity data
 *-----------------------------------------------------------*/
float getEstimatedActualVelocity(int axis)
{
    return navGetCurrentActualPositionAndVelocity()->vel.v[axis];
}

float getEstimatedActualPosition(int axis)
{
    return navGetCurrentActualPositionAndVelocity()->pos.v[axis];
}

/*-----------------------------------------------------------
 * Ability to execute RTH on external event
 *-----------------------------------------------------------*/
void activateForcedRTH(void)
{
    abortFixedWingLaunch();
    posControl.flags.forcedRTHActivated = true;
    checkSafeHomeState(true);
    navProcessFSMEvents(selectNavEventFromBoxModeInput());
}

void abortForcedRTH(void)
{
    // Disable failsafe RTH and make sure we back out of navigation mode to IDLE
    // If any navigation mode was active prior to RTH it will be re-enabled with next RX update
    posControl.flags.forcedRTHActivated = false;
    checkSafeHomeState(false);
    navProcessFSMEvents(NAV_FSM_EVENT_SWITCH_TO_IDLE);
}

rthState_e getStateOfForcedRTH(void)
{
    /* If forced RTH activated and in AUTO_RTH or EMERG state */
    if (posControl.flags.forcedRTHActivated && (navGetStateFlags(posControl.navState) & (NAV_AUTO_RTH | NAV_CTL_EMERG))) {
        if (posControl.navState == NAV_STATE_RTH_FINISHED || posControl.navState == NAV_STATE_EMERGENCY_LANDING_FINISHED) {
            return RTH_HAS_LANDED;
        }
        else {
            return RTH_IN_PROGRESS;
        }
    }
    else {
        return RTH_IDLE;
    }
}

bool isWaypointMissionRTHActive(void)
{
    return FLIGHT_MODE(NAV_RTH_MODE) && IS_RC_MODE_ACTIVE(BOXNAVWP) && !(IS_RC_MODE_ACTIVE(BOXNAVRTH) || posControl.flags.forcedRTHActivated);
}

bool navigationIsExecutingAnEmergencyLanding(void)
{
    return navGetCurrentStateFlags() & NAV_CTL_EMERG;
}

bool navigationInAutomaticThrottleMode(void)
{
    navigationFSMStateFlags_t stateFlags = navGetCurrentStateFlags();
    return (stateFlags & (NAV_CTL_ALT | NAV_CTL_EMERG | NAV_CTL_LAUNCH | NAV_CTL_LAND));
}

bool navigationIsControllingThrottle(void)
{
    // Note that this makes a detour into mixer code to evaluate actual motor status
    return navigationInAutomaticThrottleMode() && (getMotorStatus() != MOTOR_STOPPED_USER);
}

bool navigationIsControllingAltitude(void) {
    navigationFSMStateFlags_t stateFlags = navGetCurrentStateFlags();
    return (stateFlags & NAV_CTL_ALT);
}

bool navigationIsFlyingAutonomousMode(void)
{
    navigationFSMStateFlags_t stateFlags = navGetCurrentStateFlags();
    return (stateFlags & (NAV_AUTO_RTH | NAV_AUTO_WP));
}

bool navigationRTHAllowsLanding(void)
{
    // WP mission RTH landing setting
    if (isWaypointMissionRTHActive() && isWaypointMissionValid()) {
        return posControl.waypointList[posControl.waypointCount - 1].p1 > 0;
    }

    // normal RTH landing setting
    navRTHAllowLanding_e allow = navConfig()->general.flags.rth_allow_landing;
    return allow == NAV_RTH_ALLOW_LANDING_ALWAYS ||
        (allow == NAV_RTH_ALLOW_LANDING_FS_ONLY && FLIGHT_MODE(FAILSAFE_MODE));
}

bool isNavLaunchEnabled(void)
{
    return IS_RC_MODE_ACTIVE(BOXNAVLAUNCH) || feature(FEATURE_FW_LAUNCH);
}

int32_t navigationGetHomeHeading(void)
{
    return posControl.rthState.homePosition.yaw;
}

// returns m/s
float calculateAverageSpeed() {
    float flightTime = getFlightTime();
    if (flightTime == 0.0f) return 0;
    return (float)getTotalTravelDistance() / (flightTime * 100);
}

const navigationPIDControllers_t* getNavigationPIDControllers(void) {
    return &posControl.pids;
}

bool isAdjustingPosition(void) {
    return posControl.flags.isAdjustingPosition;
}

bool isAdjustingHeading(void) {
    return posControl.flags.isAdjustingHeading;
}

int32_t getCruiseHeadingAdjustment(void) {
    return wrap_18000(posControl.cruise.yaw - posControl.cruise.previousYaw);
}

#else // NAV

#ifdef USE_GPS
/* Fallback if navigation is not compiled in - handle GPS home coordinates */
static float GPS_scaleLonDown;
static float GPS_totalTravelDistance = 0;

static void GPS_distance_cm_bearing(int32_t currentLat1, int32_t currentLon1, int32_t destinationLat2, int32_t destinationLon2, uint32_t *dist, int32_t *bearing)
{
    const float dLat = destinationLat2 - currentLat1; // difference of latitude in 1/10 000 000 degrees
    const float dLon = (float)(destinationLon2 - currentLon1) * GPS_scaleLonDown;

    *dist = fast_fsqrtf(sq(dLat) + sq(dLon)) * DISTANCE_BETWEEN_TWO_LONGITUDE_POINTS_AT_EQUATOR;

    *bearing = 9000.0f + RADIANS_TO_CENTIDEGREES(atan2_approx(-dLat, dLon));      // Convert the output radians to 100xdeg

    if (*bearing < 0)
        *bearing += 36000;
}

void onNewGPSData(void)
{
    static timeMs_t previousTimeMs = 0;
    const timeMs_t currentTimeMs = millis();
    const timeDelta_t timeDeltaMs = currentTimeMs - previousTimeMs;
    previousTimeMs = currentTimeMs;

    if (!(sensors(SENSOR_GPS) && STATE(GPS_FIX) && gpsSol.numSat >= 5))
        return;

    if (ARMING_FLAG(ARMED)) {
        /* Update home distance and direction */
        if (STATE(GPS_FIX_HOME)) {
            uint32_t dist;
            int32_t dir;
            GPS_distance_cm_bearing(gpsSol.llh.lat, gpsSol.llh.lon, GPS_home.lat, GPS_home.lon, &dist, &dir);
            GPS_distanceToHome = dist / 100;
            GPS_directionToHome = lrintf(dir / 100.0f);
        } else {
            GPS_distanceToHome = 0;
            GPS_directionToHome = 0;
        }

        /* Update trip distance */
        GPS_totalTravelDistance += gpsSol.groundSpeed * MS2S(timeDeltaMs);
    }
    else {
        // Set home position to current GPS coordinates
        ENABLE_STATE(GPS_FIX_HOME);
        GPS_home.lat = gpsSol.llh.lat;
        GPS_home.lon = gpsSol.llh.lon;
        GPS_home.alt = gpsSol.llh.alt;
        GPS_distanceToHome = 0;
        GPS_directionToHome = 0;
        GPS_scaleLonDown = cos_approx((fabsf((float)gpsSol.llh.lat) / 10000000.0f) * 0.0174532925f);
    }
}

int32_t getTotalTravelDistance(void)
{
    return lrintf(GPS_totalTravelDistance);
}

#endif

#endif  // NAV<|MERGE_RESOLUTION|>--- conflicted
+++ resolved
@@ -2856,11 +2856,8 @@
     if (!ARMING_FLAG(ARMED)) {
         posControl.waypointCount = 0;
         posControl.waypointListValid = false;
-<<<<<<< HEAD
+        posControl.geoWaypointCount = 0;
         posControl.loadedMultiMissionIndex = 0;
-=======
-        posControl.geoWaypointCount = 0;
->>>>>>> 24c9e4dc
     }
 }
 
