--- conflicted
+++ resolved
@@ -119,24 +119,14 @@
         },
 
         // General navigation parameters
-<<<<<<< HEAD
         .pos_failure_timeout = SETTING_NAV_POSITION_TIMEOUT_DEFAULT,                            // 5 sec
         .waypoint_radius = SETTING_NAV_WP_RADIUS_DEFAULT,                                       // 2m diameter
         .waypoint_safe_distance = SETTING_NAV_WP_SAFE_DISTANCE_DEFAULT,                         // centimeters - first waypoint should be closer than this
+        .waypoint_multi_mission_index = SETTING_NAV_WP_MULTI_MISSION_INDEX_DEFAULT,             // mission index selected from multi mission WP entry
         .waypoint_load_on_boot = SETTING_NAV_WP_LOAD_ON_BOOT_DEFAULT,                           // load waypoints automatically during boot
         .auto_speed = SETTING_NAV_AUTO_SPEED_DEFAULT,                                           // speed in autonomous modes (3 m/s = 10.8 km/h)
         .max_auto_speed = SETTING_NAV_MAX_AUTO_SPEED_DEFAULT,                                   // max allowed speed autonomous modes
         .max_auto_climb_rate = SETTING_NAV_AUTO_CLIMB_RATE_DEFAULT,                             // 5 m/s
-=======
-        .pos_failure_timeout = SETTING_NAV_POSITION_TIMEOUT_DEFAULT,                  // 5 sec
-        .waypoint_radius = SETTING_NAV_WP_RADIUS_DEFAULT,                             // 2m diameter
-        .waypoint_safe_distance = SETTING_NAV_WP_SAFE_DISTANCE_DEFAULT,               // centimeters - first waypoint should be closer than this
-        .waypoint_multi_mission_index = SETTING_NAV_WP_MULTI_MISSION_INDEX_DEFAULT,   // mission index selected from multi mission WP entry
-        .waypoint_load_on_boot = SETTING_NAV_WP_LOAD_ON_BOOT_DEFAULT,               // load waypoints automatically during boot
-        .auto_speed = SETTING_NAV_AUTO_SPEED_DEFAULT,                                 // speed in autonomous modes (3 m/s = 10.8 km/h)
-        .max_auto_speed = SETTING_NAV_MAX_AUTO_SPEED_DEFAULT,                         // max allowed speed autonomous modes
-        .max_auto_climb_rate = SETTING_NAV_AUTO_CLIMB_RATE_DEFAULT,                   // 5 m/s
->>>>>>> 3dad1d20
         .max_manual_speed = SETTING_NAV_MANUAL_SPEED_DEFAULT,
         .max_manual_climb_rate = SETTING_NAV_MANUAL_CLIMB_RATE_DEFAULT,
         .land_slowdown_minalt = SETTING_NAV_LAND_SLOWDOWN_MINALT_DEFAULT,                       // altitude in centimeters
@@ -1216,17 +1206,12 @@
     const float rthAltitudeMargin = MAX(FW_RTH_CLIMB_MARGIN_MIN_CM, (rthClimbMarginPercent/100.0) * fabsf(posControl.rthState.rthInitialAltitude - posControl.rthState.homePosition.pos.z));
 
     // If we reached desired initial RTH altitude or we don't want to climb first
-    if (((navGetCurrentActualPositionAndVelocity()->pos.z - posControl.rthState.rthInitialAltitude) > -rthAltitudeMargin) || (navConfig()->general.flags.rth_climb_first == OFF) || rthAltControlStickOverrideCheck(ROLL)) {
-
-<<<<<<< HEAD
-        // If we reached desired initial RTH altitude or we don't want to climb first
-        if (((navGetCurrentActualPositionAndVelocity()->pos.z - posControl.rthState.rthInitialAltitude) > -rthAltitudeMargin) || (navConfig()->general.flags.rth_climb_first == OFF) || rthAltControlStickOverrideCheck(ROLL) || rthClimbStageActiveAndComplete()) {
-=======
+    if (((navGetCurrentActualPositionAndVelocity()->pos.z - posControl.rthState.rthInitialAltitude) > -rthAltitudeMargin) || (navConfig()->general.flags.rth_climb_first == OFF) || rthAltControlStickOverrideCheck(ROLL) || rthClimbStageActiveAndComplete()) {
+        
         // Delayed initialization for RTH sanity check on airplanes - allow to finish climb first as it can take some distance
         if (STATE(FIXED_WING_LEGACY)) {
             initializeRTHSanityChecker(&navGetCurrentActualPositionAndVelocity()->pos);
         }
->>>>>>> 3dad1d20
 
         // Save initial home distance for future use
         posControl.rthState.rthInitialDistance = posControl.homeDistance;
