/*
 * This file is part of Cleanflight.
 *
 * Cleanflight is free software: you can redistribute it and/or modify
 * it under the terms of the GNU General Public License as published by
 * the Free Software Foundation, either version 3 of the License, or
 * (at your option) any later version.
 *
 * Cleanflight is distributed in the hope that it will be useful,
 * but WITHOUT ANY WARRANTY; without even the implied warranty of
 * MERCHANTABILITY or FITNESS FOR A PARTICULAR PURPOSE.  See the
 * GNU General Public License for more details.
 *
 * You should have received a copy of the GNU General Public License
 * along with Cleanflight.  If not, see <http://www.gnu.org/licenses/>.
 */

#include <stdbool.h>
#include <stdint.h>
#include <math.h>
#include <string.h>

#include "platform.h"

#include "build/debug.h"

#include "common/axis.h"
#include "common/filter.h"
#include "common/maths.h"
#include "common/utils.h"

#include "config/parameter_group.h"
#include "config/parameter_group_ids.h"

#include "drivers/time.h"

#include "fc/fc_core.h"
#include "fc/config.h"
#include "fc/rc_controls.h"
#include "fc/rc_modes.h"
#include "fc/runtime_config.h"
#ifdef USE_MULTI_MISSION
#include "fc/rc_adjustments.h"
#include "fc/cli.h"
#endif
#include "fc/settings.h"

#include "flight/imu.h"
#include "flight/mixer.h"
#include "flight/pid.h"

#include "io/beeper.h"
#include "io/gps.h"

#include "navigation/navigation.h"
#include "navigation/navigation_private.h"

#include "rx/rx.h"

#include "sensors/sensors.h"
#include "sensors/acceleration.h"
#include "sensors/boardalignment.h"
#include "sensors/battery.h"

// Multirotors:
#define MR_RTH_CLIMB_OVERSHOOT_CM   100  // target this amount of cm *above* the target altitude to ensure it is actually reached (Vz > 0 at target alt)
#define MR_RTH_CLIMB_MARGIN_MIN_CM  100  // start cruising home this amount of cm *before* reaching the cruise altitude (while continuing the ascend)
#define MR_RTH_CLIMB_MARGIN_PERCENT 15   // on high RTH altitudes use even bigger margin - percent of the altitude set

// Planes:
#define FW_RTH_CLIMB_OVERSHOOT_CM   100
#define FW_RTH_CLIMB_MARGIN_MIN_CM  100
#define FW_RTH_CLIMB_MARGIN_PERCENT 15

/*-----------------------------------------------------------
 * Compatibility for home position
 *-----------------------------------------------------------*/
gpsLocation_t GPS_home;
uint32_t      GPS_distanceToHome;        // distance to home point in meters
int16_t       GPS_directionToHome;       // direction to home point in degrees

fpVector3_t   original_rth_home;         // the original rth home - save it, since it could be replaced by safehome or HOME_RESET

radar_pois_t radar_pois[RADAR_MAX_POIS];
#if defined(USE_SAFE_HOME)
int8_t safehome_index = -1;               // -1 if no safehome, 0 to MAX_SAFEHOMES -1 otherwise
uint32_t safehome_distance = 0;           // distance to the nearest safehome
fpVector3_t nearestSafeHome;              // The nearestSafeHome found during arming
bool safehome_applied = false;            // whether the safehome has been applied to home.

PG_REGISTER_ARRAY(navSafeHome_t, MAX_SAFE_HOMES, safeHomeConfig, PG_SAFE_HOME_CONFIG , 0);

#endif

// waypoint 254, 255 are special waypoints
STATIC_ASSERT(NAV_MAX_WAYPOINTS < 254, NAV_MAX_WAYPOINTS_exceeded_allowable_range);

#if defined(NAV_NON_VOLATILE_WAYPOINT_STORAGE)
PG_REGISTER_ARRAY(navWaypoint_t, NAV_MAX_WAYPOINTS, nonVolatileWaypointList, PG_WAYPOINT_MISSION_STORAGE, 2);
#endif

PG_REGISTER_WITH_RESET_TEMPLATE(navConfig_t, navConfig, PG_NAV_CONFIG, 3);

PG_RESET_TEMPLATE(navConfig_t, navConfig,
    .general = {

        .flags = {
            .use_thr_mid_for_althold = SETTING_NAV_USE_MIDTHR_FOR_ALTHOLD_DEFAULT,
            .extra_arming_safety = SETTING_NAV_EXTRA_ARMING_SAFETY_DEFAULT,
            .user_control_mode = SETTING_NAV_USER_CONTROL_MODE_DEFAULT,
            .rth_alt_control_mode = SETTING_NAV_RTH_ALT_MODE_DEFAULT,
            .rth_climb_first = SETTING_NAV_RTH_CLIMB_FIRST_DEFAULT,                         // Climb first, turn after reaching safe altitude
            .rth_climb_first_stage_mode = SETTING_NAV_RTH_CLIMB_FIRST_STAGE_MODE_DEFAULT,   // To determine how rth_climb_first_stage_altitude is used
            .rth_climb_ignore_emerg = SETTING_NAV_RTH_CLIMB_IGNORE_EMERG_DEFAULT,           // Ignore GPS loss on initial climb
            .rth_tail_first = SETTING_NAV_RTH_TAIL_FIRST_DEFAULT,
            .disarm_on_landing = SETTING_NAV_DISARM_ON_LANDING_DEFAULT,
            .rth_allow_landing = SETTING_NAV_RTH_ALLOW_LANDING_DEFAULT,
            .rth_alt_control_override = SETTING_NAV_RTH_ALT_CONTROL_OVERRIDE_DEFAULT,       // Override RTH Altitude and Climb First using Pitch and Roll stick
            .nav_overrides_motor_stop = SETTING_NAV_OVERRIDES_MOTOR_STOP_DEFAULT,
            .safehome_usage_mode = SETTING_SAFEHOME_USAGE_MODE_DEFAULT,
            .mission_planner_reset = SETTING_NAV_MISSION_PLANNER_RESET_DEFAULT,       // Allow mode switch toggle to reset Mission Planner WPs
            .waypoint_mission_restart = SETTING_NAV_WP_MISSION_RESTART_DEFAULT,       // WP mission restart action
            .soaring_motor_stop = SETTING_NAV_FW_SOARING_MOTOR_STOP_DEFAULT,          // stops motor when Saoring mode enabled
            .rth_trackback_mode = SETTING_NAV_RTH_TRACKBACK_MODE_DEFAULT              // RTH trackback useage mode
        },

        // General navigation parameters
        .pos_failure_timeout = SETTING_NAV_POSITION_TIMEOUT_DEFAULT,                            // 5 sec
        .waypoint_radius = SETTING_NAV_WP_RADIUS_DEFAULT,                                       // 2m diameter
        .waypoint_safe_distance = SETTING_NAV_WP_MAX_SAFE_DISTANCE_DEFAULT,                         // Metres - first waypoint should be closer than this
#ifdef USE_MULTI_MISSION
        .waypoint_multi_mission_index = SETTING_NAV_WP_MULTI_MISSION_INDEX_DEFAULT,             // mission index selected from multi mission WP entry
#endif
        .waypoint_load_on_boot = SETTING_NAV_WP_LOAD_ON_BOOT_DEFAULT,                           // load waypoints automatically during boot
        .auto_speed = SETTING_NAV_AUTO_SPEED_DEFAULT,                                           // speed in autonomous modes (3 m/s = 10.8 km/h)
        .max_auto_speed = SETTING_NAV_MAX_AUTO_SPEED_DEFAULT,                                   // max allowed speed autonomous modes
        .max_auto_climb_rate = SETTING_NAV_AUTO_CLIMB_RATE_DEFAULT,                             // 5 m/s
        .max_manual_speed = SETTING_NAV_MANUAL_SPEED_DEFAULT,
        .max_manual_climb_rate = SETTING_NAV_MANUAL_CLIMB_RATE_DEFAULT,
        .land_slowdown_minalt = SETTING_NAV_LAND_SLOWDOWN_MINALT_DEFAULT,                       // altitude in centimeters
        .land_slowdown_maxalt = SETTING_NAV_LAND_SLOWDOWN_MAXALT_DEFAULT,                       // altitude in meters
        .land_minalt_vspd = SETTING_NAV_LAND_MINALT_VSPD_DEFAULT,                               // centimeters/s
        .land_maxalt_vspd = SETTING_NAV_LAND_MAXALT_VSPD_DEFAULT,                               // centimeters/s
        .emerg_descent_rate = SETTING_NAV_EMERG_LANDING_SPEED_DEFAULT,                          // centimeters/s
        .min_rth_distance = SETTING_NAV_MIN_RTH_DISTANCE_DEFAULT,                               // centimeters, if closer than this land immediately
        .rth_altitude = SETTING_NAV_RTH_ALTITUDE_DEFAULT,                                       // altitude in centimeters
        .rth_home_altitude = SETTING_NAV_RTH_HOME_ALTITUDE_DEFAULT,                             // altitude in centimeters
        .rth_climb_first_stage_altitude = SETTING_NAV_RTH_CLIMB_FIRST_STAGE_ALTITUDE_DEFAULT,   // altitude in centimetres, 0= off
        .rth_abort_threshold = SETTING_NAV_RTH_ABORT_THRESHOLD_DEFAULT,                         // centimeters - 500m should be safe for all aircraft
        .max_terrain_follow_altitude = SETTING_NAV_MAX_TERRAIN_FOLLOW_ALT_DEFAULT,              // max altitude in centimeters in terrain following mode
        .safehome_max_distance = SETTING_SAFEHOME_MAX_DISTANCE_DEFAULT,                         // Max distance that a safehome is from the arming point
        .max_altitude = SETTING_NAV_MAX_ALTITUDE_DEFAULT,
        .rth_trackback_distance = SETTING_NAV_RTH_TRACKBACK_DISTANCE_DEFAULT,                   // Max distance allowed for RTH trackback
        .waypoint_enforce_altitude = SETTING_NAV_WP_ENFORCE_ALTITUDE_DEFAULT,                   // Forces set wp altitude to be achieved
        .land_detect_sensitivity = SETTING_NAV_LAND_DETECT_SENSITIVITY_DEFAULT,                 // Changes sensitivity of landing detection
        .auto_disarm_delay = SETTING_NAV_AUTO_DISARM_DELAY_DEFAULT,                             // 2000 ms - time delay to disarm when auto disarm after landing enabled
    },

    // MC-specific
    .mc = {
        .max_bank_angle = SETTING_NAV_MC_BANK_ANGLE_DEFAULT,                          // degrees

#ifdef USE_MR_BRAKING_MODE
        .braking_speed_threshold = SETTING_NAV_MC_BRAKING_SPEED_THRESHOLD_DEFAULT,               // Braking can become active above 1m/s
        .braking_disengage_speed = SETTING_NAV_MC_BRAKING_DISENGAGE_SPEED_DEFAULT,               // Stop when speed goes below 0.75m/s
        .braking_timeout = SETTING_NAV_MC_BRAKING_TIMEOUT_DEFAULT,                               // Timeout barking after 2s
        .braking_boost_factor = SETTING_NAV_MC_BRAKING_BOOST_FACTOR_DEFAULT,                     // A 100% boost by default
        .braking_boost_timeout = SETTING_NAV_MC_BRAKING_BOOST_TIMEOUT_DEFAULT,                   // Timout boost after 750ms
        .braking_boost_speed_threshold = SETTING_NAV_MC_BRAKING_BOOST_SPEED_THRESHOLD_DEFAULT,   // Boost can happen only above 1.5m/s
        .braking_boost_disengage_speed = SETTING_NAV_MC_BRAKING_BOOST_DISENGAGE_SPEED_DEFAULT,   // Disable boost at 1m/s
        .braking_bank_angle = SETTING_NAV_MC_BRAKING_BANK_ANGLE_DEFAULT,                        // Max braking angle
#endif

        .posDecelerationTime = SETTING_NAV_MC_POS_DECELERATION_TIME_DEFAULT,          // posDecelerationTime * 100
        .posResponseExpo = SETTING_NAV_MC_POS_EXPO_DEFAULT,                           // posResponseExpo * 100
        .slowDownForTurning = SETTING_NAV_MC_WP_SLOWDOWN_DEFAULT,
    },

    // Fixed wing
    .fw = {
        .max_bank_angle = SETTING_NAV_FW_BANK_ANGLE_DEFAULT,                    // degrees
        .max_climb_angle = SETTING_NAV_FW_CLIMB_ANGLE_DEFAULT,                  // degrees
        .max_dive_angle = SETTING_NAV_FW_DIVE_ANGLE_DEFAULT,                    // degrees
        .cruise_speed = SETTING_NAV_FW_CRUISE_SPEED_DEFAULT,                    // cm/s
        .control_smoothness = SETTING_NAV_FW_CONTROL_SMOOTHNESS_DEFAULT,
        .pitch_to_throttle_smooth = SETTING_NAV_FW_PITCH2THR_SMOOTHING_DEFAULT,
        .pitch_to_throttle_thresh = SETTING_NAV_FW_PITCH2THR_THRESHOLD_DEFAULT,
        .minThrottleDownPitchAngle = SETTING_FW_MIN_THROTTLE_DOWN_PITCH_DEFAULT,
        .loiter_radius = SETTING_NAV_FW_LOITER_RADIUS_DEFAULT,                  // 75m
        .loiter_direction = SETTING_FW_LOITER_DIRECTION_DEFAULT,

        //Fixed wing landing
        .land_dive_angle = SETTING_NAV_FW_LAND_DIVE_ANGLE_DEFAULT,              // 2 degrees dive by default

        // Fixed wing launch
        .launch_velocity_thresh = SETTING_NAV_FW_LAUNCH_VELOCITY_DEFAULT,       // 3 m/s
        .launch_accel_thresh = SETTING_NAV_FW_LAUNCH_ACCEL_DEFAULT,             // cm/s/s (1.9*G)
        .launch_time_thresh = SETTING_NAV_FW_LAUNCH_DETECT_TIME_DEFAULT,        // 40ms
        .launch_motor_timer = SETTING_NAV_FW_LAUNCH_MOTOR_DELAY_DEFAULT,        // ms
        .launch_idle_motor_timer = SETTING_NAV_FW_LAUNCH_IDLE_MOTOR_DELAY_DEFAULT,   // ms
        .launch_motor_spinup_time = SETTING_NAV_FW_LAUNCH_SPINUP_TIME_DEFAULT,  // ms, time to gredually increase throttle from idle to launch
        .launch_end_time = SETTING_NAV_FW_LAUNCH_END_TIME_DEFAULT,              // ms, time to gradually decrease/increase throttle and decrease pitch angle from launch to the current flight mode
        .launch_min_time = SETTING_NAV_FW_LAUNCH_MIN_TIME_DEFAULT,              // ms, min time in launch mode
        .launch_timeout = SETTING_NAV_FW_LAUNCH_TIMEOUT_DEFAULT,                // ms, timeout for launch procedure
        .launch_max_altitude = SETTING_NAV_FW_LAUNCH_MAX_ALTITUDE_DEFAULT,      // cm, altitude where to consider launch ended
        .launch_climb_angle = SETTING_NAV_FW_LAUNCH_CLIMB_ANGLE_DEFAULT,        // 18 degrees
        .launch_max_angle = SETTING_NAV_FW_LAUNCH_MAX_ANGLE_DEFAULT,            // 45 deg
        .launch_manual_throttle = SETTING_NAV_FW_LAUNCH_MANUAL_THROTTLE_DEFAULT,// OFF
        .launch_abort_deadband = SETTING_NAV_FW_LAUNCH_ABORT_DEADBAND_DEFAULT,  // 100 us

        .cruise_yaw_rate  = SETTING_NAV_FW_CRUISE_YAW_RATE_DEFAULT,             // 20dps
        .allow_manual_thr_increase = SETTING_NAV_FW_ALLOW_MANUAL_THR_INCREASE_DEFAULT,
        .useFwNavYawControl = SETTING_NAV_USE_FW_YAW_CONTROL_DEFAULT,
        .yawControlDeadband = SETTING_NAV_FW_YAW_DEADBAND_DEFAULT,
        .soaring_pitch_deadband = SETTING_NAV_FW_SOARING_PITCH_DEADBAND_DEFAULT,// pitch angle mode deadband when Saoring mode enabled
        .wp_tracking_accuracy = SETTING_NAV_FW_WP_TRACKING_ACCURACY_DEFAULT,    // 0, improves course tracking accuracy during FW WP missions
        .wp_tracking_max_angle = SETTING_NAV_FW_WP_TRACKING_MAX_ANGLE_DEFAULT,  // 60 degs
        .wp_turn_smoothing = SETTING_NAV_FW_WP_TURN_SMOOTHING_DEFAULT,          // 0, smooths turns during FW WP mode missions
    }
);

/* NAV variables */
static navWapointHeading_t wpHeadingControl;
navigationPosControl_t posControl;
navSystemStatus_t NAV_Status;

EXTENDED_FASTRAM multicopterPosXyCoefficients_t multicopterPosXyCoefficients;

// Blackbox states
int16_t navCurrentState;
int16_t navActualVelocity[3];
int16_t navDesiredVelocity[3];
int16_t navActualHeading;
int16_t navDesiredHeading;
int32_t navTargetPosition[3];
int32_t navLatestActualPosition[3];
int16_t navActualSurface;
uint16_t navFlags;
uint16_t navEPH;
uint16_t navEPV;
int16_t navAccNEU[3];
//End of blackbox states

static fpVector3_t * rthGetHomeTargetPosition(rthTargetMode_e mode);
static void updateDesiredRTHAltitude(void);
static void resetAltitudeController(bool useTerrainFollowing);
static void resetPositionController(void);
static void setupAltitudeController(void);
static void resetHeadingController(void);
void resetGCSFlags(void);

static void setupJumpCounters(void);
static void resetJumpCounter(void);
static void clearJumpCounters(void);

static void calculateAndSetActiveWaypoint(const navWaypoint_t * waypoint);
static void calculateAndSetActiveWaypointToLocalPosition(const fpVector3_t * pos);
void calculateInitialHoldPosition(fpVector3_t * pos);
<<<<<<< HEAD
void calculateFarAwayTarget(fpVector3_t * farAwayPos, int32_t yaw, int32_t distance);
static bool isWaypointReached(const fpVector3_t * waypointPos, const int32_t * waypointYaw);
=======
void calculateFarAwayTarget(fpVector3_t * farAwayPos, int32_t bearing, int32_t distance);
void calculateNewCruiseTarget(fpVector3_t * origin, int32_t course, int32_t distance);
static bool isWaypointReached(const fpVector3_t * waypointPos, const int32_t * waypointBearing);
>>>>>>> c57e112e
bool isWaypointAltitudeReached(void);
static void mapWaypointToLocalPosition(fpVector3_t * localPos, const navWaypoint_t * waypoint, geoAltitudeConversionMode_e altConv);
static navigationFSMEvent_t nextForNonGeoStates(void);
static bool isWaypointMissionValid(void);
void missionPlannerSetWaypoint(void);

void initializeRTHSanityChecker(void);
bool validateRTHSanityChecker(void);
void updateHomePosition(void);
bool abortLaunchAllowed(void);

static bool rthAltControlStickOverrideCheck(unsigned axis);

static void updateRthTrackback(bool forceSaveTrackPoint);
static fpVector3_t * rthGetTrackbackPos(void);

/*************************************************************************************************/
static navigationFSMEvent_t navOnEnteringState_NAV_STATE_IDLE(navigationFSMState_t previousState);
static navigationFSMEvent_t navOnEnteringState_NAV_STATE_ALTHOLD_INITIALIZE(navigationFSMState_t previousState);
static navigationFSMEvent_t navOnEnteringState_NAV_STATE_ALTHOLD_IN_PROGRESS(navigationFSMState_t previousState);
static navigationFSMEvent_t navOnEnteringState_NAV_STATE_POSHOLD_3D_INITIALIZE(navigationFSMState_t previousState);
static navigationFSMEvent_t navOnEnteringState_NAV_STATE_POSHOLD_3D_IN_PROGRESS(navigationFSMState_t previousState);
static navigationFSMEvent_t navOnEnteringState_NAV_STATE_COURSE_HOLD_INITIALIZE(navigationFSMState_t previousState);
static navigationFSMEvent_t navOnEnteringState_NAV_STATE_COURSE_HOLD_IN_PROGRESS(navigationFSMState_t previousState);
static navigationFSMEvent_t navOnEnteringState_NAV_STATE_COURSE_HOLD_ADJUSTING(navigationFSMState_t previousState);
static navigationFSMEvent_t navOnEnteringState_NAV_STATE_CRUISE_INITIALIZE(navigationFSMState_t previousState);
static navigationFSMEvent_t navOnEnteringState_NAV_STATE_CRUISE_IN_PROGRESS(navigationFSMState_t previousState);
static navigationFSMEvent_t navOnEnteringState_NAV_STATE_CRUISE_ADJUSTING(navigationFSMState_t previousState);
static navigationFSMEvent_t navOnEnteringState_NAV_STATE_RTH_INITIALIZE(navigationFSMState_t previousState);
static navigationFSMEvent_t navOnEnteringState_NAV_STATE_RTH_CLIMB_TO_SAFE_ALT(navigationFSMState_t previousState);
static navigationFSMEvent_t navOnEnteringState_NAV_STATE_RTH_TRACKBACK(navigationFSMState_t previousState);
static navigationFSMEvent_t navOnEnteringState_NAV_STATE_RTH_HEAD_HOME(navigationFSMState_t previousState);
static navigationFSMEvent_t navOnEnteringState_NAV_STATE_RTH_HOVER_PRIOR_TO_LANDING(navigationFSMState_t previousState);
static navigationFSMEvent_t navOnEnteringState_NAV_STATE_RTH_HOVER_ABOVE_HOME(navigationFSMState_t previousState);
static navigationFSMEvent_t navOnEnteringState_NAV_STATE_RTH_LANDING(navigationFSMState_t previousState);
static navigationFSMEvent_t navOnEnteringState_NAV_STATE_RTH_FINISHING(navigationFSMState_t previousState);
static navigationFSMEvent_t navOnEnteringState_NAV_STATE_RTH_FINISHED(navigationFSMState_t previousState);
static navigationFSMEvent_t navOnEnteringState_NAV_STATE_WAYPOINT_INITIALIZE(navigationFSMState_t previousState);
static navigationFSMEvent_t navOnEnteringState_NAV_STATE_WAYPOINT_PRE_ACTION(navigationFSMState_t previousState);
static navigationFSMEvent_t navOnEnteringState_NAV_STATE_WAYPOINT_IN_PROGRESS(navigationFSMState_t previousState);
static navigationFSMEvent_t navOnEnteringState_NAV_STATE_WAYPOINT_REACHED(navigationFSMState_t previousState);
static navigationFSMEvent_t navOnEnteringState_NAV_STATE_WAYPOINT_HOLD_TIME(navigationFSMState_t previousState);
static navigationFSMEvent_t navOnEnteringState_NAV_STATE_WAYPOINT_NEXT(navigationFSMState_t previousState);
static navigationFSMEvent_t navOnEnteringState_NAV_STATE_WAYPOINT_FINISHED(navigationFSMState_t previousState);
static navigationFSMEvent_t navOnEnteringState_NAV_STATE_WAYPOINT_RTH_LAND(navigationFSMState_t previousState);
static navigationFSMEvent_t navOnEnteringState_NAV_STATE_EMERGENCY_LANDING_INITIALIZE(navigationFSMState_t previousState);
static navigationFSMEvent_t navOnEnteringState_NAV_STATE_EMERGENCY_LANDING_IN_PROGRESS(navigationFSMState_t previousState);
static navigationFSMEvent_t navOnEnteringState_NAV_STATE_EMERGENCY_LANDING_FINISHED(navigationFSMState_t previousState);
static navigationFSMEvent_t navOnEnteringState_NAV_STATE_LAUNCH_INITIALIZE(navigationFSMState_t previousState);
static navigationFSMEvent_t navOnEnteringState_NAV_STATE_LAUNCH_WAIT(navigationFSMState_t previousState);
static navigationFSMEvent_t navOnEnteringState_NAV_STATE_LAUNCH_IN_PROGRESS(navigationFSMState_t previousState);

static const navigationFSMStateDescriptor_t navFSM[NAV_STATE_COUNT] = {
    /** Idle state ******************************************************/
    [NAV_STATE_IDLE] = {
        .persistentId = NAV_PERSISTENT_ID_IDLE,
        .onEntry = navOnEnteringState_NAV_STATE_IDLE,
        .timeoutMs = 0,
        .stateFlags = 0,
        .mapToFlightModes = 0,
        .mwState = MW_NAV_STATE_NONE,
        .mwError = MW_NAV_ERROR_NONE,
        .onEvent    = {
            [NAV_FSM_EVENT_SWITCH_TO_ALTHOLD]              = NAV_STATE_ALTHOLD_INITIALIZE,
            [NAV_FSM_EVENT_SWITCH_TO_POSHOLD_3D]           = NAV_STATE_POSHOLD_3D_INITIALIZE,
            [NAV_FSM_EVENT_SWITCH_TO_RTH]                  = NAV_STATE_RTH_INITIALIZE,
            [NAV_FSM_EVENT_SWITCH_TO_WAYPOINT]             = NAV_STATE_WAYPOINT_INITIALIZE,
            [NAV_FSM_EVENT_SWITCH_TO_EMERGENCY_LANDING]    = NAV_STATE_EMERGENCY_LANDING_INITIALIZE,
            [NAV_FSM_EVENT_SWITCH_TO_LAUNCH]               = NAV_STATE_LAUNCH_INITIALIZE,
            [NAV_FSM_EVENT_SWITCH_TO_COURSE_HOLD]          = NAV_STATE_COURSE_HOLD_INITIALIZE,
            [NAV_FSM_EVENT_SWITCH_TO_CRUISE]               = NAV_STATE_CRUISE_INITIALIZE,
        }
    },

    /** ALTHOLD mode ***************************************************/
    [NAV_STATE_ALTHOLD_INITIALIZE] = {
        .persistentId = NAV_PERSISTENT_ID_ALTHOLD_INITIALIZE,
        .onEntry = navOnEnteringState_NAV_STATE_ALTHOLD_INITIALIZE,
        .timeoutMs = 0,
        .stateFlags = NAV_CTL_ALT | NAV_REQUIRE_ANGLE_FW | NAV_REQUIRE_THRTILT,
        .mapToFlightModes = NAV_ALTHOLD_MODE,
        .mwState = MW_NAV_STATE_NONE,
        .mwError = MW_NAV_ERROR_NONE,
        .onEvent = {
            [NAV_FSM_EVENT_SUCCESS]                        = NAV_STATE_ALTHOLD_IN_PROGRESS,
            [NAV_FSM_EVENT_ERROR]                          = NAV_STATE_IDLE,
            [NAV_FSM_EVENT_SWITCH_TO_IDLE]                 = NAV_STATE_IDLE,
        }
    },

    [NAV_STATE_ALTHOLD_IN_PROGRESS] = {
        .persistentId = NAV_PERSISTENT_ID_ALTHOLD_IN_PROGRESS,
        .onEntry = navOnEnteringState_NAV_STATE_ALTHOLD_IN_PROGRESS,
        .timeoutMs = 10,
        .stateFlags = NAV_CTL_ALT | NAV_REQUIRE_ANGLE_FW | NAV_REQUIRE_THRTILT | NAV_RC_ALT,
        .mapToFlightModes = NAV_ALTHOLD_MODE,
        .mwState = MW_NAV_STATE_NONE,
        .mwError = MW_NAV_ERROR_NONE,
        .onEvent = {
            [NAV_FSM_EVENT_TIMEOUT]                        = NAV_STATE_ALTHOLD_IN_PROGRESS,    // re-process the state
            [NAV_FSM_EVENT_SWITCH_TO_IDLE]                 = NAV_STATE_IDLE,
            [NAV_FSM_EVENT_SWITCH_TO_POSHOLD_3D]           = NAV_STATE_POSHOLD_3D_INITIALIZE,
            [NAV_FSM_EVENT_SWITCH_TO_RTH]                  = NAV_STATE_RTH_INITIALIZE,
            [NAV_FSM_EVENT_SWITCH_TO_WAYPOINT]             = NAV_STATE_WAYPOINT_INITIALIZE,
            [NAV_FSM_EVENT_SWITCH_TO_EMERGENCY_LANDING]    = NAV_STATE_EMERGENCY_LANDING_INITIALIZE,
            [NAV_FSM_EVENT_SWITCH_TO_COURSE_HOLD]          = NAV_STATE_COURSE_HOLD_INITIALIZE,
            [NAV_FSM_EVENT_SWITCH_TO_CRUISE]               = NAV_STATE_CRUISE_INITIALIZE,
        }
    },

    /** POSHOLD_3D mode ************************************************/
    [NAV_STATE_POSHOLD_3D_INITIALIZE] = {
        .persistentId = NAV_PERSISTENT_ID_POSHOLD_3D_INITIALIZE,
        .onEntry = navOnEnteringState_NAV_STATE_POSHOLD_3D_INITIALIZE,
        .timeoutMs = 0,
        .stateFlags = NAV_CTL_ALT | NAV_CTL_POS | NAV_REQUIRE_ANGLE | NAV_REQUIRE_THRTILT,
        .mapToFlightModes = NAV_ALTHOLD_MODE | NAV_POSHOLD_MODE,
        .mwState = MW_NAV_STATE_HOLD_INFINIT,
        .mwError = MW_NAV_ERROR_NONE,
        .onEvent = {
            [NAV_FSM_EVENT_SUCCESS]                        = NAV_STATE_POSHOLD_3D_IN_PROGRESS,
            [NAV_FSM_EVENT_ERROR]                          = NAV_STATE_IDLE,
            [NAV_FSM_EVENT_SWITCH_TO_IDLE]                 = NAV_STATE_IDLE,
        }
    },

    [NAV_STATE_POSHOLD_3D_IN_PROGRESS] = {
        .persistentId = NAV_PERSISTENT_ID_POSHOLD_3D_IN_PROGRESS,
        .onEntry = navOnEnteringState_NAV_STATE_POSHOLD_3D_IN_PROGRESS,
        .timeoutMs = 10,
        .stateFlags = NAV_CTL_ALT | NAV_CTL_POS | NAV_CTL_YAW | NAV_REQUIRE_ANGLE | NAV_REQUIRE_THRTILT | NAV_RC_ALT | NAV_RC_POS | NAV_RC_YAW,
        .mapToFlightModes = NAV_ALTHOLD_MODE | NAV_POSHOLD_MODE,
        .mwState = MW_NAV_STATE_HOLD_INFINIT,
        .mwError = MW_NAV_ERROR_NONE,
        .onEvent = {
            [NAV_FSM_EVENT_TIMEOUT]                        = NAV_STATE_POSHOLD_3D_IN_PROGRESS,    // re-process the state
            [NAV_FSM_EVENT_SWITCH_TO_IDLE]                 = NAV_STATE_IDLE,
            [NAV_FSM_EVENT_SWITCH_TO_ALTHOLD]              = NAV_STATE_ALTHOLD_INITIALIZE,
            [NAV_FSM_EVENT_SWITCH_TO_RTH]                  = NAV_STATE_RTH_INITIALIZE,
            [NAV_FSM_EVENT_SWITCH_TO_WAYPOINT]             = NAV_STATE_WAYPOINT_INITIALIZE,
            [NAV_FSM_EVENT_SWITCH_TO_EMERGENCY_LANDING]    = NAV_STATE_EMERGENCY_LANDING_INITIALIZE,
            [NAV_FSM_EVENT_SWITCH_TO_COURSE_HOLD]          = NAV_STATE_COURSE_HOLD_INITIALIZE,
            [NAV_FSM_EVENT_SWITCH_TO_CRUISE]               = NAV_STATE_CRUISE_INITIALIZE,
        }
    },
    /** CRUISE_HOLD mode ************************************************/
    [NAV_STATE_COURSE_HOLD_INITIALIZE] = {
        .persistentId = NAV_PERSISTENT_ID_COURSE_HOLD_INITIALIZE,
        .onEntry = navOnEnteringState_NAV_STATE_COURSE_HOLD_INITIALIZE,
        .timeoutMs = 0,
        .stateFlags = NAV_REQUIRE_ANGLE,
        .mapToFlightModes = NAV_COURSE_HOLD_MODE,
        .mwState = MW_NAV_STATE_NONE,
        .mwError = MW_NAV_ERROR_NONE,
        .onEvent = {
            [NAV_FSM_EVENT_SUCCESS]                        = NAV_STATE_COURSE_HOLD_IN_PROGRESS,
            [NAV_FSM_EVENT_ERROR]                          = NAV_STATE_IDLE,
            [NAV_FSM_EVENT_SWITCH_TO_IDLE]                 = NAV_STATE_IDLE,
        }
    },

    [NAV_STATE_COURSE_HOLD_IN_PROGRESS] = {
        .persistentId = NAV_PERSISTENT_ID_COURSE_HOLD_IN_PROGRESS,
        .onEntry = navOnEnteringState_NAV_STATE_COURSE_HOLD_IN_PROGRESS,
        .timeoutMs = 10,
        .stateFlags = NAV_CTL_POS | NAV_CTL_YAW | NAV_REQUIRE_ANGLE | NAV_RC_POS | NAV_RC_YAW,
        .mapToFlightModes = NAV_COURSE_HOLD_MODE,
        .mwState = MW_NAV_STATE_NONE,
        .mwError = MW_NAV_ERROR_NONE,
        .onEvent = {
            [NAV_FSM_EVENT_TIMEOUT]                        = NAV_STATE_COURSE_HOLD_IN_PROGRESS,    // re-process the state
            [NAV_FSM_EVENT_SWITCH_TO_IDLE]                 = NAV_STATE_IDLE,
            [NAV_FSM_EVENT_SWITCH_TO_ALTHOLD]              = NAV_STATE_ALTHOLD_INITIALIZE,
            [NAV_FSM_EVENT_SWITCH_TO_POSHOLD_3D]           = NAV_STATE_POSHOLD_3D_INITIALIZE,
            [NAV_FSM_EVENT_SWITCH_TO_CRUISE]               = NAV_STATE_CRUISE_INITIALIZE,
            [NAV_FSM_EVENT_SWITCH_TO_COURSE_ADJ]           = NAV_STATE_COURSE_HOLD_ADJUSTING,
            [NAV_FSM_EVENT_SWITCH_TO_RTH]                  = NAV_STATE_RTH_INITIALIZE,
            [NAV_FSM_EVENT_SWITCH_TO_WAYPOINT]             = NAV_STATE_WAYPOINT_INITIALIZE,
            [NAV_FSM_EVENT_SWITCH_TO_EMERGENCY_LANDING]    = NAV_STATE_EMERGENCY_LANDING_INITIALIZE,
        }
    },

        [NAV_STATE_COURSE_HOLD_ADJUSTING] = {
        .persistentId = NAV_PERSISTENT_ID_COURSE_HOLD_ADJUSTING,
        .onEntry = navOnEnteringState_NAV_STATE_COURSE_HOLD_ADJUSTING,
        .timeoutMs = 10,
        .stateFlags =  NAV_REQUIRE_ANGLE | NAV_RC_POS,
        .mapToFlightModes = NAV_COURSE_HOLD_MODE,
        .mwState = MW_NAV_STATE_NONE,
        .mwError = MW_NAV_ERROR_NONE,
        .onEvent = {
            [NAV_FSM_EVENT_SUCCESS]                        = NAV_STATE_COURSE_HOLD_IN_PROGRESS,
            [NAV_FSM_EVENT_TIMEOUT]                        = NAV_STATE_COURSE_HOLD_ADJUSTING,
            [NAV_FSM_EVENT_ERROR]                          = NAV_STATE_IDLE,
            [NAV_FSM_EVENT_SWITCH_TO_IDLE]                 = NAV_STATE_IDLE,
            [NAV_FSM_EVENT_SWITCH_TO_ALTHOLD]              = NAV_STATE_ALTHOLD_INITIALIZE,
            [NAV_FSM_EVENT_SWITCH_TO_POSHOLD_3D]           = NAV_STATE_POSHOLD_3D_INITIALIZE,
            [NAV_FSM_EVENT_SWITCH_TO_CRUISE]               = NAV_STATE_CRUISE_INITIALIZE,
            [NAV_FSM_EVENT_SWITCH_TO_RTH]                  = NAV_STATE_RTH_INITIALIZE,
            [NAV_FSM_EVENT_SWITCH_TO_WAYPOINT]             = NAV_STATE_WAYPOINT_INITIALIZE,
            [NAV_FSM_EVENT_SWITCH_TO_EMERGENCY_LANDING]    = NAV_STATE_EMERGENCY_LANDING_INITIALIZE,
        }
    },

    /** CRUISE_3D mode ************************************************/
    [NAV_STATE_CRUISE_INITIALIZE] = {
        .persistentId = NAV_PERSISTENT_ID_CRUISE_INITIALIZE,
        .onEntry = navOnEnteringState_NAV_STATE_CRUISE_INITIALIZE,
        .timeoutMs = 0,
        .stateFlags = NAV_REQUIRE_ANGLE,
        .mapToFlightModes = NAV_ALTHOLD_MODE | NAV_COURSE_HOLD_MODE,
        .mwState = MW_NAV_STATE_NONE,
        .mwError = MW_NAV_ERROR_NONE,
        .onEvent = {
            [NAV_FSM_EVENT_SUCCESS]                        = NAV_STATE_CRUISE_IN_PROGRESS,
            [NAV_FSM_EVENT_ERROR]                          = NAV_STATE_IDLE,
            [NAV_FSM_EVENT_SWITCH_TO_IDLE]                 = NAV_STATE_IDLE,
        }
    },

    [NAV_STATE_CRUISE_IN_PROGRESS] = {
        .persistentId = NAV_PERSISTENT_ID_CRUISE_IN_PROGRESS,
        .onEntry = navOnEnteringState_NAV_STATE_CRUISE_IN_PROGRESS,
        .timeoutMs = 10,
        .stateFlags = NAV_CTL_POS | NAV_CTL_YAW | NAV_CTL_ALT | NAV_REQUIRE_ANGLE | NAV_RC_POS | NAV_RC_YAW | NAV_RC_ALT,
        .mapToFlightModes = NAV_ALTHOLD_MODE | NAV_COURSE_HOLD_MODE,
        .mwState = MW_NAV_STATE_NONE,
        .mwError = MW_NAV_ERROR_NONE,
        .onEvent = {
            [NAV_FSM_EVENT_TIMEOUT]                        = NAV_STATE_CRUISE_IN_PROGRESS,    // re-process the state
            [NAV_FSM_EVENT_SWITCH_TO_IDLE]                 = NAV_STATE_IDLE,
            [NAV_FSM_EVENT_SWITCH_TO_ALTHOLD]              = NAV_STATE_ALTHOLD_INITIALIZE,
            [NAV_FSM_EVENT_SWITCH_TO_POSHOLD_3D]           = NAV_STATE_POSHOLD_3D_INITIALIZE,
            [NAV_FSM_EVENT_SWITCH_TO_COURSE_HOLD]          = NAV_STATE_COURSE_HOLD_INITIALIZE,
            [NAV_FSM_EVENT_SWITCH_TO_COURSE_ADJ]           = NAV_STATE_CRUISE_ADJUSTING,
            [NAV_FSM_EVENT_SWITCH_TO_RTH]                  = NAV_STATE_RTH_INITIALIZE,
            [NAV_FSM_EVENT_SWITCH_TO_WAYPOINT]             = NAV_STATE_WAYPOINT_INITIALIZE,
            [NAV_FSM_EVENT_SWITCH_TO_EMERGENCY_LANDING]    = NAV_STATE_EMERGENCY_LANDING_INITIALIZE,
        }
    },

    [NAV_STATE_CRUISE_ADJUSTING] = {
        .persistentId = NAV_PERSISTENT_ID_CRUISE_ADJUSTING,
        .onEntry = navOnEnteringState_NAV_STATE_CRUISE_ADJUSTING,
        .timeoutMs = 10,
        .stateFlags =  NAV_CTL_ALT | NAV_REQUIRE_ANGLE | NAV_RC_POS | NAV_RC_ALT,
        .mapToFlightModes = NAV_ALTHOLD_MODE | NAV_COURSE_HOLD_MODE,
        .mwState = MW_NAV_STATE_NONE,
        .mwError = MW_NAV_ERROR_NONE,
        .onEvent = {
            [NAV_FSM_EVENT_SUCCESS]                        = NAV_STATE_CRUISE_IN_PROGRESS,
            [NAV_FSM_EVENT_TIMEOUT]                        = NAV_STATE_CRUISE_ADJUSTING,
            [NAV_FSM_EVENT_ERROR]                          = NAV_STATE_IDLE,
            [NAV_FSM_EVENT_SWITCH_TO_IDLE]                 = NAV_STATE_IDLE,
            [NAV_FSM_EVENT_SWITCH_TO_ALTHOLD]              = NAV_STATE_ALTHOLD_INITIALIZE,
            [NAV_FSM_EVENT_SWITCH_TO_POSHOLD_3D]           = NAV_STATE_POSHOLD_3D_INITIALIZE,
            [NAV_FSM_EVENT_SWITCH_TO_COURSE_HOLD]          = NAV_STATE_COURSE_HOLD_INITIALIZE,
            [NAV_FSM_EVENT_SWITCH_TO_RTH]                  = NAV_STATE_RTH_INITIALIZE,
            [NAV_FSM_EVENT_SWITCH_TO_WAYPOINT]             = NAV_STATE_WAYPOINT_INITIALIZE,
            [NAV_FSM_EVENT_SWITCH_TO_EMERGENCY_LANDING]    = NAV_STATE_EMERGENCY_LANDING_INITIALIZE,
        }
    },

    /** RTH_3D mode ************************************************/
    [NAV_STATE_RTH_INITIALIZE] = {
        .persistentId = NAV_PERSISTENT_ID_RTH_INITIALIZE,
        .onEntry = navOnEnteringState_NAV_STATE_RTH_INITIALIZE,
        .timeoutMs = 10,
        .stateFlags = NAV_CTL_ALT | NAV_CTL_POS | NAV_CTL_YAW | NAV_REQUIRE_ANGLE | NAV_REQUIRE_MAGHOLD | NAV_REQUIRE_THRTILT | NAV_AUTO_RTH,
        .mapToFlightModes = NAV_RTH_MODE | NAV_ALTHOLD_MODE,
        .mwState = MW_NAV_STATE_RTH_START,
        .mwError = MW_NAV_ERROR_NONE,
        .onEvent = {
            [NAV_FSM_EVENT_TIMEOUT]                             = NAV_STATE_RTH_INITIALIZE,      // re-process the state
            [NAV_FSM_EVENT_SUCCESS]                             = NAV_STATE_RTH_CLIMB_TO_SAFE_ALT,
            [NAV_FSM_EVENT_SWITCH_TO_NAV_STATE_RTH_TRACKBACK]   = NAV_STATE_RTH_TRACKBACK,
            [NAV_FSM_EVENT_SWITCH_TO_EMERGENCY_LANDING]         = NAV_STATE_EMERGENCY_LANDING_INITIALIZE,
            [NAV_FSM_EVENT_SWITCH_TO_RTH_LANDING]               = NAV_STATE_RTH_HOVER_PRIOR_TO_LANDING,
            [NAV_FSM_EVENT_SWITCH_TO_IDLE]                      = NAV_STATE_IDLE,
        }
    },

    [NAV_STATE_RTH_CLIMB_TO_SAFE_ALT] = {
        .persistentId = NAV_PERSISTENT_ID_RTH_CLIMB_TO_SAFE_ALT,
        .onEntry = navOnEnteringState_NAV_STATE_RTH_CLIMB_TO_SAFE_ALT,
        .timeoutMs = 10,
        .stateFlags = NAV_CTL_ALT | NAV_CTL_POS | NAV_CTL_YAW | NAV_REQUIRE_ANGLE | NAV_REQUIRE_MAGHOLD | NAV_REQUIRE_THRTILT | NAV_AUTO_RTH | NAV_RC_POS | NAV_RC_YAW,     // allow pos adjustment while climbind to safe alt
        .mapToFlightModes = NAV_RTH_MODE | NAV_ALTHOLD_MODE,
        .mwState = MW_NAV_STATE_RTH_CLIMB,
        .mwError = MW_NAV_ERROR_WAIT_FOR_RTH_ALT,
        .onEvent = {
            [NAV_FSM_EVENT_TIMEOUT]                        = NAV_STATE_RTH_CLIMB_TO_SAFE_ALT,   // re-process the state
            [NAV_FSM_EVENT_SUCCESS]                        = NAV_STATE_RTH_HEAD_HOME,
            [NAV_FSM_EVENT_SWITCH_TO_IDLE]                 = NAV_STATE_IDLE,
            [NAV_FSM_EVENT_SWITCH_TO_ALTHOLD]              = NAV_STATE_ALTHOLD_INITIALIZE,
            [NAV_FSM_EVENT_SWITCH_TO_POSHOLD_3D]           = NAV_STATE_POSHOLD_3D_INITIALIZE,
            [NAV_FSM_EVENT_SWITCH_TO_EMERGENCY_LANDING]    = NAV_STATE_EMERGENCY_LANDING_INITIALIZE,
            [NAV_FSM_EVENT_SWITCH_TO_COURSE_HOLD]          = NAV_STATE_COURSE_HOLD_INITIALIZE,
            [NAV_FSM_EVENT_SWITCH_TO_CRUISE]               = NAV_STATE_CRUISE_INITIALIZE,
        }
    },

    [NAV_STATE_RTH_TRACKBACK] = {
        .persistentId = NAV_PERSISTENT_ID_RTH_TRACKBACK,
        .onEntry = navOnEnteringState_NAV_STATE_RTH_TRACKBACK,
        .timeoutMs = 10,
        .stateFlags = NAV_CTL_ALT | NAV_CTL_POS | NAV_CTL_YAW | NAV_REQUIRE_ANGLE | NAV_REQUIRE_MAGHOLD | NAV_REQUIRE_THRTILT | NAV_AUTO_RTH,
        .mapToFlightModes = NAV_RTH_MODE | NAV_ALTHOLD_MODE,
        .mwState = MW_NAV_STATE_RTH_ENROUTE,
        .mwError = MW_NAV_ERROR_NONE,
        .onEvent = {
            [NAV_FSM_EVENT_TIMEOUT]                             = NAV_STATE_RTH_TRACKBACK,           // re-process the state
            [NAV_FSM_EVENT_SWITCH_TO_NAV_STATE_RTH_INITIALIZE]  = NAV_STATE_RTH_INITIALIZE,
            [NAV_FSM_EVENT_SWITCH_TO_EMERGENCY_LANDING]         = NAV_STATE_EMERGENCY_LANDING_INITIALIZE,
            [NAV_FSM_EVENT_SWITCH_TO_IDLE]                      = NAV_STATE_IDLE,
            [NAV_FSM_EVENT_SWITCH_TO_ALTHOLD]                   = NAV_STATE_ALTHOLD_INITIALIZE,
            [NAV_FSM_EVENT_SWITCH_TO_POSHOLD_3D]                = NAV_STATE_POSHOLD_3D_INITIALIZE,
            [NAV_FSM_EVENT_SWITCH_TO_COURSE_HOLD]               = NAV_STATE_COURSE_HOLD_INITIALIZE,
            [NAV_FSM_EVENT_SWITCH_TO_CRUISE]                    = NAV_STATE_CRUISE_INITIALIZE,
        }
    },

    [NAV_STATE_RTH_HEAD_HOME] = {
        .persistentId = NAV_PERSISTENT_ID_RTH_HEAD_HOME,
        .onEntry = navOnEnteringState_NAV_STATE_RTH_HEAD_HOME,
        .timeoutMs = 10,
        .stateFlags = NAV_CTL_ALT | NAV_CTL_POS | NAV_CTL_YAW | NAV_REQUIRE_ANGLE | NAV_REQUIRE_MAGHOLD | NAV_REQUIRE_THRTILT | NAV_AUTO_RTH | NAV_RC_POS | NAV_RC_YAW,
        .mapToFlightModes = NAV_RTH_MODE | NAV_ALTHOLD_MODE,
        .mwState = MW_NAV_STATE_RTH_ENROUTE,
        .mwError = MW_NAV_ERROR_NONE,
        .onEvent = {
            [NAV_FSM_EVENT_TIMEOUT]                        = NAV_STATE_RTH_HEAD_HOME,           // re-process the state
            [NAV_FSM_EVENT_SUCCESS]                        = NAV_STATE_RTH_HOVER_PRIOR_TO_LANDING,
            [NAV_FSM_EVENT_SWITCH_TO_IDLE]                 = NAV_STATE_IDLE,
            [NAV_FSM_EVENT_SWITCH_TO_ALTHOLD]              = NAV_STATE_ALTHOLD_INITIALIZE,
            [NAV_FSM_EVENT_SWITCH_TO_POSHOLD_3D]           = NAV_STATE_POSHOLD_3D_INITIALIZE,
            [NAV_FSM_EVENT_SWITCH_TO_EMERGENCY_LANDING]    = NAV_STATE_EMERGENCY_LANDING_INITIALIZE,
            [NAV_FSM_EVENT_SWITCH_TO_COURSE_HOLD]          = NAV_STATE_COURSE_HOLD_INITIALIZE,
            [NAV_FSM_EVENT_SWITCH_TO_CRUISE]               = NAV_STATE_CRUISE_INITIALIZE,
        }
    },

    [NAV_STATE_RTH_HOVER_PRIOR_TO_LANDING] = {
        .persistentId = NAV_PERSISTENT_ID_RTH_HOVER_PRIOR_TO_LANDING,
        .onEntry = navOnEnteringState_NAV_STATE_RTH_HOVER_PRIOR_TO_LANDING,
        .timeoutMs = 500,
        .stateFlags = NAV_CTL_ALT | NAV_CTL_POS | NAV_CTL_YAW | NAV_REQUIRE_ANGLE | NAV_REQUIRE_MAGHOLD | NAV_REQUIRE_THRTILT | NAV_AUTO_RTH | NAV_RC_POS | NAV_RC_YAW,
        .mapToFlightModes = NAV_RTH_MODE | NAV_ALTHOLD_MODE,
        .mwState = MW_NAV_STATE_LAND_SETTLE,
        .mwError = MW_NAV_ERROR_NONE,
        .onEvent = {
            [NAV_FSM_EVENT_TIMEOUT]                        = NAV_STATE_RTH_HOVER_PRIOR_TO_LANDING,
            [NAV_FSM_EVENT_SUCCESS]                        = NAV_STATE_RTH_LANDING,
            [NAV_FSM_EVENT_SWITCH_TO_RTH_HOVER_ABOVE_HOME] = NAV_STATE_RTH_HOVER_ABOVE_HOME,
            [NAV_FSM_EVENT_SWITCH_TO_IDLE]                 = NAV_STATE_IDLE,
            [NAV_FSM_EVENT_SWITCH_TO_ALTHOLD]              = NAV_STATE_ALTHOLD_INITIALIZE,
            [NAV_FSM_EVENT_SWITCH_TO_POSHOLD_3D]           = NAV_STATE_POSHOLD_3D_INITIALIZE,
            [NAV_FSM_EVENT_SWITCH_TO_EMERGENCY_LANDING]    = NAV_STATE_EMERGENCY_LANDING_INITIALIZE,
            [NAV_FSM_EVENT_SWITCH_TO_COURSE_HOLD]          = NAV_STATE_COURSE_HOLD_INITIALIZE,
            [NAV_FSM_EVENT_SWITCH_TO_CRUISE]               = NAV_STATE_CRUISE_INITIALIZE,
        }
    },

    [NAV_STATE_RTH_HOVER_ABOVE_HOME] = {
        .persistentId = NAV_PERSISTENT_ID_RTH_HOVER_ABOVE_HOME,
        .onEntry = navOnEnteringState_NAV_STATE_RTH_HOVER_ABOVE_HOME,
        .timeoutMs = 10,
        .stateFlags = NAV_CTL_ALT | NAV_CTL_POS | NAV_CTL_YAW | NAV_REQUIRE_ANGLE | NAV_REQUIRE_MAGHOLD | NAV_REQUIRE_THRTILT | NAV_AUTO_RTH | NAV_RC_POS | NAV_RC_YAW | NAV_RC_ALT,
        .mapToFlightModes = NAV_RTH_MODE | NAV_ALTHOLD_MODE,
        .mwState = MW_NAV_STATE_HOVER_ABOVE_HOME,
        .mwError = MW_NAV_ERROR_NONE,
        .onEvent = {
            [NAV_FSM_EVENT_TIMEOUT]                        = NAV_STATE_RTH_HOVER_ABOVE_HOME,
            [NAV_FSM_EVENT_SWITCH_TO_IDLE]                 = NAV_STATE_IDLE,
            [NAV_FSM_EVENT_SWITCH_TO_ALTHOLD]              = NAV_STATE_ALTHOLD_INITIALIZE,
            [NAV_FSM_EVENT_SWITCH_TO_POSHOLD_3D]           = NAV_STATE_POSHOLD_3D_INITIALIZE,
            [NAV_FSM_EVENT_SWITCH_TO_EMERGENCY_LANDING]    = NAV_STATE_EMERGENCY_LANDING_INITIALIZE,
            [NAV_FSM_EVENT_SWITCH_TO_COURSE_HOLD]          = NAV_STATE_COURSE_HOLD_INITIALIZE,
            [NAV_FSM_EVENT_SWITCH_TO_CRUISE]               = NAV_STATE_CRUISE_INITIALIZE,
        }
    },

    [NAV_STATE_RTH_LANDING] = {
        .persistentId = NAV_PERSISTENT_ID_RTH_LANDING,
        .onEntry = navOnEnteringState_NAV_STATE_RTH_LANDING,
        .timeoutMs = 10,
        .stateFlags = NAV_CTL_ALT | NAV_CTL_POS | NAV_CTL_YAW | NAV_CTL_LAND | NAV_REQUIRE_ANGLE | NAV_REQUIRE_MAGHOLD | NAV_REQUIRE_THRTILT | NAV_AUTO_RTH | NAV_RC_POS | NAV_RC_YAW,
        .mapToFlightModes = NAV_RTH_MODE | NAV_ALTHOLD_MODE,
        .mwState = MW_NAV_STATE_LAND_IN_PROGRESS,
        .mwError = MW_NAV_ERROR_LANDING,
        .onEvent = {
            [NAV_FSM_EVENT_TIMEOUT]                        = NAV_STATE_RTH_LANDING,         // re-process state
            [NAV_FSM_EVENT_SUCCESS]                        = NAV_STATE_RTH_FINISHING,
            [NAV_FSM_EVENT_SWITCH_TO_IDLE]                 = NAV_STATE_IDLE,
            [NAV_FSM_EVENT_SWITCH_TO_ALTHOLD]              = NAV_STATE_ALTHOLD_INITIALIZE,
            [NAV_FSM_EVENT_SWITCH_TO_POSHOLD_3D]           = NAV_STATE_POSHOLD_3D_INITIALIZE,
            [NAV_FSM_EVENT_SWITCH_TO_EMERGENCY_LANDING]    = NAV_STATE_EMERGENCY_LANDING_INITIALIZE,
        }
    },

    [NAV_STATE_RTH_FINISHING] = {
        .persistentId = NAV_PERSISTENT_ID_RTH_FINISHING,
        .onEntry = navOnEnteringState_NAV_STATE_RTH_FINISHING,
        .timeoutMs = 0,
        .stateFlags = NAV_CTL_ALT | NAV_CTL_POS | NAV_CTL_YAW | NAV_CTL_LAND | NAV_REQUIRE_ANGLE | NAV_REQUIRE_MAGHOLD | NAV_REQUIRE_THRTILT | NAV_AUTO_RTH,
        .mapToFlightModes = NAV_RTH_MODE | NAV_ALTHOLD_MODE,
        .mwState = MW_NAV_STATE_LAND_IN_PROGRESS,
        .mwError = MW_NAV_ERROR_LANDING,
        .onEvent = {
            [NAV_FSM_EVENT_SUCCESS]                        = NAV_STATE_RTH_FINISHED,
            [NAV_FSM_EVENT_SWITCH_TO_IDLE]                 = NAV_STATE_IDLE,
        }
    },

    [NAV_STATE_RTH_FINISHED] = {
        .persistentId = NAV_PERSISTENT_ID_RTH_FINISHED,
        .onEntry = navOnEnteringState_NAV_STATE_RTH_FINISHED,
        .timeoutMs = 10,
        .stateFlags = NAV_CTL_ALT | NAV_CTL_LAND | NAV_REQUIRE_ANGLE | NAV_REQUIRE_THRTILT | NAV_AUTO_RTH,
        .mapToFlightModes = NAV_RTH_MODE | NAV_ALTHOLD_MODE,
        .mwState = MW_NAV_STATE_LANDED,
        .mwError = MW_NAV_ERROR_NONE,
        .onEvent = {
            [NAV_FSM_EVENT_TIMEOUT]                        = NAV_STATE_RTH_FINISHED,         // re-process state
            [NAV_FSM_EVENT_SWITCH_TO_IDLE]                 = NAV_STATE_IDLE,
            [NAV_FSM_EVENT_SWITCH_TO_ALTHOLD]              = NAV_STATE_ALTHOLD_INITIALIZE,
            [NAV_FSM_EVENT_SWITCH_TO_POSHOLD_3D]           = NAV_STATE_POSHOLD_3D_INITIALIZE,
            [NAV_FSM_EVENT_SWITCH_TO_EMERGENCY_LANDING]    = NAV_STATE_EMERGENCY_LANDING_INITIALIZE,
        }
    },

    /** WAYPOINT mode ************************************************/
    [NAV_STATE_WAYPOINT_INITIALIZE] = {
        .persistentId = NAV_PERSISTENT_ID_WAYPOINT_INITIALIZE,
        .onEntry = navOnEnteringState_NAV_STATE_WAYPOINT_INITIALIZE,
        .timeoutMs = 0,
        .stateFlags = NAV_CTL_ALT | NAV_CTL_POS | NAV_CTL_YAW | NAV_REQUIRE_ANGLE | NAV_REQUIRE_MAGHOLD | NAV_REQUIRE_THRTILT | NAV_AUTO_WP,
        .mapToFlightModes = NAV_WP_MODE | NAV_ALTHOLD_MODE,
        .mwState = MW_NAV_STATE_PROCESS_NEXT,
        .mwError = MW_NAV_ERROR_NONE,
        .onEvent = {
            [NAV_FSM_EVENT_SUCCESS]                        = NAV_STATE_WAYPOINT_PRE_ACTION,
            [NAV_FSM_EVENT_ERROR]                          = NAV_STATE_IDLE,
            [NAV_FSM_EVENT_SWITCH_TO_IDLE]                 = NAV_STATE_IDLE,
            [NAV_FSM_EVENT_SWITCH_TO_WAYPOINT_FINISHED]    = NAV_STATE_WAYPOINT_FINISHED,
        }
    },

    [NAV_STATE_WAYPOINT_PRE_ACTION] = {
        .persistentId = NAV_PERSISTENT_ID_WAYPOINT_PRE_ACTION,
        .onEntry = navOnEnteringState_NAV_STATE_WAYPOINT_PRE_ACTION,
        .timeoutMs = 10,
        .stateFlags = NAV_CTL_ALT | NAV_CTL_POS | NAV_CTL_YAW | NAV_REQUIRE_ANGLE | NAV_REQUIRE_MAGHOLD | NAV_REQUIRE_THRTILT | NAV_AUTO_WP,
        .mapToFlightModes = NAV_WP_MODE | NAV_ALTHOLD_MODE,
        .mwState = MW_NAV_STATE_PROCESS_NEXT,
        .mwError = MW_NAV_ERROR_NONE,
        .onEvent = {
            [NAV_FSM_EVENT_TIMEOUT]                     = NAV_STATE_WAYPOINT_PRE_ACTION,   // re-process the state (for JUMP)
            [NAV_FSM_EVENT_SUCCESS]                     = NAV_STATE_WAYPOINT_IN_PROGRESS,
            [NAV_FSM_EVENT_ERROR]                       = NAV_STATE_IDLE,
            [NAV_FSM_EVENT_SWITCH_TO_IDLE]              = NAV_STATE_IDLE,
            [NAV_FSM_EVENT_SWITCH_TO_RTH]               = NAV_STATE_RTH_INITIALIZE,
            [NAV_FSM_EVENT_SWITCH_TO_WAYPOINT_FINISHED] = NAV_STATE_WAYPOINT_FINISHED,
        }
    },

    [NAV_STATE_WAYPOINT_IN_PROGRESS] = {
        .persistentId = NAV_PERSISTENT_ID_WAYPOINT_IN_PROGRESS,
        .onEntry = navOnEnteringState_NAV_STATE_WAYPOINT_IN_PROGRESS,
        .timeoutMs = 10,
        .stateFlags = NAV_CTL_ALT | NAV_CTL_POS | NAV_CTL_YAW | NAV_REQUIRE_ANGLE | NAV_REQUIRE_MAGHOLD | NAV_REQUIRE_THRTILT | NAV_AUTO_WP,
        .mapToFlightModes = NAV_WP_MODE | NAV_ALTHOLD_MODE,
        .mwState = MW_NAV_STATE_WP_ENROUTE,
        .mwError = MW_NAV_ERROR_NONE,
        .onEvent = {
            [NAV_FSM_EVENT_TIMEOUT]                        = NAV_STATE_WAYPOINT_IN_PROGRESS,   // re-process the state
            [NAV_FSM_EVENT_SUCCESS]                        = NAV_STATE_WAYPOINT_REACHED,       // successfully reached waypoint
            [NAV_FSM_EVENT_SWITCH_TO_IDLE]                 = NAV_STATE_IDLE,
            [NAV_FSM_EVENT_SWITCH_TO_ALTHOLD]              = NAV_STATE_ALTHOLD_INITIALIZE,
            [NAV_FSM_EVENT_SWITCH_TO_POSHOLD_3D]           = NAV_STATE_POSHOLD_3D_INITIALIZE,
            [NAV_FSM_EVENT_SWITCH_TO_RTH]                  = NAV_STATE_RTH_INITIALIZE,
            [NAV_FSM_EVENT_SWITCH_TO_EMERGENCY_LANDING]    = NAV_STATE_EMERGENCY_LANDING_INITIALIZE,
            [NAV_FSM_EVENT_SWITCH_TO_COURSE_HOLD]          = NAV_STATE_COURSE_HOLD_INITIALIZE,
            [NAV_FSM_EVENT_SWITCH_TO_CRUISE]               = NAV_STATE_CRUISE_INITIALIZE,
        }
    },

    [NAV_STATE_WAYPOINT_REACHED] = {
        .persistentId = NAV_PERSISTENT_ID_WAYPOINT_REACHED,
        .onEntry = navOnEnteringState_NAV_STATE_WAYPOINT_REACHED,
        .timeoutMs = 10,
        .stateFlags = NAV_CTL_ALT | NAV_CTL_POS | NAV_CTL_YAW | NAV_REQUIRE_ANGLE | NAV_REQUIRE_MAGHOLD | NAV_REQUIRE_THRTILT | NAV_AUTO_WP,
        .mapToFlightModes = NAV_WP_MODE | NAV_ALTHOLD_MODE,
        .mwState = MW_NAV_STATE_PROCESS_NEXT,
        .mwError = MW_NAV_ERROR_NONE,
        .onEvent = {
            [NAV_FSM_EVENT_TIMEOUT]                     = NAV_STATE_WAYPOINT_REACHED,   // re-process state
            [NAV_FSM_EVENT_SUCCESS]                     = NAV_STATE_WAYPOINT_NEXT,
            [NAV_FSM_EVENT_SWITCH_TO_WAYPOINT_HOLD_TIME] = NAV_STATE_WAYPOINT_HOLD_TIME,
            [NAV_FSM_EVENT_SWITCH_TO_WAYPOINT_FINISHED] = NAV_STATE_WAYPOINT_FINISHED,
            [NAV_FSM_EVENT_SWITCH_TO_WAYPOINT_RTH_LAND] = NAV_STATE_WAYPOINT_RTH_LAND,
            [NAV_FSM_EVENT_SWITCH_TO_IDLE]              = NAV_STATE_IDLE,
            [NAV_FSM_EVENT_SWITCH_TO_ALTHOLD]           = NAV_STATE_ALTHOLD_INITIALIZE,
            [NAV_FSM_EVENT_SWITCH_TO_POSHOLD_3D]        = NAV_STATE_POSHOLD_3D_INITIALIZE,
            [NAV_FSM_EVENT_SWITCH_TO_RTH]               = NAV_STATE_RTH_INITIALIZE,
            [NAV_FSM_EVENT_SWITCH_TO_EMERGENCY_LANDING] = NAV_STATE_EMERGENCY_LANDING_INITIALIZE,
            [NAV_FSM_EVENT_SWITCH_TO_COURSE_HOLD]       = NAV_STATE_COURSE_HOLD_INITIALIZE,
            [NAV_FSM_EVENT_SWITCH_TO_CRUISE]            = NAV_STATE_CRUISE_INITIALIZE,
        }
    },

    [NAV_STATE_WAYPOINT_HOLD_TIME] = {
        .persistentId = NAV_PERSISTENT_ID_WAYPOINT_HOLD_TIME,                             // There is no state for timed hold?
        .onEntry = navOnEnteringState_NAV_STATE_WAYPOINT_HOLD_TIME,
        .timeoutMs = 10,
        .stateFlags = NAV_CTL_ALT | NAV_CTL_POS | NAV_CTL_YAW | NAV_REQUIRE_ANGLE | NAV_REQUIRE_MAGHOLD | NAV_REQUIRE_THRTILT | NAV_AUTO_WP,
        .mapToFlightModes = NAV_WP_MODE | NAV_ALTHOLD_MODE,
        .mwState = MW_NAV_STATE_HOLD_TIMED,
        .mwError = MW_NAV_ERROR_NONE,
        .onEvent = {
            [NAV_FSM_EVENT_TIMEOUT]                        = NAV_STATE_WAYPOINT_HOLD_TIME,     // re-process the state
            [NAV_FSM_EVENT_SUCCESS]                        = NAV_STATE_WAYPOINT_NEXT,          // successfully reached waypoint
            [NAV_FSM_EVENT_SWITCH_TO_IDLE]                 = NAV_STATE_IDLE,
            [NAV_FSM_EVENT_SWITCH_TO_ALTHOLD]              = NAV_STATE_ALTHOLD_INITIALIZE,
            [NAV_FSM_EVENT_SWITCH_TO_POSHOLD_3D]           = NAV_STATE_POSHOLD_3D_INITIALIZE,
            [NAV_FSM_EVENT_SWITCH_TO_RTH]                  = NAV_STATE_RTH_INITIALIZE,
            [NAV_FSM_EVENT_SWITCH_TO_EMERGENCY_LANDING]    = NAV_STATE_EMERGENCY_LANDING_INITIALIZE,
            [NAV_FSM_EVENT_SWITCH_TO_COURSE_HOLD]          = NAV_STATE_COURSE_HOLD_INITIALIZE,
            [NAV_FSM_EVENT_SWITCH_TO_CRUISE]               = NAV_STATE_CRUISE_INITIALIZE,
        }
    },

    [NAV_STATE_WAYPOINT_RTH_LAND] = {
        .persistentId = NAV_PERSISTENT_ID_WAYPOINT_RTH_LAND,
        .onEntry = navOnEnteringState_NAV_STATE_WAYPOINT_RTH_LAND,
        .timeoutMs = 10,
        .stateFlags = NAV_CTL_ALT | NAV_CTL_POS | NAV_CTL_YAW | NAV_CTL_LAND | NAV_REQUIRE_ANGLE | NAV_REQUIRE_MAGHOLD | NAV_REQUIRE_THRTILT | NAV_AUTO_WP,
        .mapToFlightModes = NAV_WP_MODE | NAV_ALTHOLD_MODE,
        .mwState = MW_NAV_STATE_LAND_IN_PROGRESS,
        .mwError = MW_NAV_ERROR_LANDING,
        .onEvent = {
            [NAV_FSM_EVENT_TIMEOUT]                        = NAV_STATE_WAYPOINT_RTH_LAND,   // re-process state
            [NAV_FSM_EVENT_SUCCESS]                        = NAV_STATE_WAYPOINT_FINISHED,
            [NAV_FSM_EVENT_SWITCH_TO_IDLE]                 = NAV_STATE_IDLE,
            [NAV_FSM_EVENT_SWITCH_TO_ALTHOLD]              = NAV_STATE_ALTHOLD_INITIALIZE,
            [NAV_FSM_EVENT_SWITCH_TO_POSHOLD_3D]           = NAV_STATE_POSHOLD_3D_INITIALIZE,
            [NAV_FSM_EVENT_SWITCH_TO_RTH]                  = NAV_STATE_RTH_INITIALIZE,
            [NAV_FSM_EVENT_SWITCH_TO_EMERGENCY_LANDING]    = NAV_STATE_EMERGENCY_LANDING_INITIALIZE,
            [NAV_FSM_EVENT_SWITCH_TO_COURSE_HOLD]          = NAV_STATE_COURSE_HOLD_INITIALIZE,
            [NAV_FSM_EVENT_SWITCH_TO_CRUISE]               = NAV_STATE_CRUISE_INITIALIZE,
        }
    },

    [NAV_STATE_WAYPOINT_NEXT] = {
        .persistentId = NAV_PERSISTENT_ID_WAYPOINT_NEXT,
        .onEntry = navOnEnteringState_NAV_STATE_WAYPOINT_NEXT,
        .timeoutMs = 0,
        .stateFlags = NAV_CTL_ALT | NAV_CTL_POS | NAV_CTL_YAW | NAV_REQUIRE_ANGLE | NAV_REQUIRE_MAGHOLD | NAV_REQUIRE_THRTILT | NAV_AUTO_WP,
        .mapToFlightModes = NAV_WP_MODE | NAV_ALTHOLD_MODE,
        .mwState = MW_NAV_STATE_PROCESS_NEXT,
        .mwError = MW_NAV_ERROR_NONE,
        .onEvent = {
            [NAV_FSM_EVENT_SUCCESS]                        = NAV_STATE_WAYPOINT_PRE_ACTION,
            [NAV_FSM_EVENT_SWITCH_TO_WAYPOINT_FINISHED]    = NAV_STATE_WAYPOINT_FINISHED,
        }
    },

    [NAV_STATE_WAYPOINT_FINISHED] = {
        .persistentId = NAV_PERSISTENT_ID_WAYPOINT_FINISHED,
        .onEntry = navOnEnteringState_NAV_STATE_WAYPOINT_FINISHED,
        .timeoutMs = 10,
        .stateFlags = NAV_CTL_ALT | NAV_CTL_POS | NAV_CTL_YAW | NAV_REQUIRE_ANGLE | NAV_REQUIRE_MAGHOLD | NAV_REQUIRE_THRTILT | NAV_AUTO_WP | NAV_AUTO_WP_DONE,
        .mapToFlightModes = NAV_WP_MODE | NAV_ALTHOLD_MODE,
        .mwState = MW_NAV_STATE_WP_ENROUTE,
        .mwError = MW_NAV_ERROR_FINISH,
        .onEvent = {
            [NAV_FSM_EVENT_TIMEOUT]                        = NAV_STATE_WAYPOINT_FINISHED,   // re-process state
            [NAV_FSM_EVENT_SWITCH_TO_IDLE]                 = NAV_STATE_IDLE,
            [NAV_FSM_EVENT_SWITCH_TO_ALTHOLD]              = NAV_STATE_ALTHOLD_INITIALIZE,
            [NAV_FSM_EVENT_SWITCH_TO_POSHOLD_3D]           = NAV_STATE_POSHOLD_3D_INITIALIZE,
            [NAV_FSM_EVENT_SWITCH_TO_RTH]                  = NAV_STATE_RTH_INITIALIZE,
            [NAV_FSM_EVENT_SWITCH_TO_EMERGENCY_LANDING]    = NAV_STATE_EMERGENCY_LANDING_INITIALIZE,
            [NAV_FSM_EVENT_SWITCH_TO_COURSE_HOLD]          = NAV_STATE_COURSE_HOLD_INITIALIZE,
            [NAV_FSM_EVENT_SWITCH_TO_CRUISE]               = NAV_STATE_CRUISE_INITIALIZE,
        }
    },

    /** EMERGENCY LANDING ************************************************/
    [NAV_STATE_EMERGENCY_LANDING_INITIALIZE] = {
        .persistentId = NAV_PERSISTENT_ID_EMERGENCY_LANDING_INITIALIZE,
        .onEntry = navOnEnteringState_NAV_STATE_EMERGENCY_LANDING_INITIALIZE,
        .timeoutMs = 0,
        .stateFlags = NAV_CTL_EMERG | NAV_REQUIRE_ANGLE,
        .mapToFlightModes = 0,
        .mwState = MW_NAV_STATE_EMERGENCY_LANDING,
        .mwError = MW_NAV_ERROR_LANDING,
        .onEvent = {
            [NAV_FSM_EVENT_SUCCESS]                        = NAV_STATE_EMERGENCY_LANDING_IN_PROGRESS,
            [NAV_FSM_EVENT_ERROR]                          = NAV_STATE_IDLE,
            [NAV_FSM_EVENT_SWITCH_TO_IDLE]                 = NAV_STATE_IDLE,
            [NAV_FSM_EVENT_SWITCH_TO_ALTHOLD]              = NAV_STATE_ALTHOLD_INITIALIZE,
            [NAV_FSM_EVENT_SWITCH_TO_RTH]                  = NAV_STATE_RTH_INITIALIZE,
            [NAV_FSM_EVENT_SWITCH_TO_WAYPOINT]             = NAV_STATE_WAYPOINT_INITIALIZE,
        }
    },

    [NAV_STATE_EMERGENCY_LANDING_IN_PROGRESS] = {
        .persistentId = NAV_PERSISTENT_ID_EMERGENCY_LANDING_IN_PROGRESS,
        .onEntry = navOnEnteringState_NAV_STATE_EMERGENCY_LANDING_IN_PROGRESS,
        .timeoutMs = 10,
        .stateFlags = NAV_CTL_EMERG | NAV_REQUIRE_ANGLE,
        .mapToFlightModes = 0,
        .mwState = MW_NAV_STATE_EMERGENCY_LANDING,
        .mwError = MW_NAV_ERROR_LANDING,
        .onEvent = {
            [NAV_FSM_EVENT_TIMEOUT]                        = NAV_STATE_EMERGENCY_LANDING_IN_PROGRESS,    // re-process the state
            [NAV_FSM_EVENT_SUCCESS]                        = NAV_STATE_EMERGENCY_LANDING_FINISHED,
            [NAV_FSM_EVENT_SWITCH_TO_IDLE]                 = NAV_STATE_IDLE,
            [NAV_FSM_EVENT_SWITCH_TO_ALTHOLD]              = NAV_STATE_ALTHOLD_INITIALIZE,
            [NAV_FSM_EVENT_SWITCH_TO_RTH]                  = NAV_STATE_RTH_INITIALIZE,
            [NAV_FSM_EVENT_SWITCH_TO_WAYPOINT]             = NAV_STATE_WAYPOINT_INITIALIZE,
        }
    },

    [NAV_STATE_EMERGENCY_LANDING_FINISHED] = {
        .persistentId = NAV_PERSISTENT_ID_EMERGENCY_LANDING_FINISHED,
        .onEntry = navOnEnteringState_NAV_STATE_EMERGENCY_LANDING_FINISHED,
        .timeoutMs = 10,
        .stateFlags = NAV_CTL_EMERG | NAV_REQUIRE_ANGLE,
        .mapToFlightModes = 0,
        .mwState = MW_NAV_STATE_LANDED,
        .mwError = MW_NAV_ERROR_LANDING,
        .onEvent = {
            [NAV_FSM_EVENT_TIMEOUT]                        = NAV_STATE_EMERGENCY_LANDING_FINISHED,
            [NAV_FSM_EVENT_SWITCH_TO_IDLE]                 = NAV_STATE_IDLE,
        }
    },

    [NAV_STATE_LAUNCH_INITIALIZE] = {
        .persistentId = NAV_PERSISTENT_ID_LAUNCH_INITIALIZE,
        .onEntry = navOnEnteringState_NAV_STATE_LAUNCH_INITIALIZE,
        .timeoutMs = 0,
        .stateFlags = NAV_REQUIRE_ANGLE,
        .mapToFlightModes = NAV_LAUNCH_MODE,
        .mwState = MW_NAV_STATE_NONE,
        .mwError = MW_NAV_ERROR_NONE,
        .onEvent = {
            [NAV_FSM_EVENT_SUCCESS]                        = NAV_STATE_LAUNCH_WAIT,
            [NAV_FSM_EVENT_ERROR]                          = NAV_STATE_IDLE,
            [NAV_FSM_EVENT_SWITCH_TO_IDLE]                 = NAV_STATE_IDLE,
        }
    },

    [NAV_STATE_LAUNCH_WAIT] = {
        .persistentId = NAV_PERSISTENT_ID_LAUNCH_WAIT,
        .onEntry = navOnEnteringState_NAV_STATE_LAUNCH_WAIT,
        .timeoutMs = 10,
        .stateFlags = NAV_CTL_LAUNCH | NAV_REQUIRE_ANGLE,
        .mapToFlightModes = NAV_LAUNCH_MODE,
        .mwState = MW_NAV_STATE_NONE,
        .mwError = MW_NAV_ERROR_NONE,
        .onEvent = {
            [NAV_FSM_EVENT_TIMEOUT]                        = NAV_STATE_LAUNCH_WAIT,    // re-process the state
            [NAV_FSM_EVENT_SUCCESS]                        = NAV_STATE_LAUNCH_IN_PROGRESS,
            [NAV_FSM_EVENT_ERROR]                          = NAV_STATE_IDLE,
            [NAV_FSM_EVENT_SWITCH_TO_IDLE]                 = NAV_STATE_IDLE,
        }
    },

    [NAV_STATE_LAUNCH_IN_PROGRESS] = {
        .persistentId = NAV_PERSISTENT_ID_LAUNCH_IN_PROGRESS,
        .onEntry = navOnEnteringState_NAV_STATE_LAUNCH_IN_PROGRESS,
        .timeoutMs = 10,
        .stateFlags = NAV_CTL_LAUNCH | NAV_REQUIRE_ANGLE,
        .mapToFlightModes = NAV_LAUNCH_MODE,
        .mwState = MW_NAV_STATE_NONE,
        .mwError = MW_NAV_ERROR_NONE,
        .onEvent = {
            [NAV_FSM_EVENT_TIMEOUT]                        = NAV_STATE_LAUNCH_IN_PROGRESS,    // re-process the state
            [NAV_FSM_EVENT_SUCCESS]                        = NAV_STATE_IDLE,
            [NAV_FSM_EVENT_ERROR]                          = NAV_STATE_IDLE,
            [NAV_FSM_EVENT_SWITCH_TO_IDLE]                 = NAV_STATE_IDLE,
        }
    },
};

static navigationFSMStateFlags_t navGetStateFlags(navigationFSMState_t state)
{
    return navFSM[state].stateFlags;
}

static flightModeFlags_e navGetMappedFlightModes(navigationFSMState_t state)
{
    return navFSM[state].mapToFlightModes;
}

navigationFSMStateFlags_t navGetCurrentStateFlags(void)
{
    return navGetStateFlags(posControl.navState);
}

static bool navTerrainFollowingRequested(void)
{
    // Terrain following not supported on FIXED WING aircraft yet
    return !STATE(FIXED_WING_LEGACY) && IS_RC_MODE_ACTIVE(BOXSURFACE);
}

/*************************************************************************************************/
static navigationFSMEvent_t navOnEnteringState_NAV_STATE_IDLE(navigationFSMState_t previousState)
{
    UNUSED(previousState);

    resetAltitudeController(false);
    resetHeadingController();
    resetPositionController();

    return NAV_FSM_EVENT_NONE;
}

static navigationFSMEvent_t navOnEnteringState_NAV_STATE_ALTHOLD_INITIALIZE(navigationFSMState_t previousState)
{
    const navigationFSMStateFlags_t prevFlags = navGetStateFlags(previousState);
    const bool terrainFollowingToggled = (posControl.flags.isTerrainFollowEnabled != navTerrainFollowingRequested());

    resetGCSFlags();

    // If surface tracking mode changed value - reset altitude controller
    if ((prevFlags & NAV_CTL_ALT) == 0 || terrainFollowingToggled) {
        resetAltitudeController(navTerrainFollowingRequested());
    }

    if (((prevFlags & NAV_CTL_ALT) == 0) || ((prevFlags & NAV_AUTO_RTH) != 0) || ((prevFlags & NAV_AUTO_WP) != 0) || terrainFollowingToggled) {
        setupAltitudeController();
        setDesiredPosition(&navGetCurrentActualPositionAndVelocity()->pos, posControl.actualState.yaw, NAV_POS_UPDATE_Z);  // This will reset surface offset
    }

    return NAV_FSM_EVENT_SUCCESS;
}

static navigationFSMEvent_t navOnEnteringState_NAV_STATE_ALTHOLD_IN_PROGRESS(navigationFSMState_t previousState)
{
    UNUSED(previousState);

    // If GCS was disabled - reset altitude setpoint
    if (posControl.flags.isGCSAssistedNavigationReset) {
        setDesiredPosition(&navGetCurrentActualPositionAndVelocity()->pos, posControl.actualState.yaw, NAV_POS_UPDATE_Z);
        resetGCSFlags();
    }

    return NAV_FSM_EVENT_NONE;
}

static navigationFSMEvent_t navOnEnteringState_NAV_STATE_POSHOLD_3D_INITIALIZE(navigationFSMState_t previousState)
{
    const navigationFSMStateFlags_t prevFlags = navGetStateFlags(previousState);
    const bool terrainFollowingToggled = (posControl.flags.isTerrainFollowEnabled != navTerrainFollowingRequested());

    resetGCSFlags();

    if ((prevFlags & NAV_CTL_POS) == 0) {
        resetPositionController();
    }

    if ((prevFlags & NAV_CTL_ALT) == 0 || terrainFollowingToggled) {
        resetAltitudeController(navTerrainFollowingRequested());
        setupAltitudeController();
    }

    if (((prevFlags & NAV_CTL_ALT) == 0) || ((prevFlags & NAV_AUTO_RTH) != 0) || ((prevFlags & NAV_AUTO_WP) != 0) || terrainFollowingToggled) {
        setDesiredPosition(&navGetCurrentActualPositionAndVelocity()->pos, posControl.actualState.yaw, NAV_POS_UPDATE_Z);  // This will reset surface offset
    }

    if ((previousState != NAV_STATE_RTH_HOVER_PRIOR_TO_LANDING) && (previousState != NAV_STATE_RTH_HOVER_ABOVE_HOME) && (previousState != NAV_STATE_RTH_LANDING)) {
        fpVector3_t targetHoldPos;
        calculateInitialHoldPosition(&targetHoldPos);
        setDesiredPosition(&targetHoldPos, posControl.actualState.yaw, NAV_POS_UPDATE_XY | NAV_POS_UPDATE_HEADING);
    }

    return NAV_FSM_EVENT_SUCCESS;
}

static navigationFSMEvent_t navOnEnteringState_NAV_STATE_POSHOLD_3D_IN_PROGRESS(navigationFSMState_t previousState)
{
    UNUSED(previousState);

    // If GCS was disabled - reset 2D pos setpoint
    if (posControl.flags.isGCSAssistedNavigationReset) {
        fpVector3_t targetHoldPos;
        calculateInitialHoldPosition(&targetHoldPos);
        setDesiredPosition(&navGetCurrentActualPositionAndVelocity()->pos, posControl.actualState.yaw, NAV_POS_UPDATE_Z);
        setDesiredPosition(&targetHoldPos, posControl.actualState.yaw, NAV_POS_UPDATE_XY | NAV_POS_UPDATE_HEADING);
        resetGCSFlags();
    }

    return NAV_FSM_EVENT_NONE;
}
/////////////////

static navigationFSMEvent_t navOnEnteringState_NAV_STATE_COURSE_HOLD_INITIALIZE(navigationFSMState_t previousState)
{
    UNUSED(previousState);

    if (!STATE(FIXED_WING_LEGACY)) { return NAV_FSM_EVENT_ERROR; } // Only on FW for now

    DEBUG_SET(DEBUG_CRUISE, 0, 1);
    if (checkForPositionSensorTimeout()) {
        return NAV_FSM_EVENT_SWITCH_TO_IDLE;
    }  // Switch to IDLE if we do not have an healty position. Try the next iteration.

    resetPositionController();

    posControl.cruise.course = posControl.actualState.cog;  // Store the course to follow
    posControl.cruise.previousCourse = posControl.cruise.course;
    posControl.cruise.lastCourseAdjustmentTime = 0;

    return NAV_FSM_EVENT_SUCCESS; // Go to NAV_STATE_COURSE_HOLD_IN_PROGRESS state
}

static navigationFSMEvent_t navOnEnteringState_NAV_STATE_COURSE_HOLD_IN_PROGRESS(navigationFSMState_t previousState)
{
    UNUSED(previousState);

    const timeMs_t currentTimeMs = millis();

    if (checkForPositionSensorTimeout()) {
        return NAV_FSM_EVENT_SWITCH_TO_IDLE;
    } // Switch to IDLE if we do not have an healty position. Do the CRUISE init the next iteration.

    DEBUG_SET(DEBUG_CRUISE, 0, 2);
    DEBUG_SET(DEBUG_CRUISE, 2, 0);

    if (posControl.flags.isAdjustingPosition) {
        return NAV_FSM_EVENT_SWITCH_TO_COURSE_ADJ;
    }

    // User is yawing. We record the desidered yaw and we change the desidered target in the meanwhile
    if (posControl.flags.isAdjustingHeading) {
<<<<<<< HEAD
        timeMs_t timeDifference = currentTimeMs - posControl.cruise.lastYawAdjustmentTime;
        if (timeDifference > 100) timeDifference = 0;   // if adjustment was called long time ago, reset the time difference.
        float rateTarget = scaleRangef((float)rcCommand[YAW], -500.0f, 500.0f, -DEGREES_TO_CENTIDEGREES(navConfig()->fw.cruise_yaw_rate), DEGREES_TO_CENTIDEGREES(navConfig()->fw.cruise_yaw_rate));
        float centidegsPerIteration = rateTarget * MS2S(timeDifference);
        posControl.cruise.yaw = wrap_36000(posControl.cruise.yaw - centidegsPerIteration);
        DEBUG_SET(DEBUG_CRUISE, 1, CENTIDEGREES_TO_DEGREES(posControl.cruise.yaw));
        posControl.cruise.lastYawAdjustmentTime = currentTimeMs;
    } else if (currentTimeMs - posControl.cruise.lastYawAdjustmentTime > 4000) {
        posControl.cruise.previousYaw = posControl.cruise.yaw;
    }

    setDesiredPosition(NULL, posControl.cruise.yaw, NAV_POS_UPDATE_HEADING);
=======
        timeMs_t timeDifference = currentTimeMs - posControl.cruise.lastCourseAdjustmentTime;
        if (timeDifference > 100) timeDifference = 0; // if adjustment was called long time ago, reset the time difference.
        float rateTarget = scaleRangef((float)rcCommand[YAW], -500.0f, 500.0f, -DEGREES_TO_CENTIDEGREES(navConfig()->fw.cruise_yaw_rate), DEGREES_TO_CENTIDEGREES(navConfig()->fw.cruise_yaw_rate));
        float centidegsPerIteration = rateTarget * timeDifference * 0.001f;
        posControl.cruise.course = wrap_36000(posControl.cruise.course - centidegsPerIteration);
        DEBUG_SET(DEBUG_CRUISE, 1, CENTIDEGREES_TO_DEGREES(posControl.cruise.course));
        posControl.cruise.lastCourseAdjustmentTime = currentTimeMs;
    }

    if (currentTimeMs - posControl.cruise.lastCourseAdjustmentTime > 4000)
        posControl.cruise.previousCourse = posControl.cruise.course;

    uint32_t distance = gpsSol.groundSpeed * 60; // next WP to be reached in 60s [cm]

    if ((previousState == NAV_STATE_COURSE_HOLD_INITIALIZE) || (previousState == NAV_STATE_COURSE_HOLD_ADJUSTING)
            || (previousState == NAV_STATE_CRUISE_INITIALIZE) || (previousState == NAV_STATE_CRUISE_ADJUSTING)
            || posControl.flags.isAdjustingHeading) {
        calculateFarAwayTarget(&posControl.cruise.targetPos, posControl.cruise.course, distance);
        DEBUG_SET(DEBUG_CRUISE, 2, 1);
    } else if (calculateDistanceToDestination(&posControl.cruise.targetPos) <= (navConfig()->fw.loiter_radius * 1.10f)) { //10% margin
        calculateNewCruiseTarget(&posControl.cruise.targetPos, posControl.cruise.course, distance);
        DEBUG_SET(DEBUG_CRUISE, 2, 2);
    }

    setDesiredPosition(&posControl.cruise.targetPos, posControl.cruise.course, NAV_POS_UPDATE_XY);
>>>>>>> c57e112e

    return NAV_FSM_EVENT_NONE;
}

static navigationFSMEvent_t navOnEnteringState_NAV_STATE_COURSE_HOLD_ADJUSTING(navigationFSMState_t previousState)
{
    UNUSED(previousState);
    DEBUG_SET(DEBUG_CRUISE, 0, 3);

    // User is rolling, changing manually direction. Wait until it is done and then restore CRUISE
    if (posControl.flags.isAdjustingPosition) {
        posControl.cruise.course = posControl.actualState.cog;  //store current course
        posControl.cruise.lastCourseAdjustmentTime = millis();
        return NAV_FSM_EVENT_NONE;  // reprocess the state
    }

    resetPositionController();

    return NAV_FSM_EVENT_SUCCESS; // go back to NAV_STATE_COURSE_HOLD_IN_PROGRESS state
}

static navigationFSMEvent_t navOnEnteringState_NAV_STATE_CRUISE_INITIALIZE(navigationFSMState_t previousState)
{
    if (!STATE(FIXED_WING_LEGACY)) { return NAV_FSM_EVENT_ERROR; } // only on FW for now

    navOnEnteringState_NAV_STATE_ALTHOLD_INITIALIZE(previousState);

    return navOnEnteringState_NAV_STATE_COURSE_HOLD_INITIALIZE(previousState);
}

static navigationFSMEvent_t navOnEnteringState_NAV_STATE_CRUISE_IN_PROGRESS(navigationFSMState_t previousState)
{
    navOnEnteringState_NAV_STATE_ALTHOLD_IN_PROGRESS(previousState);

    return navOnEnteringState_NAV_STATE_COURSE_HOLD_IN_PROGRESS(previousState);
}

static navigationFSMEvent_t navOnEnteringState_NAV_STATE_CRUISE_ADJUSTING(navigationFSMState_t previousState)
{
    navOnEnteringState_NAV_STATE_ALTHOLD_IN_PROGRESS(previousState);

    return navOnEnteringState_NAV_STATE_COURSE_HOLD_ADJUSTING(previousState);
}

static navigationFSMEvent_t navOnEnteringState_NAV_STATE_RTH_INITIALIZE(navigationFSMState_t previousState)
{
    navigationFSMStateFlags_t prevFlags = navGetStateFlags(previousState);

    if ((posControl.flags.estHeadingStatus == EST_NONE) || (posControl.flags.estAltStatus == EST_NONE) || !STATE(GPS_FIX_HOME)) {
        // Heading sensor, altitude sensor and HOME fix are mandatory for RTH. If not satisfied - switch to emergency landing
        // Relevant to failsafe forced RTH only. Switched RTH blocked in selectNavEventFromBoxModeInput if sensors unavailable.
        // If we are in dead-reckoning mode - also fail, since coordinates may be unreliable
        return NAV_FSM_EVENT_SWITCH_TO_EMERGENCY_LANDING;
    }

    if (STATE(FIXED_WING_LEGACY) && (posControl.homeDistance < navConfig()->general.min_rth_distance) && !posControl.flags.forcedRTHActivated) {
        // Prevent RTH from activating on airplanes if too close to home unless it's a failsafe RTH
        return NAV_FSM_EVENT_SWITCH_TO_IDLE;
    }

    // If we have valid position sensor or configured to ignore it's loss at initial stage - continue
    if ((posControl.flags.estPosStatus >= EST_USABLE) || navConfig()->general.flags.rth_climb_ignore_emerg) {
        // Reset altitude and position controllers if necessary
        if ((prevFlags & NAV_CTL_POS) == 0) {
            resetPositionController();
        }

        // Reset altitude controller if it was not enabled or if we are in terrain follow mode
        if ((prevFlags & NAV_CTL_ALT) == 0 || posControl.flags.isTerrainFollowEnabled) {
            // Make sure surface tracking is not enabled - RTH uses global altitude, not AGL
            resetAltitudeController(false);
            setupAltitudeController();
        }

        // If close to home - reset home position and land
        if (posControl.homeDistance < navConfig()->general.min_rth_distance) {
            setHomePosition(&navGetCurrentActualPositionAndVelocity()->pos, posControl.actualState.yaw, NAV_POS_UPDATE_XY | NAV_POS_UPDATE_HEADING, NAV_HOME_VALID_ALL);
            setDesiredPosition(&navGetCurrentActualPositionAndVelocity()->pos, posControl.actualState.yaw, NAV_POS_UPDATE_XY | NAV_POS_UPDATE_Z | NAV_POS_UPDATE_HEADING);

            return NAV_FSM_EVENT_SWITCH_TO_RTH_LANDING;   // NAV_STATE_RTH_HOVER_PRIOR_TO_LANDING
        }
        else {
            // Switch to RTH trackback
            bool trackbackActive = navConfig()->general.flags.rth_trackback_mode == RTH_TRACKBACK_ON ||
                                   (navConfig()->general.flags.rth_trackback_mode == RTH_TRACKBACK_FS && posControl.flags.forcedRTHActivated);

            if (trackbackActive && posControl.activeRthTBPointIndex >= 0 && !isWaypointMissionRTHActive()) {
                updateRthTrackback(true);       // save final trackpoint for altitude and max trackback distance reference
                posControl.flags.rthTrackbackActive = true;
                calculateAndSetActiveWaypointToLocalPosition(rthGetTrackbackPos());
                return NAV_FSM_EVENT_SWITCH_TO_NAV_STATE_RTH_TRACKBACK;
            }

            fpVector3_t targetHoldPos;

            if (STATE(FIXED_WING_LEGACY)) {
                // Airplane - climbout before heading home
                if (navConfig()->general.flags.rth_climb_first == RTH_CLIMB_ON_FW_SPIRAL) {
                    // Spiral climb centered at xy of RTH activation
                    calculateInitialHoldPosition(&targetHoldPos);
                } else {
                    calculateFarAwayTarget(&targetHoldPos, posControl.actualState.cog, 100000.0f);  // 1km away Linear climb
                }
            } else {
                // Multicopter, hover and climb
                calculateInitialHoldPosition(&targetHoldPos);

                // Initialize RTH sanity check to prevent fly-aways on RTH
                // For airplanes this is delayed until climb-out is finished
                initializeRTHSanityChecker();
            }

            setDesiredPosition(&targetHoldPos, posControl.actualState.yaw, NAV_POS_UPDATE_XY | NAV_POS_UPDATE_HEADING);

            return NAV_FSM_EVENT_SUCCESS;   // NAV_STATE_RTH_CLIMB_TO_SAFE_ALT
        }
    }
    /* Position sensor failure timeout - land. Land immediately if failsafe RTH and timeout disabled (set to 0) */
    else if (checkForPositionSensorTimeout() || (!navConfig()->general.pos_failure_timeout && posControl.flags.forcedRTHActivated)) {
        return NAV_FSM_EVENT_SWITCH_TO_EMERGENCY_LANDING;
    }
    /* No valid POS sensor but still within valid timeout - wait */
    return NAV_FSM_EVENT_NONE;
}

static navigationFSMEvent_t navOnEnteringState_NAV_STATE_RTH_CLIMB_TO_SAFE_ALT(navigationFSMState_t previousState)
{
    UNUSED(previousState);

    if (!STATE(ALTITUDE_CONTROL)) {
        //If altitude control is not a thing, switch to RTH in progress instead
        return NAV_FSM_EVENT_SUCCESS; //Will cause NAV_STATE_RTH_HEAD_HOME
    }

    rthAltControlStickOverrideCheck(PITCH);

    /* Position sensor failure timeout and not configured to ignore GPS loss - land */
    if ((posControl.flags.estHeadingStatus == EST_NONE) ||
        (checkForPositionSensorTimeout() && !navConfig()->general.flags.rth_climb_ignore_emerg)) {
        return NAV_FSM_EVENT_SWITCH_TO_EMERGENCY_LANDING;
    }

    const uint8_t rthClimbMarginPercent = STATE(FIXED_WING_LEGACY) ? FW_RTH_CLIMB_MARGIN_PERCENT : MR_RTH_CLIMB_MARGIN_PERCENT;
    const float rthAltitudeMargin = MAX(FW_RTH_CLIMB_MARGIN_MIN_CM, (rthClimbMarginPercent/100.0) * fabsf(posControl.rthState.rthInitialAltitude - posControl.rthState.homePosition.pos.z));

    // If we reached desired initial RTH altitude or we don't want to climb first
    if (((navGetCurrentActualPositionAndVelocity()->pos.z - posControl.rthState.rthInitialAltitude) > -rthAltitudeMargin) || (navConfig()->general.flags.rth_climb_first == RTH_CLIMB_OFF) || rthAltControlStickOverrideCheck(ROLL) || rthClimbStageActiveAndComplete()) {

        // Delayed initialization for RTH sanity check on airplanes - allow to finish climb first as it can take some distance
        if (STATE(FIXED_WING_LEGACY)) {
            initializeRTHSanityChecker();
        }

        // Save initial home distance for future use
        posControl.rthState.rthInitialDistance = posControl.homeDistance;
        fpVector3_t * tmpHomePos = rthGetHomeTargetPosition(RTH_HOME_ENROUTE_INITIAL);

        if (navConfig()->general.flags.rth_tail_first && !STATE(FIXED_WING_LEGACY)) {
            setDesiredPosition(tmpHomePos, 0, NAV_POS_UPDATE_XY | NAV_POS_UPDATE_Z | NAV_POS_UPDATE_BEARING_TAIL_FIRST);
        }
        else {
            setDesiredPosition(tmpHomePos, 0, NAV_POS_UPDATE_XY | NAV_POS_UPDATE_Z | NAV_POS_UPDATE_BEARING);
        }

        return NAV_FSM_EVENT_SUCCESS;   // NAV_STATE_RTH_HEAD_HOME

    } else {

        fpVector3_t * tmpHomePos = rthGetHomeTargetPosition(RTH_HOME_ENROUTE_INITIAL);

        /* For multi-rotors execute sanity check during initial ascent as well */
        if (!STATE(FIXED_WING_LEGACY) && !validateRTHSanityChecker()) {
            return NAV_FSM_EVENT_SWITCH_TO_EMERGENCY_LANDING;
        }

        // Climb to safe altitude and turn to correct direction
        if (STATE(FIXED_WING_LEGACY)) {
            if (navConfig()->general.flags.rth_climb_first == RTH_CLIMB_ON_FW_SPIRAL) {
                float altitudeChangeDirection = (tmpHomePos->z += FW_RTH_CLIMB_OVERSHOOT_CM) > navGetCurrentActualPositionAndVelocity()->pos.z ? 1 : -1;
                updateClimbRateToAltitudeController(altitudeChangeDirection * navConfig()->general.max_auto_climb_rate, ROC_TO_ALT_NORMAL);
            } else {
                tmpHomePos->z += FW_RTH_CLIMB_OVERSHOOT_CM;
                setDesiredPosition(tmpHomePos, 0, NAV_POS_UPDATE_Z);
            }
        } else {
            // Until the initial climb phase is complete target slightly *above* the cruise altitude to ensure we actually reach
            // it in a reasonable time. Immediately after we finish this phase - target the original altitude.
            tmpHomePos->z += MR_RTH_CLIMB_OVERSHOOT_CM;

            if (navConfig()->general.flags.rth_tail_first) {
                setDesiredPosition(tmpHomePos, 0, NAV_POS_UPDATE_Z | NAV_POS_UPDATE_BEARING_TAIL_FIRST);
            } else {
                setDesiredPosition(tmpHomePos, 0, NAV_POS_UPDATE_Z | NAV_POS_UPDATE_BEARING);
            }
        }

        return NAV_FSM_EVENT_NONE;
    }
}

static navigationFSMEvent_t navOnEnteringState_NAV_STATE_RTH_TRACKBACK(navigationFSMState_t previousState)
{
    UNUSED(previousState);

    /* If position sensors unavailable - land immediately */
    if ((posControl.flags.estHeadingStatus == EST_NONE) || checkForPositionSensorTimeout()) {
        return NAV_FSM_EVENT_SWITCH_TO_EMERGENCY_LANDING;
    }

    if (posControl.flags.estPosStatus >= EST_USABLE) {
        const int32_t distFromStartTrackback = calculateDistanceToDestination(&posControl.rthTBPointsList[posControl.rthTBLastSavedIndex]) / 100;
        const bool cancelTrackback = distFromStartTrackback > navConfig()->general.rth_trackback_distance ||
                                     (rthAltControlStickOverrideCheck(ROLL) && !posControl.flags.forcedRTHActivated);

        if (posControl.activeRthTBPointIndex < 0 || cancelTrackback) {
            posControl.rthTBWrapAroundCounter = posControl.activeRthTBPointIndex = -1;
            posControl.flags.rthTrackbackActive = false;
            return NAV_FSM_EVENT_SWITCH_TO_NAV_STATE_RTH_INITIALIZE;    // procede to home after final trackback point
        }

        if (isWaypointReached(&posControl.activeWaypoint.pos, &posControl.activeWaypoint.bearing)) {
            posControl.activeRthTBPointIndex--;

            if (posControl.rthTBWrapAroundCounter > -1 && posControl.activeRthTBPointIndex < 0) {
                posControl.activeRthTBPointIndex = NAV_RTH_TRACKBACK_POINTS - 1;
            }
            calculateAndSetActiveWaypointToLocalPosition(rthGetTrackbackPos());

            if (posControl.activeRthTBPointIndex - posControl.rthTBWrapAroundCounter == 0) {
                posControl.rthTBWrapAroundCounter = posControl.activeRthTBPointIndex = -1;
            }
        } else {
            setDesiredPosition(rthGetTrackbackPos(), 0, NAV_POS_UPDATE_XY | NAV_POS_UPDATE_Z | NAV_POS_UPDATE_BEARING);
        }
    }

    return NAV_FSM_EVENT_NONE;
}

static navigationFSMEvent_t navOnEnteringState_NAV_STATE_RTH_HEAD_HOME(navigationFSMState_t previousState)
{
    UNUSED(previousState);

    rthAltControlStickOverrideCheck(PITCH);

    /* If position sensors unavailable - land immediately */
    if ((posControl.flags.estHeadingStatus == EST_NONE) || !validateRTHSanityChecker()) {
        return NAV_FSM_EVENT_SWITCH_TO_EMERGENCY_LANDING;
    }

    // If we have position sensor - continue home
    if ((posControl.flags.estPosStatus >= EST_USABLE)) {
        fpVector3_t * tmpHomePos = rthGetHomeTargetPosition(RTH_HOME_ENROUTE_PROPORTIONAL);

        if (isWaypointReached(tmpHomePos, 0)) {
            // Successfully reached position target - update XYZ-position
            setDesiredPosition(tmpHomePos, posControl.rthState.homePosition.heading, NAV_POS_UPDATE_XY | NAV_POS_UPDATE_Z | NAV_POS_UPDATE_HEADING);
            return NAV_FSM_EVENT_SUCCESS;       // NAV_STATE_RTH_HOVER_PRIOR_TO_LANDING
        } else {
            setDesiredPosition(tmpHomePos, 0, NAV_POS_UPDATE_Z | NAV_POS_UPDATE_XY);
            return NAV_FSM_EVENT_NONE;
        }
    }
    /* Position sensor failure timeout - land */
    else if (checkForPositionSensorTimeout()) {
        return NAV_FSM_EVENT_SWITCH_TO_EMERGENCY_LANDING;
    }
    /* No valid POS sensor but still within valid timeout - wait */
    return NAV_FSM_EVENT_NONE;
}

static navigationFSMEvent_t navOnEnteringState_NAV_STATE_RTH_HOVER_PRIOR_TO_LANDING(navigationFSMState_t previousState)
{
    UNUSED(previousState);

    //On ROVER and BOAT we immediately switch to the next event
    if (!STATE(ALTITUDE_CONTROL)) {
        return NAV_FSM_EVENT_SUCCESS;
    }

    /* If position sensors unavailable - land immediately (wait for timeout on GPS) */
    if ((posControl.flags.estHeadingStatus == EST_NONE) || checkForPositionSensorTimeout() || !validateRTHSanityChecker()) {
        return NAV_FSM_EVENT_SWITCH_TO_EMERGENCY_LANDING;
    }

    // If position ok OR within valid timeout - continue
    // Wait until target heading is reached for MR (with 15 deg margin for error), or continue for Fixed Wing
    if ((ABS(wrap_18000(posControl.rthState.homePosition.heading - posControl.actualState.yaw)) < DEGREES_TO_CENTIDEGREES(15)) || STATE(FIXED_WING_LEGACY)) {
        resetLandingDetector();     // force reset landing detector just in case
        updateClimbRateToAltitudeController(0, ROC_TO_ALT_RESET);
        return navigationRTHAllowsLanding() ? NAV_FSM_EVENT_SUCCESS : NAV_FSM_EVENT_SWITCH_TO_RTH_HOVER_ABOVE_HOME; // success = land
    } else {
        fpVector3_t * tmpHomePos = rthGetHomeTargetPosition(RTH_HOME_ENROUTE_FINAL);
        setDesiredPosition(tmpHomePos, posControl.rthState.homePosition.heading, NAV_POS_UPDATE_XY | NAV_POS_UPDATE_Z | NAV_POS_UPDATE_HEADING);
        return NAV_FSM_EVENT_NONE;
    }
}

static navigationFSMEvent_t navOnEnteringState_NAV_STATE_RTH_HOVER_ABOVE_HOME(navigationFSMState_t previousState)
{
    UNUSED(previousState);

    /* If position sensors unavailable - land immediately (wait for timeout on GPS) */
    if (posControl.flags.estHeadingStatus == EST_NONE || checkForPositionSensorTimeout() || !validateRTHSanityChecker()) {
        return NAV_FSM_EVENT_SWITCH_TO_EMERGENCY_LANDING;
    }

    fpVector3_t * tmpHomePos = rthGetHomeTargetPosition(RTH_HOME_FINAL_HOVER);

    if (navConfig()->general.rth_home_altitude) {
        float timeToReachHomeAltitude = fabsf(tmpHomePos->z - navGetCurrentActualPositionAndVelocity()->pos.z) / navConfig()->general.max_auto_climb_rate;

        if (timeToReachHomeAltitude < 1) {
            // we almost reached the target home altitude so set the desired altitude to the desired home altitude
            setDesiredPosition(tmpHomePos, 0, NAV_POS_UPDATE_Z);
        } else {
            float altitudeChangeDirection = tmpHomePos->z > navGetCurrentActualPositionAndVelocity()->pos.z ? 1 : -1;
            updateClimbRateToAltitudeController(altitudeChangeDirection * navConfig()->general.max_auto_climb_rate, ROC_TO_ALT_NORMAL);
        }
    }
    else {
        setDesiredPosition(tmpHomePos, 0, NAV_POS_UPDATE_Z);
    }

    return NAV_FSM_EVENT_NONE;
}

static navigationFSMEvent_t navOnEnteringState_NAV_STATE_RTH_LANDING(navigationFSMState_t previousState)
{
    UNUSED(previousState);

    //On ROVER and BOAT we immediately switch to the next event
    if (!STATE(ALTITUDE_CONTROL)) {
        return NAV_FSM_EVENT_SUCCESS;
    }

    if (!ARMING_FLAG(ARMED) || STATE(LANDING_DETECTED)) {
        return NAV_FSM_EVENT_SUCCESS;
    }

    /* If position sensors unavailable - land immediately (wait for timeout on GPS)
     * Continue to check for RTH sanity during landing */
    if (posControl.flags.estHeadingStatus == EST_NONE || checkForPositionSensorTimeout() || !validateRTHSanityChecker()) {
        return NAV_FSM_EVENT_SWITCH_TO_EMERGENCY_LANDING;
    }

    float descentVelLimited = 0;
    int32_t landingElevation = posControl.rthState.homeTmpWaypoint.z;

    // A safeguard - if surface altitude sensors is available and it is reading < 50cm altitude - drop to low descend speed
    if ((posControl.flags.estAglStatus == EST_TRUSTED) && posControl.actualState.agl.pos.z < 50.0f) {
        // land_descent_rate == 200 : descend speed = 30 cm/s, gentle touchdown
        // Do not allow descent velocity slower than -30cm/s so the landing detector works.
        descentVelLimited = navConfig()->general.land_minalt_vspd;
    } else {
        // Ramp down descent velocity from 100% at maxAlt altitude to 25% from minAlt to 0cm.
        float descentVelScaled = scaleRangef(navGetCurrentActualPositionAndVelocity()->pos.z,
                                 navConfig()->general.land_slowdown_minalt + landingElevation,
                                 navConfig()->general.land_slowdown_maxalt + landingElevation,
                                 navConfig()->general.land_minalt_vspd, navConfig()->general.land_maxalt_vspd);

        descentVelLimited = constrainf(descentVelScaled, navConfig()->general.land_minalt_vspd, navConfig()->general.land_maxalt_vspd);
    }

    updateClimbRateToAltitudeController(-descentVelLimited, ROC_TO_ALT_NORMAL);

    return NAV_FSM_EVENT_NONE;
}

static navigationFSMEvent_t navOnEnteringState_NAV_STATE_RTH_FINISHING(navigationFSMState_t previousState)
{
    UNUSED(previousState);

    //On ROVER and BOAT disarm immediately
    if (!STATE(ALTITUDE_CONTROL)) {
        disarm(DISARM_NAVIGATION);
    }

    return NAV_FSM_EVENT_SUCCESS;
}

static navigationFSMEvent_t navOnEnteringState_NAV_STATE_RTH_FINISHED(navigationFSMState_t previousState)
{
    // Stay in this state
    UNUSED(previousState);

    if (STATE(ALTITUDE_CONTROL)) {
        updateClimbRateToAltitudeController(-1.1f * navConfig()->general.land_minalt_vspd, ROC_TO_ALT_NORMAL);  // FIXME
    }

    // Prevent I-terms growing when already landed
    pidResetErrorAccumulators();
    return NAV_FSM_EVENT_NONE;
}

static navigationFSMEvent_t navOnEnteringState_NAV_STATE_WAYPOINT_INITIALIZE(navigationFSMState_t previousState)
{
    UNUSED(previousState);

    if (posControl.waypointCount == 0 || !posControl.waypointListValid) {
        return NAV_FSM_EVENT_ERROR;
    }
    else {
        // Prepare controllers
        resetPositionController();

        // Make sure surface tracking is not enabled - RTH uses global altitude, not AGL
        resetAltitudeController(false);
        setupAltitudeController();
/*
  Use p3 as the volatile jump counter, allowing embedded, rearmed jumps
  Using p3 minimises the risk of saving an invalid counter if a mission is aborted.
*/
        if (posControl.activeWaypointIndex == posControl.startWpIndex || posControl.wpMissionRestart) {
            setupJumpCounters();
            posControl.activeWaypointIndex = posControl.startWpIndex;
            wpHeadingControl.mode = NAV_WP_HEAD_MODE_NONE;
        }

        if (navConfig()->general.flags.waypoint_mission_restart == WP_MISSION_SWITCH) {
            posControl.wpMissionRestart = posControl.activeWaypointIndex > posControl.startWpIndex ? !posControl.wpMissionRestart : false;
        } else {
            posControl.wpMissionRestart = navConfig()->general.flags.waypoint_mission_restart == WP_MISSION_START;
        }

        return NAV_FSM_EVENT_SUCCESS;   // will switch to NAV_STATE_WAYPOINT_PRE_ACTION
    }
}

static navigationFSMEvent_t nextForNonGeoStates(void)
{
    /* simple helper for non-geographical states that just set other data */
    if (isLastMissionWaypoint()) { // non-geo state is the last waypoint, switch to finish.
        return NAV_FSM_EVENT_SWITCH_TO_WAYPOINT_FINISHED;
    } else {    // Finished non-geo,  move to next WP
        posControl.activeWaypointIndex++;
        return NAV_FSM_EVENT_NONE; // re-process the state passing to the next WP
    }
}

static navigationFSMEvent_t navOnEnteringState_NAV_STATE_WAYPOINT_PRE_ACTION(navigationFSMState_t previousState)
{
    /* A helper function to do waypoint-specific action */
    UNUSED(previousState);

    switch ((navWaypointActions_e)posControl.waypointList[posControl.activeWaypointIndex].action) {
        case NAV_WP_ACTION_HOLD_TIME:
        case NAV_WP_ACTION_WAYPOINT:
        case NAV_WP_ACTION_LAND:
            calculateAndSetActiveWaypoint(&posControl.waypointList[posControl.activeWaypointIndex]);
            posControl.wpInitialDistance = calculateDistanceToDestination(&posControl.activeWaypoint.pos);
            posControl.wpInitialAltitude = posControl.actualState.abs.pos.z;
            posControl.wpAltitudeReached = false;
            return NAV_FSM_EVENT_SUCCESS;       // will switch to NAV_STATE_WAYPOINT_IN_PROGRESS

                // We use p3 as the volatile jump counter (p2 is the static value)
        case NAV_WP_ACTION_JUMP:
            if (posControl.waypointList[posControl.activeWaypointIndex].p3 != -1) {
                if (posControl.waypointList[posControl.activeWaypointIndex].p3 == 0) {
                    resetJumpCounter();
                    return nextForNonGeoStates();
                }
                else
                {
                    posControl.waypointList[posControl.activeWaypointIndex].p3--;
                }
            }
            posControl.activeWaypointIndex = posControl.waypointList[posControl.activeWaypointIndex].p1 + posControl.startWpIndex;
            return NAV_FSM_EVENT_NONE; // re-process the state passing to the next WP

        case NAV_WP_ACTION_SET_POI:
            if (STATE(MULTIROTOR)) {
                wpHeadingControl.mode = NAV_WP_HEAD_MODE_POI;
                mapWaypointToLocalPosition(&wpHeadingControl.poi_pos,
                                           &posControl.waypointList[posControl.activeWaypointIndex], GEO_ALT_RELATIVE);
            }
            return nextForNonGeoStates();

        case NAV_WP_ACTION_SET_HEAD:
            if (STATE(MULTIROTOR)) {
                if (posControl.waypointList[posControl.activeWaypointIndex].p1 < 0 ||
                    posControl.waypointList[posControl.activeWaypointIndex].p1 > 359) {
                    wpHeadingControl.mode = NAV_WP_HEAD_MODE_NONE;
                } else {
                    wpHeadingControl.mode = NAV_WP_HEAD_MODE_FIXED;
                    wpHeadingControl.heading = DEGREES_TO_CENTIDEGREES(posControl.waypointList[posControl.activeWaypointIndex].p1);
                }
            }
            return nextForNonGeoStates();

        case NAV_WP_ACTION_RTH:
            posControl.wpMissionRestart = true;
            return NAV_FSM_EVENT_SWITCH_TO_RTH;
    };

    UNREACHABLE();
}

static navigationFSMEvent_t navOnEnteringState_NAV_STATE_WAYPOINT_IN_PROGRESS(navigationFSMState_t previousState)
{
    UNUSED(previousState);

    // If no position sensor available - land immediately
    if ((posControl.flags.estPosStatus >= EST_USABLE) && (posControl.flags.estHeadingStatus >= EST_USABLE)) {
        switch ((navWaypointActions_e)posControl.waypointList[posControl.activeWaypointIndex].action) {
            case NAV_WP_ACTION_HOLD_TIME:
            case NAV_WP_ACTION_WAYPOINT:
            case NAV_WP_ACTION_LAND:
                if (isWaypointReached(&posControl.activeWaypoint.pos, &posControl.activeWaypoint.bearing)) {
                    return NAV_FSM_EVENT_SUCCESS;   // will switch to NAV_STATE_WAYPOINT_REACHED
                }
                else {
                    fpVector3_t tmpWaypoint;
                    tmpWaypoint.x = posControl.activeWaypoint.pos.x;
                    tmpWaypoint.y = posControl.activeWaypoint.pos.y;
                    tmpWaypoint.z = scaleRangef(constrainf(posControl.wpDistance, posControl.wpInitialDistance / 10.0f, posControl.wpInitialDistance),
                        posControl.wpInitialDistance, posControl.wpInitialDistance / 10.0f,
                        posControl.wpInitialAltitude, posControl.activeWaypoint.pos.z);
                    setDesiredPosition(&tmpWaypoint, 0, NAV_POS_UPDATE_XY | NAV_POS_UPDATE_Z | NAV_POS_UPDATE_BEARING);
                    if(STATE(MULTIROTOR)) {
                        switch (wpHeadingControl.mode) {
                            case NAV_WP_HEAD_MODE_NONE:
                                break;
                            case NAV_WP_HEAD_MODE_FIXED:
                                setDesiredPosition(NULL, wpHeadingControl.heading, NAV_POS_UPDATE_HEADING);
                                break;
                            case NAV_WP_HEAD_MODE_POI:
                                setDesiredPosition(&wpHeadingControl.poi_pos, 0, NAV_POS_UPDATE_BEARING);
                                break;
                        }
                    }
                    return NAV_FSM_EVENT_NONE;      // will re-process state in >10ms
                }
                break;

            case NAV_WP_ACTION_JUMP:
            case NAV_WP_ACTION_SET_HEAD:
            case NAV_WP_ACTION_SET_POI:
            case NAV_WP_ACTION_RTH:
                UNREACHABLE();
        }
    }
    /* If position sensors unavailable - land immediately (wait for timeout on GPS) */
    else if (checkForPositionSensorTimeout() || (posControl.flags.estHeadingStatus == EST_NONE)) {
        return NAV_FSM_EVENT_SWITCH_TO_EMERGENCY_LANDING;
    }

    return NAV_FSM_EVENT_NONE;      // will re-process state in >10ms
}

static navigationFSMEvent_t navOnEnteringState_NAV_STATE_WAYPOINT_REACHED(navigationFSMState_t previousState)
{
    UNUSED(previousState);

    if (navConfig()->general.waypoint_enforce_altitude) {
        posControl.wpAltitudeReached = isWaypointAltitudeReached();
    }

    switch ((navWaypointActions_e)posControl.waypointList[posControl.activeWaypointIndex].action) {
        case NAV_WP_ACTION_WAYPOINT:
            if (navConfig()->general.waypoint_enforce_altitude && !posControl.wpAltitudeReached) {
                return NAV_FSM_EVENT_SWITCH_TO_WAYPOINT_HOLD_TIME;
            } else {
                return NAV_FSM_EVENT_SUCCESS;   // NAV_STATE_WAYPOINT_NEXT
            }

        case NAV_WP_ACTION_JUMP:
        case NAV_WP_ACTION_SET_HEAD:
        case NAV_WP_ACTION_SET_POI:
        case NAV_WP_ACTION_RTH:
            UNREACHABLE();

        case NAV_WP_ACTION_LAND:
            return NAV_FSM_EVENT_SWITCH_TO_WAYPOINT_RTH_LAND;

        case NAV_WP_ACTION_HOLD_TIME:
            // Save the current time for the time the waypoint was reached
            posControl.wpReachedTime = millis();
            return NAV_FSM_EVENT_SWITCH_TO_WAYPOINT_HOLD_TIME;
    }

    UNREACHABLE();
}

static navigationFSMEvent_t navOnEnteringState_NAV_STATE_WAYPOINT_HOLD_TIME(navigationFSMState_t previousState)
{
    UNUSED(previousState);

    /* If position sensors unavailable - land immediately (wait for timeout on GPS) */
    if (posControl.flags.estHeadingStatus == EST_NONE || checkForPositionSensorTimeout()) {
        return NAV_FSM_EVENT_SWITCH_TO_EMERGENCY_LANDING;
    }

    if (navConfig()->general.waypoint_enforce_altitude && !posControl.wpAltitudeReached) {
        // Adjust altitude to waypoint setting
        if (STATE(AIRPLANE)) {
            int8_t altitudeChangeDirection = posControl.activeWaypoint.pos.z > navGetCurrentActualPositionAndVelocity()->pos.z ? 1 : -1;
            updateClimbRateToAltitudeController(altitudeChangeDirection * navConfig()->general.max_auto_climb_rate, ROC_TO_ALT_NORMAL);
        } else {
            setDesiredPosition(&posControl.activeWaypoint.pos, 0, NAV_POS_UPDATE_Z);
        }

        posControl.wpAltitudeReached = isWaypointAltitudeReached();

        if (posControl.wpAltitudeReached) {
            posControl.wpReachedTime = millis();
        } else {
            return NAV_FSM_EVENT_NONE;
        }
    }

    timeMs_t currentTime = millis();

    if (posControl.waypointList[posControl.activeWaypointIndex].p1 <= 0 ||
        (posControl.wpReachedTime != 0 && currentTime - posControl.wpReachedTime >= (timeMs_t)posControl.waypointList[posControl.activeWaypointIndex].p1*1000L)) {
        return NAV_FSM_EVENT_SUCCESS;
    }

    return NAV_FSM_EVENT_NONE;      // will re-process state in >10ms
}

static navigationFSMEvent_t navOnEnteringState_NAV_STATE_WAYPOINT_RTH_LAND(navigationFSMState_t previousState)
{
    UNUSED(previousState);

    const navigationFSMEvent_t landEvent = navOnEnteringState_NAV_STATE_RTH_LANDING(previousState);
    if (landEvent == NAV_FSM_EVENT_SUCCESS) {
        // Landing controller returned success - invoke RTH finishing state and finish the waypoint
        navOnEnteringState_NAV_STATE_RTH_FINISHING(previousState);
        return NAV_FSM_EVENT_SUCCESS;
    }
    else {
        return NAV_FSM_EVENT_NONE;
    }
}

static navigationFSMEvent_t navOnEnteringState_NAV_STATE_WAYPOINT_NEXT(navigationFSMState_t previousState)
{
    UNUSED(previousState);

    if (isLastMissionWaypoint()) {      // Last waypoint reached
        return NAV_FSM_EVENT_SWITCH_TO_WAYPOINT_FINISHED;
    }
    else {
        // Waypoint reached, do something and move on to next waypoint
        posControl.activeWaypointIndex++;
        return NAV_FSM_EVENT_SUCCESS;   // will switch to NAV_STATE_WAYPOINT_PRE_ACTION
    }
}

static navigationFSMEvent_t navOnEnteringState_NAV_STATE_WAYPOINT_FINISHED(navigationFSMState_t previousState)
{
    UNUSED(previousState);

    clearJumpCounters();
    posControl.wpMissionRestart = true;

    /* If position sensors unavailable - land immediately (wait for timeout on GPS) */
    if (posControl.flags.estHeadingStatus == EST_NONE || checkForPositionSensorTimeout()) {
        return NAV_FSM_EVENT_SWITCH_TO_EMERGENCY_LANDING;
    }

    return NAV_FSM_EVENT_NONE;      // will re-process state in >10ms
}

static navigationFSMEvent_t navOnEnteringState_NAV_STATE_EMERGENCY_LANDING_INITIALIZE(navigationFSMState_t previousState)
{
    // TODO:
    UNUSED(previousState);

    // Emergency landing MAY use common altitude controller if vertical position is valid - initialize it
    // Make sure terrain following is not enabled
    resetAltitudeController(false);

    return NAV_FSM_EVENT_SUCCESS;
}

static navigationFSMEvent_t navOnEnteringState_NAV_STATE_EMERGENCY_LANDING_IN_PROGRESS(navigationFSMState_t previousState)
{
    UNUSED(previousState);

    if (STATE(LANDING_DETECTED)) {
        return NAV_FSM_EVENT_SUCCESS;
    }

    return NAV_FSM_EVENT_NONE;
}

static navigationFSMEvent_t navOnEnteringState_NAV_STATE_EMERGENCY_LANDING_FINISHED(navigationFSMState_t previousState)
{
    UNUSED(previousState);

    disarm(DISARM_NAVIGATION);

    return NAV_FSM_EVENT_NONE;
}

static navigationFSMEvent_t navOnEnteringState_NAV_STATE_LAUNCH_INITIALIZE(navigationFSMState_t previousState)
{
    const timeUs_t currentTimeUs = micros();
    UNUSED(previousState);

    resetFixedWingLaunchController(currentTimeUs);

    return NAV_FSM_EVENT_SUCCESS;   // NAV_STATE_LAUNCH_WAIT
}

static navigationFSMEvent_t navOnEnteringState_NAV_STATE_LAUNCH_WAIT(navigationFSMState_t previousState)
{
    const timeUs_t currentTimeUs = micros();
    UNUSED(previousState);

    // Continue immediately to launch in progress if manual launch throttle used
    if (navConfig()->fw.launch_manual_throttle) {
        return NAV_FSM_EVENT_SUCCESS;
    }

    if (fixedWingLaunchStatus() == FW_LAUNCH_DETECTED) {
        enableFixedWingLaunchController(currentTimeUs);
        return NAV_FSM_EVENT_SUCCESS;   // NAV_STATE_LAUNCH_IN_PROGRESS
    }

    // abort NAV_LAUNCH_MODE by moving sticks with low throttle or throttle stick < launch idle throttle
    if (abortLaunchAllowed() && isRollPitchStickDeflected(navConfig()->fw.launch_abort_deadband)) {
        abortFixedWingLaunch();
        return NAV_FSM_EVENT_SWITCH_TO_IDLE;
    }

    return NAV_FSM_EVENT_NONE;
}

static navigationFSMEvent_t navOnEnteringState_NAV_STATE_LAUNCH_IN_PROGRESS(navigationFSMState_t previousState)
{
    UNUSED(previousState);

    if (fixedWingLaunchStatus() >= FW_LAUNCH_ABORTED) {
        return NAV_FSM_EVENT_SUCCESS;
    }

    return NAV_FSM_EVENT_NONE;
}

static navigationFSMState_t navSetNewFSMState(navigationFSMState_t newState)
{
    navigationFSMState_t previousState;

    previousState = posControl.navState;
    if (posControl.navState != newState) {
        posControl.navState = newState;
        posControl.navPersistentId = navFSM[newState].persistentId;
    }
    return previousState;
}

static void navProcessFSMEvents(navigationFSMEvent_t injectedEvent)
{
    const timeMs_t currentMillis = millis();
    navigationFSMState_t previousState;
    static timeMs_t lastStateProcessTime = 0;

    /* Process new injected event if event defined,
     * otherwise process timeout event if defined */
    if (injectedEvent != NAV_FSM_EVENT_NONE && navFSM[posControl.navState].onEvent[injectedEvent] != NAV_STATE_UNDEFINED) {
        /* Update state */
        previousState = navSetNewFSMState(navFSM[posControl.navState].onEvent[injectedEvent]);
    } else if ((navFSM[posControl.navState].timeoutMs > 0) && (navFSM[posControl.navState].onEvent[NAV_FSM_EVENT_TIMEOUT] != NAV_STATE_UNDEFINED) &&
            ((currentMillis - lastStateProcessTime) >= navFSM[posControl.navState].timeoutMs)) {
        /* Update state */
        previousState = navSetNewFSMState(navFSM[posControl.navState].onEvent[NAV_FSM_EVENT_TIMEOUT]);
    }

    if (previousState) {    /* If state updated call new state's entry function */
        while (navFSM[posControl.navState].onEntry) {
            navigationFSMEvent_t newEvent = navFSM[posControl.navState].onEntry(previousState);

            if ((newEvent != NAV_FSM_EVENT_NONE) && (navFSM[posControl.navState].onEvent[newEvent] != NAV_STATE_UNDEFINED)) {
                previousState = navSetNewFSMState(navFSM[posControl.navState].onEvent[newEvent]);
            }
            else {
                break;
            }
        }

        lastStateProcessTime = currentMillis;
    }

    /* Update public system state information */
    NAV_Status.mode = MW_GPS_MODE_NONE;

    if (ARMING_FLAG(ARMED)) {
        navigationFSMStateFlags_t navStateFlags = navGetStateFlags(posControl.navState);

        if (navStateFlags & NAV_AUTO_RTH) {
            NAV_Status.mode = MW_GPS_MODE_RTH;
        }
        else if (navStateFlags & NAV_AUTO_WP) {
            NAV_Status.mode = MW_GPS_MODE_NAV;
        }
        else if (navStateFlags & NAV_CTL_EMERG) {
            NAV_Status.mode = MW_GPS_MODE_EMERG;
        }
        else if (navStateFlags & NAV_CTL_POS) {
            NAV_Status.mode = MW_GPS_MODE_HOLD;
        }
    }

    NAV_Status.state = navFSM[posControl.navState].mwState;
    NAV_Status.error = navFSM[posControl.navState].mwError;

    NAV_Status.flags = 0;
    if (posControl.flags.isAdjustingPosition)   NAV_Status.flags |= MW_NAV_FLAG_ADJUSTING_POSITION;
    if (posControl.flags.isAdjustingAltitude)   NAV_Status.flags |= MW_NAV_FLAG_ADJUSTING_ALTITUDE;

    NAV_Status.activeWpIndex = posControl.activeWaypointIndex - posControl.startWpIndex;
    NAV_Status.activeWpNumber = NAV_Status.activeWpIndex + 1;

    NAV_Status.activeWpAction = 0;
    if ((posControl.activeWaypointIndex >= 0) && (posControl.activeWaypointIndex < NAV_MAX_WAYPOINTS)) {
        NAV_Status.activeWpAction = posControl.waypointList[posControl.activeWaypointIndex].action;
    }
}

static fpVector3_t * rthGetHomeTargetPosition(rthTargetMode_e mode)
{
    posControl.rthState.homeTmpWaypoint = posControl.rthState.homePosition.pos;

    switch (mode) {
        case RTH_HOME_ENROUTE_INITIAL:
            posControl.rthState.homeTmpWaypoint.z = posControl.rthState.rthInitialAltitude;
            break;

        case RTH_HOME_ENROUTE_PROPORTIONAL:
            {
                float rthTotalDistanceToTravel = posControl.rthState.rthInitialDistance - (STATE(FIXED_WING_LEGACY) ? navConfig()->fw.loiter_radius : 0);
                if (rthTotalDistanceToTravel >= 100) {
                    float ratioNotTravelled = constrainf(posControl.homeDistance / rthTotalDistanceToTravel, 0.0f, 1.0f);
                    posControl.rthState.homeTmpWaypoint.z = (posControl.rthState.rthInitialAltitude * ratioNotTravelled) + (posControl.rthState.rthFinalAltitude * (1.0f - ratioNotTravelled));
                }
                else {
                    posControl.rthState.homeTmpWaypoint.z = posControl.rthState.rthFinalAltitude;
                }
            }
            break;

        case RTH_HOME_ENROUTE_FINAL:
            posControl.rthState.homeTmpWaypoint.z = posControl.rthState.rthFinalAltitude;
            break;

        case RTH_HOME_FINAL_HOVER:
            if (navConfig()->general.rth_home_altitude) {
                posControl.rthState.homeTmpWaypoint.z = posControl.rthState.homePosition.pos.z + navConfig()->general.rth_home_altitude;
            }
            else {
                // If home altitude not defined - fall back to final ENROUTE altitude
                posControl.rthState.homeTmpWaypoint.z = posControl.rthState.rthFinalAltitude;
            }
            break;

        case RTH_HOME_FINAL_LAND:
            // if WP mission p2 > 0 use p2 value as landing elevation (in meters !) (otherwise default to takeoff home elevation)
            if (FLIGHT_MODE(NAV_WP_MODE) && posControl.waypointList[posControl.activeWaypointIndex].action == NAV_WP_ACTION_LAND && posControl.waypointList[posControl.activeWaypointIndex].p2 != 0) {
                posControl.rthState.homeTmpWaypoint.z = posControl.waypointList[posControl.activeWaypointIndex].p2 * 100;   // 100 -> m to cm
                if (waypointMissionAltConvMode(posControl.waypointList[posControl.activeWaypointIndex].p3) == GEO_ALT_ABSOLUTE) {
                    posControl.rthState.homeTmpWaypoint.z -= posControl.gpsOrigin.alt;  // correct to relative if absolute SL altitude datum used
                }
            }
            break;
    }

    return &posControl.rthState.homeTmpWaypoint;
}

/*-----------------------------------------------------------
 * Detects if thrust vector is facing downwards
 *-----------------------------------------------------------*/
bool isThrustFacingDownwards(void)
{
    // Tilt angle <= 80 deg; cos(80) = 0.17364817766693034885171662676931
    return (calculateCosTiltAngle() >= 0.173648178f);
}

/*-----------------------------------------------------------
 * Checks if position sensor (GPS) is failing for a specified timeout (if enabled)
 *-----------------------------------------------------------*/
bool checkForPositionSensorTimeout(void)
{
    if (navConfig()->general.pos_failure_timeout) {
        if ((posControl.flags.estPosStatus == EST_NONE) && ((millis() - posControl.lastValidPositionTimeMs) > (1000 * navConfig()->general.pos_failure_timeout))) {
            return true;
        }
        else {
            return false;
        }
    }
    else {
        // Timeout not defined, never fail
        return false;
    }
}

/*-----------------------------------------------------------
 * Processes an update to XY-position and velocity
 *-----------------------------------------------------------*/
void updateActualHorizontalPositionAndVelocity(bool estPosValid, bool estVelValid, float newX, float newY, float newVelX, float newVelY)
{
    posControl.actualState.abs.pos.x = newX;
    posControl.actualState.abs.pos.y = newY;
    posControl.actualState.abs.vel.x = newVelX;
    posControl.actualState.abs.vel.y = newVelY;

    posControl.actualState.agl.pos.x = newX;
    posControl.actualState.agl.pos.y = newY;
    posControl.actualState.agl.vel.x = newVelX;
    posControl.actualState.agl.vel.y = newVelY;

    posControl.actualState.velXY = calc_length_pythagorean_2D(newVelX, newVelY);

    // CASE 1: POS & VEL valid
    if (estPosValid && estVelValid) {
        posControl.flags.estPosStatus = EST_TRUSTED;
        posControl.flags.estVelStatus = EST_TRUSTED;
        posControl.flags.horizontalPositionDataNew = true;
        posControl.lastValidPositionTimeMs = millis();
    }
    // CASE 1: POS invalid, VEL valid
    else if (!estPosValid && estVelValid) {
        posControl.flags.estPosStatus = EST_USABLE;     // Pos usable, but not trusted
        posControl.flags.estVelStatus = EST_TRUSTED;
        posControl.flags.horizontalPositionDataNew = true;
        posControl.lastValidPositionTimeMs = millis();
    }
    // CASE 3: can't use pos/vel data
    else {
        posControl.flags.estPosStatus = EST_NONE;
        posControl.flags.estVelStatus = EST_NONE;
        posControl.flags.horizontalPositionDataNew = false;
    }

    //Update blackbox data
    navLatestActualPosition[X] = newX;
    navLatestActualPosition[Y] = newY;
    navActualVelocity[X] = constrain(newVelX, -32678, 32767);
    navActualVelocity[Y] = constrain(newVelY, -32678, 32767);
}

/*-----------------------------------------------------------
 * Processes an update to Z-position and velocity
 *-----------------------------------------------------------*/
void updateActualAltitudeAndClimbRate(bool estimateValid, float newAltitude, float newVelocity, float surfaceDistance, float surfaceVelocity, navigationEstimateStatus_e surfaceStatus)
{
    posControl.actualState.abs.pos.z = newAltitude;
    posControl.actualState.abs.vel.z = newVelocity;

    posControl.actualState.agl.pos.z = surfaceDistance;
    posControl.actualState.agl.vel.z = surfaceVelocity;

    // Update altitude that would be used when executing RTH
    if (estimateValid) {
        updateDesiredRTHAltitude();

        // If we acquired new surface reference - changing from NONE/USABLE -> TRUSTED
        if ((surfaceStatus == EST_TRUSTED) && (posControl.flags.estAglStatus != EST_TRUSTED)) {
            // If we are in terrain-following modes - signal that we should update the surface tracking setpoint
            //      NONE/USABLE means that we were flying blind, now we should lock to surface
            //updateSurfaceTrackingSetpoint();
        }

        posControl.flags.estAglStatus = surfaceStatus;  // Could be TRUSTED or USABLE
        posControl.flags.estAltStatus = EST_TRUSTED;
        posControl.flags.verticalPositionDataNew = true;
        posControl.lastValidAltitudeTimeMs = millis();
    }
    else {
        posControl.flags.estAltStatus = EST_NONE;
        posControl.flags.estAglStatus = EST_NONE;
        posControl.flags.verticalPositionDataNew = false;
    }

    if (ARMING_FLAG(ARMED)) {
        if ((posControl.flags.estAglStatus == EST_TRUSTED) && surfaceDistance > 0) {
            if (posControl.actualState.surfaceMin > 0) {
                posControl.actualState.surfaceMin = MIN(posControl.actualState.surfaceMin, surfaceDistance);
            }
            else {
                posControl.actualState.surfaceMin = surfaceDistance;
            }
        }
    }
    else {
        posControl.actualState.surfaceMin = -1;
    }

    //Update blackbox data
    navLatestActualPosition[Z] = navGetCurrentActualPositionAndVelocity()->pos.z;
    navActualVelocity[Z] = constrain(navGetCurrentActualPositionAndVelocity()->vel.z, -32678, 32767);
}

/*-----------------------------------------------------------
 * Processes an update to estimated heading
 *-----------------------------------------------------------*/
void updateActualHeading(bool headingValid, int32_t newHeading, int32_t newGroundCourse)
{
    /* Update heading. Check if we're acquiring a valid heading for the
     * first time and update home heading accordingly.
     */

    navigationEstimateStatus_e newEstHeading = headingValid ? EST_TRUSTED : EST_NONE;

#ifdef USE_DEV_TOOLS
    if (systemConfig()->groundTestMode && STATE(AIRPLANE)) {
        newEstHeading = EST_TRUSTED;
    }
#endif
    if (newEstHeading >= EST_USABLE && posControl.flags.estHeadingStatus < EST_USABLE &&
        (posControl.rthState.homeFlags & (NAV_HOME_VALID_XY | NAV_HOME_VALID_Z)) &&
        (posControl.rthState.homeFlags & NAV_HOME_VALID_HEADING) == 0) {

        // Home was stored using the fake heading (assuming boot as 0deg). Calculate
        // the offset from the fake to the actual yaw and apply the same rotation
        // to the home point.
        int32_t fakeToRealYawOffset = newHeading - posControl.actualState.yaw;
        posControl.rthState.homePosition.heading += fakeToRealYawOffset;
        posControl.rthState.homePosition.heading = wrap_36000(posControl.rthState.homePosition.heading);

        posControl.rthState.homeFlags |= NAV_HOME_VALID_HEADING;
    }

    posControl.actualState.yaw = newHeading;
    posControl.actualState.cog = newGroundCourse;
    posControl.flags.estHeadingStatus = newEstHeading;

    /* Precompute sin/cos of yaw angle */
    posControl.actualState.sinYaw = sin_approx(CENTIDEGREES_TO_RADIANS(newHeading));
    posControl.actualState.cosYaw = cos_approx(CENTIDEGREES_TO_RADIANS(newHeading));
}

/*-----------------------------------------------------------
 * Returns pointer to currently used position (ABS or AGL) depending on surface tracking status
 *-----------------------------------------------------------*/
const navEstimatedPosVel_t * navGetCurrentActualPositionAndVelocity(void)
{
    return posControl.flags.isTerrainFollowEnabled ? &posControl.actualState.agl : &posControl.actualState.abs;
}

/*-----------------------------------------------------------
 * Calculates distance and bearing to destination point
 *-----------------------------------------------------------*/
static uint32_t calculateDistanceFromDelta(float deltaX, float deltaY)
{
    return calc_length_pythagorean_2D(deltaX, deltaY);
}

static int32_t calculateBearingFromDelta(float deltaX, float deltaY)
{
    return wrap_36000(RADIANS_TO_CENTIDEGREES(atan2_approx(deltaY, deltaX)));
}

uint32_t calculateDistanceToDestination(const fpVector3_t * destinationPos)
{
    const navEstimatedPosVel_t *posvel = navGetCurrentActualPositionAndVelocity();
    const float deltaX = destinationPos->x - posvel->pos.x;
    const float deltaY = destinationPos->y - posvel->pos.y;

    return calculateDistanceFromDelta(deltaX, deltaY);
}

int32_t calculateBearingToDestination(const fpVector3_t * destinationPos)
{
    const navEstimatedPosVel_t *posvel = navGetCurrentActualPositionAndVelocity();
    const float deltaX = destinationPos->x - posvel->pos.x;
    const float deltaY = destinationPos->y - posvel->pos.y;

    return calculateBearingFromDelta(deltaX, deltaY);
}

int32_t calculateBearingBetweenLocalPositions(const fpVector3_t * startPos, const fpVector3_t * endPos)
{
    const float deltaX = endPos->x - startPos->x;
    const float deltaY = endPos->y - startPos->y;

    return calculateBearingFromDelta(deltaX, deltaY);
}

bool navCalculatePathToDestination(navDestinationPath_t *result, const fpVector3_t * destinationPos)   // NOT USED ANYWHERE
{
    if (posControl.flags.estPosStatus == EST_NONE ||
        posControl.flags.estHeadingStatus == EST_NONE) {

        return false;
    }

    const navEstimatedPosVel_t *posvel = navGetCurrentActualPositionAndVelocity();
    const float deltaX = destinationPos->x - posvel->pos.x;
    const float deltaY = destinationPos->y - posvel->pos.y;

    result->distance = calculateDistanceFromDelta(deltaX, deltaY);
    result->bearing = calculateBearingFromDelta(deltaX, deltaY);
    return true;
}

static bool getLocalPosNextWaypoint(fpVector3_t * nextWpPos)
{
    // Only for WP Mode not Trackback. Ignore non geo waypoints except RTH and JUMP.
    if (navGetStateFlags(posControl.navState) & NAV_AUTO_WP && !isLastMissionWaypoint()) {
        navWaypointActions_e nextWpAction = posControl.waypointList[posControl.activeWaypointIndex + 1].action;

        if (!(nextWpAction == NAV_WP_ACTION_SET_POI || nextWpAction == NAV_WP_ACTION_SET_HEAD)) {
            uint8_t nextWpIndex = posControl.activeWaypointIndex + 1;
            if (nextWpAction == NAV_WP_ACTION_JUMP) {
                if (posControl.waypointList[posControl.activeWaypointIndex + 1].p3 != 0 ||
                    posControl.waypointList[posControl.activeWaypointIndex + 1].p2 == -1) {
                    nextWpIndex = posControl.waypointList[posControl.activeWaypointIndex + 1].p1 + posControl.startWpIndex;
                } else if (posControl.activeWaypointIndex + 2 <= posControl.startWpIndex + posControl.waypointCount - 1) {
                    if (posControl.waypointList[posControl.activeWaypointIndex + 2].action != NAV_WP_ACTION_JUMP) {
                        nextWpIndex++;
                    } else {
                        return false;   // give up - too complicated
                    }
                }
            }
            mapWaypointToLocalPosition(nextWpPos, &posControl.waypointList[nextWpIndex], 0);
            return true;
        }
    }

    return false;   // no position available
}

/*-----------------------------------------------------------
 * Check if waypoint is/was reached.
 * waypointBearing stores initial bearing to waypoint
 *-----------------------------------------------------------*/
static bool isWaypointReached(const fpVector3_t * waypointPos, const int32_t * waypointBearing)
{
    posControl.wpDistance = calculateDistanceToDestination(waypointPos);

    // Airplane will do a circular loiter at hold waypoints and might never approach them closer than waypoint_radius
    // Check within 10% margin of circular loiter radius
    if (STATE(AIRPLANE) && isNavHoldPositionActive() && posControl.wpDistance <= (navConfig()->fw.loiter_radius * 1.10f)) {
        return true;
    }

    if (navGetStateFlags(posControl.navState) & NAV_AUTO_WP || posControl.flags.rthTrackbackActive) {
        // If WP turn smoothing CUT option used WP is reached when start of turn is initiated
        if (navConfig()->fw.wp_turn_smoothing == WP_TURN_SMOOTHING_CUT && posControl.flags.wpTurnSmoothingActive) {
            posControl.flags.wpTurnSmoothingActive = false;
            return true;
        }
        // Check if waypoint was missed based on bearing to WP exceeding 100 degrees relative to waypoint Yaw
        // Same method for turn smoothing option but relative bearing set at 60 degrees
        uint16_t relativeBearing = posControl.flags.wpTurnSmoothingActive ? 6000 : 10000;
        if (ABS(wrap_18000(calculateBearingToDestination(waypointPos) - *waypointBearing)) > relativeBearing) {
            return true;
        }
    }

    return posControl.wpDistance <= (navConfig()->general.waypoint_radius);
}

bool isWaypointAltitudeReached(void)
{
    return ABS(navGetCurrentActualPositionAndVelocity()->pos.z - posControl.activeWaypoint.pos.z) < navConfig()->general.waypoint_enforce_altitude;
}

static void updateHomePositionCompatibility(void)
{
    geoConvertLocalToGeodetic(&GPS_home, &posControl.gpsOrigin, &posControl.rthState.homePosition.pos);
    GPS_distanceToHome = posControl.homeDistance * 0.01f;
    GPS_directionToHome = posControl.homeDirection * 0.01f;
}

// Backdoor for RTH estimator
float getFinalRTHAltitude(void)
{
    return posControl.rthState.rthFinalAltitude;
}

/*-----------------------------------------------------------
 * Update the RTH Altitudes
 *-----------------------------------------------------------*/
static void updateDesiredRTHAltitude(void)
{
    if (ARMING_FLAG(ARMED)) {
        if (!((navGetStateFlags(posControl.navState) & NAV_AUTO_RTH)
          || ((navGetStateFlags(posControl.navState) & NAV_AUTO_WP) && posControl.waypointList[posControl.activeWaypointIndex].action == NAV_WP_ACTION_RTH))) {
            switch (navConfig()->general.flags.rth_climb_first_stage_mode) {
                case NAV_RTH_CLIMB_STAGE_AT_LEAST:
                    posControl.rthState.rthClimbStageAltitude = posControl.rthState.homePosition.pos.z + navConfig()->general.rth_climb_first_stage_altitude;
                    break;
                case NAV_RTH_CLIMB_STAGE_EXTRA:
                    posControl.rthState.rthClimbStageAltitude = posControl.actualState.abs.pos.z + navConfig()->general.rth_climb_first_stage_altitude;
                    break;
            }

            switch (navConfig()->general.flags.rth_alt_control_mode) {
                case NAV_RTH_NO_ALT:
                    posControl.rthState.rthInitialAltitude = posControl.actualState.abs.pos.z;
                    posControl.rthState.rthFinalAltitude = posControl.rthState.rthInitialAltitude;
                    break;

                case NAV_RTH_EXTRA_ALT: // Maintain current altitude + predefined safety margin
                    posControl.rthState.rthInitialAltitude = posControl.actualState.abs.pos.z + navConfig()->general.rth_altitude;
                    posControl.rthState.rthFinalAltitude = posControl.rthState.rthInitialAltitude;
                    break;

                case NAV_RTH_MAX_ALT:
                    posControl.rthState.rthInitialAltitude = MAX(posControl.rthState.rthInitialAltitude, posControl.actualState.abs.pos.z);
                    if (navConfig()->general.rth_altitude > 0) {
                        posControl.rthState.rthInitialAltitude = MAX(posControl.rthState.rthInitialAltitude, posControl.rthState.homePosition.pos.z + navConfig()->general.rth_altitude);
                    }
                    posControl.rthState.rthFinalAltitude = posControl.rthState.rthInitialAltitude;
                    break;

                case NAV_RTH_AT_LEAST_ALT:  // Climb to at least some predefined altitude above home
                    posControl.rthState.rthInitialAltitude = MAX(posControl.rthState.homePosition.pos.z + navConfig()->general.rth_altitude, posControl.actualState.abs.pos.z);
                    posControl.rthState.rthFinalAltitude = posControl.rthState.rthInitialAltitude;
                    break;

                case NAV_RTH_AT_LEAST_ALT_LINEAR_DESCENT:
                    posControl.rthState.rthInitialAltitude = MAX(posControl.rthState.homePosition.pos.z + navConfig()->general.rth_altitude, posControl.actualState.abs.pos.z);
                    posControl.rthState.rthFinalAltitude = posControl.rthState.homePosition.pos.z + navConfig()->general.rth_altitude;
                    break;

                case NAV_RTH_CONST_ALT:     // Climb/descend to predefined altitude above home
                default:
                    posControl.rthState.rthInitialAltitude = posControl.rthState.homePosition.pos.z + navConfig()->general.rth_altitude;
                    posControl.rthState.rthFinalAltitude = posControl.rthState.rthInitialAltitude;
            }
        }
    } else {
        posControl.rthState.rthClimbStageAltitude = posControl.actualState.abs.pos.z;
        posControl.rthState.rthInitialAltitude = posControl.actualState.abs.pos.z;
        posControl.rthState.rthFinalAltitude = posControl.actualState.abs.pos.z;
    }
}

/*-----------------------------------------------------------
 * RTH sanity test logic
 *-----------------------------------------------------------*/
void initializeRTHSanityChecker(void)
{
    const timeMs_t currentTimeMs = millis();

    posControl.rthSanityChecker.lastCheckTime = currentTimeMs;
    posControl.rthSanityChecker.rthSanityOK = true;
    posControl.rthSanityChecker.minimalDistanceToHome = calculateDistanceToDestination(&posControl.rthState.homePosition.pos);
}

bool validateRTHSanityChecker(void)
{
    const timeMs_t currentTimeMs = millis();

    // Ability to disable sanity checker
    if (navConfig()->general.rth_abort_threshold == 0) {
        return true;
    }

    // Check at 10Hz rate
    if ((currentTimeMs - posControl.rthSanityChecker.lastCheckTime) > 100) {
        const float currentDistanceToHome = calculateDistanceToDestination(&posControl.rthState.homePosition.pos);
        posControl.rthSanityChecker.lastCheckTime = currentTimeMs;

        if (currentDistanceToHome < posControl.rthSanityChecker.minimalDistanceToHome) {
            posControl.rthSanityChecker.minimalDistanceToHome = currentDistanceToHome;
        } else {
            // If while doing RTH we got even farther away from home - RTH is doing something crazy
            posControl.rthSanityChecker.rthSanityOK = (currentDistanceToHome - posControl.rthSanityChecker.minimalDistanceToHome) < navConfig()->general.rth_abort_threshold;
        }
    }

    return posControl.rthSanityChecker.rthSanityOK;
}

/*-----------------------------------------------------------
 * Reset home position to current position
 *-----------------------------------------------------------*/
void setHomePosition(const fpVector3_t * pos, int32_t heading, navSetWaypointFlags_t useMask, navigationHomeFlags_t homeFlags)
{
    // XY-position
    if ((useMask & NAV_POS_UPDATE_XY) != 0) {
        posControl.rthState.homePosition.pos.x = pos->x;
        posControl.rthState.homePosition.pos.y = pos->y;
        if (homeFlags & NAV_HOME_VALID_XY) {
            posControl.rthState.homeFlags |= NAV_HOME_VALID_XY;
        } else {
            posControl.rthState.homeFlags &= ~NAV_HOME_VALID_XY;
        }
    }

    // Z-position
    if ((useMask & NAV_POS_UPDATE_Z) != 0) {
        posControl.rthState.homePosition.pos.z = pos->z;
        if (homeFlags & NAV_HOME_VALID_Z) {
            posControl.rthState.homeFlags |= NAV_HOME_VALID_Z;
        } else {
            posControl.rthState.homeFlags &= ~NAV_HOME_VALID_Z;
        }
    }

    // Heading
    if ((useMask & NAV_POS_UPDATE_HEADING) != 0) {
        // Heading
        posControl.rthState.homePosition.heading = heading;
        if (homeFlags & NAV_HOME_VALID_HEADING) {
            posControl.rthState.homeFlags |= NAV_HOME_VALID_HEADING;
        } else {
            posControl.rthState.homeFlags &= ~NAV_HOME_VALID_HEADING;
        }
    }

    posControl.homeDistance = 0;
    posControl.homeDirection = 0;

    // Update target RTH altitude as a waypoint above home
    updateDesiredRTHAltitude();

    //  Reset RTH sanity checker for new home position if RTH active
    if (FLIGHT_MODE(NAV_RTH_MODE)) {
        initializeRTHSanityChecker();
    }

    updateHomePositionCompatibility();
    ENABLE_STATE(GPS_FIX_HOME);
}

static navigationHomeFlags_t navigationActualStateHomeValidity(void)
{
    navigationHomeFlags_t flags = 0;

    if (posControl.flags.estPosStatus >= EST_USABLE) {
        flags |= NAV_HOME_VALID_XY | NAV_HOME_VALID_Z;
    }

    if (posControl.flags.estHeadingStatus >= EST_USABLE) {
        flags |= NAV_HOME_VALID_HEADING;
    }

    return flags;
}

#if defined(USE_SAFE_HOME)

void checkSafeHomeState(bool shouldBeEnabled)
{
    const bool safehomeNotApplicable = navConfig()->general.flags.safehome_usage_mode == SAFEHOME_USAGE_OFF ||
                                       posControl.flags.rthTrackbackActive ||
                                       (!safehome_applied && posControl.homeDistance < navConfig()->general.min_rth_distance);

	if (safehomeNotApplicable) {
		shouldBeEnabled = false;
	} else if (navConfig()->general.flags.safehome_usage_mode == SAFEHOME_USAGE_RTH_FS && shouldBeEnabled) {
		// if safehomes are only used with failsafe and we're trying to enable safehome
		// then enable the safehome only with failsafe
		shouldBeEnabled = posControl.flags.forcedRTHActivated;
	}
    // no safe homes found when arming or safehome feature in the correct state, then we don't need to do anything
	if (safehome_distance == 0 || (safehome_applied == shouldBeEnabled)) {
		return;
	}
    if (shouldBeEnabled) {
		// set home to safehome
        setHomePosition(&nearestSafeHome, 0, NAV_POS_UPDATE_XY | NAV_POS_UPDATE_Z | NAV_POS_UPDATE_HEADING, navigationActualStateHomeValidity());
		safehome_applied = true;
	} else {
		// set home to original arming point
        setHomePosition(&original_rth_home, 0, NAV_POS_UPDATE_XY | NAV_POS_UPDATE_Z | NAV_POS_UPDATE_HEADING, navigationActualStateHomeValidity());
		safehome_applied = false;
	}
	// if we've changed the home position, update the distance and direction
    updateHomePosition();
}

/***********************************************************
 *  See if there are any safehomes near where we are arming.
 *  If so, save the nearest one in case we need it later for RTH.
 **********************************************************/
bool findNearestSafeHome(void)
{
    safehome_index = -1;
    uint32_t nearest_safehome_distance = navConfig()->general.safehome_max_distance + 1;
    uint32_t distance_to_current;
    fpVector3_t currentSafeHome;
    gpsLocation_t shLLH;
    shLLH.alt = 0;
    for (uint8_t i = 0; i < MAX_SAFE_HOMES; i++) {
		if (!safeHomeConfig(i)->enabled)
		    continue;

        shLLH.lat = safeHomeConfig(i)->lat;
        shLLH.lon = safeHomeConfig(i)->lon;
        geoConvertGeodeticToLocal(&currentSafeHome, &posControl.gpsOrigin, &shLLH, GEO_ALT_RELATIVE);
        distance_to_current = calculateDistanceToDestination(&currentSafeHome);
        if (distance_to_current < nearest_safehome_distance) {
             // this safehome is the nearest so far - keep track of it.
             safehome_index = i;
             nearest_safehome_distance = distance_to_current;
             nearestSafeHome.x = currentSafeHome.x;
             nearestSafeHome.y = currentSafeHome.y;
             nearestSafeHome.z = currentSafeHome.z;
        }
    }
    if (safehome_index >= 0) {
		safehome_distance = nearest_safehome_distance;
    } else {
        safehome_distance = 0;
    }
    return safehome_distance > 0;
}
#endif

/*-----------------------------------------------------------
 * Update home position, calculate distance and bearing to home
 *-----------------------------------------------------------*/
void updateHomePosition(void)
{
    // Disarmed and have a valid position, constantly update home
    if (!ARMING_FLAG(ARMED)) {
        if (posControl.flags.estPosStatus >= EST_USABLE) {
            const navigationHomeFlags_t validHomeFlags = NAV_HOME_VALID_XY | NAV_HOME_VALID_Z;
            bool setHome = (posControl.rthState.homeFlags & validHomeFlags) != validHomeFlags;
            switch ((nav_reset_type_e)positionEstimationConfig()->reset_home_type) {
                case NAV_RESET_NEVER:
                    break;
                case NAV_RESET_ON_FIRST_ARM:
                    setHome |= !ARMING_FLAG(WAS_EVER_ARMED);
                    break;
                case NAV_RESET_ON_EACH_ARM:
                    setHome = true;
                    break;
            }
            if (setHome) {
#if defined(USE_SAFE_HOME)
                findNearestSafeHome();
#endif
                setHomePosition(&posControl.actualState.abs.pos, posControl.actualState.yaw, NAV_POS_UPDATE_XY | NAV_POS_UPDATE_Z | NAV_POS_UPDATE_HEADING, navigationActualStateHomeValidity());
                // save the current location in case it is replaced by a safehome or HOME_RESET
                original_rth_home.x = posControl.rthState.homePosition.pos.x;
                original_rth_home.y = posControl.rthState.homePosition.pos.y;
                original_rth_home.z = posControl.rthState.homePosition.pos.z;
            }
        }
    }
    else {
        static bool isHomeResetAllowed = false;

        // If pilot so desires he may reset home position to current position
        if (IS_RC_MODE_ACTIVE(BOXHOMERESET)) {
            if (isHomeResetAllowed && !FLIGHT_MODE(FAILSAFE_MODE) && !FLIGHT_MODE(NAV_RTH_MODE) && !FLIGHT_MODE(NAV_WP_MODE) && (posControl.flags.estPosStatus >= EST_USABLE)) {
                const navSetWaypointFlags_t homeUpdateFlags = STATE(GPS_FIX_HOME) ? (NAV_POS_UPDATE_XY | NAV_POS_UPDATE_HEADING) : (NAV_POS_UPDATE_XY | NAV_POS_UPDATE_Z | NAV_POS_UPDATE_HEADING);
                setHomePosition(&posControl.actualState.abs.pos, posControl.actualState.yaw, homeUpdateFlags, navigationActualStateHomeValidity());
                isHomeResetAllowed = false;
            }
        }
        else {
            isHomeResetAllowed = true;
        }

        // Update distance and direction to home if armed (home is not updated when armed)
        if (STATE(GPS_FIX_HOME)) {
            fpVector3_t * tmpHomePos = rthGetHomeTargetPosition(RTH_HOME_FINAL_LAND);
            posControl.homeDistance = calculateDistanceToDestination(tmpHomePos);
            posControl.homeDirection = calculateBearingToDestination(tmpHomePos);
            updateHomePositionCompatibility();
        }
    }
}

/* -----------------------------------------------------------
 * Override RTH preset altitude and Climb First option
 * using Pitch/Roll stick held for > 1 seconds
 * Climb First override limited to Fixed Wing only
 * Roll also cancels RTH trackback on Fixed Wing and Multirotor
 *-----------------------------------------------------------*/
static bool rthAltControlStickOverrideCheck(unsigned axis)
{
    if (!navConfig()->general.flags.rth_alt_control_override || posControl.flags.forcedRTHActivated ||
        (axis == ROLL && STATE(MULTIROTOR) && !posControl.flags.rthTrackbackActive)) {
        return false;
    }
    static timeMs_t rthOverrideStickHoldStartTime[2];

    if (rxGetChannelValue(axis) > rxConfig()->maxcheck) {
        timeDelta_t holdTime = millis() - rthOverrideStickHoldStartTime[axis];

        if (!rthOverrideStickHoldStartTime[axis]) {
            rthOverrideStickHoldStartTime[axis] = millis();
        } else if (ABS(1500 - holdTime) < 500) {    // 1s delay to activate, activation duration limited to 1 sec
            if (axis == PITCH) {           // PITCH down to override preset altitude reset to current altitude
                posControl.rthState.rthInitialAltitude = posControl.actualState.abs.pos.z;
                posControl.rthState.rthFinalAltitude = posControl.rthState.rthInitialAltitude;
                return true;
            } else if (axis == ROLL) {     // ROLL right to override climb first
                return true;
            }
        }
    } else {
        rthOverrideStickHoldStartTime[axis] = 0;
    }

    return false;
}

/* ---------------------------------------------------
 * If climb stage is being used, see if it is time to
 * transiton in to turn.
 * Limited to fixed wing only.
 * --------------------------------------------------- */
 bool rthClimbStageActiveAndComplete() {
    if ((STATE(FIXED_WING_LEGACY) || STATE(AIRPLANE)) && (navConfig()->general.rth_climb_first_stage_altitude > 0)) {
        if (posControl.actualState.abs.pos.z >= posControl.rthState.rthClimbStageAltitude) {
            return true;
        }
    }

    return false;
 }

/* --------------------------------------------------------------------------------
 * == RTH Trackback ==
 * Saves track during flight which is used during RTH to back track
 * along arrival route rather than immediately heading directly toward home.
 * Max desired trackback distance set by user or limited by number of available points.
 * Reverts to normal RTH heading direct to home when end of track reached.
 * Trackpoints logged with precedence for course/altitude changes. Distance based changes
 * only logged if no course/altitude changes logged over an extended distance.
 * Tracking suspended during fixed wing loiter (PosHold and WP Mode timed hold).
 * --------------------------------------------------------------------------------- */
 static void updateRthTrackback(bool forceSaveTrackPoint)
{
    static bool suspendTracking = false;
    bool fwLoiterIsActive = STATE(AIRPLANE) && (NAV_Status.state == MW_NAV_STATE_HOLD_TIMED || FLIGHT_MODE(NAV_POSHOLD_MODE));
    if (!fwLoiterIsActive && suspendTracking) {
        suspendTracking = false;
    }

    if (navConfig()->general.flags.rth_trackback_mode == RTH_TRACKBACK_OFF || FLIGHT_MODE(NAV_RTH_MODE) || !ARMING_FLAG(ARMED) || suspendTracking) {
        return;
    }

    // Record trackback points based on significant change in course/altitude until
    // points limit reached. Overwrite older points from then on.
    if (posControl.flags.estPosStatus >= EST_USABLE && posControl.flags.estAltStatus >= EST_USABLE) {
        static int32_t previousTBTripDist;      // cm
        static int16_t previousTBCourse;        // degrees
        static int16_t previousTBAltitude;      // meters
        static uint8_t distanceCounter = 0;
        bool saveTrackpoint = forceSaveTrackPoint;
        bool GPSCourseIsValid = isGPSHeadingValid();

        // start recording when some distance from home, 50m seems reasonable.
        if (posControl.activeRthTBPointIndex < 0) {
            saveTrackpoint = posControl.homeDistance > METERS_TO_CENTIMETERS(50);

            previousTBCourse = CENTIDEGREES_TO_DEGREES(posControl.actualState.cog);
            previousTBTripDist = posControl.totalTripDistance;
        } else {
            // Minimum distance increment between course change track points when GPS course valid - set to 10m
            const bool distanceIncrement = posControl.totalTripDistance - previousTBTripDist > METERS_TO_CENTIMETERS(10);

            // Altitude change
            if (ABS(previousTBAltitude - CENTIMETERS_TO_METERS(posControl.actualState.abs.pos.z)) > 10) {   // meters
                saveTrackpoint = true;
            } else if (distanceIncrement && GPSCourseIsValid) {
                // Course change - set to 45 degrees
                if (ABS(wrap_18000(DEGREES_TO_CENTIDEGREES(DECIDEGREES_TO_DEGREES(gpsSol.groundCourse) - previousTBCourse))) > DEGREES_TO_CENTIDEGREES(45)) {
                    saveTrackpoint = true;
                } else if (distanceCounter >= 9) {
                    // Distance based trackpoint logged if at least 10 distance increments occur without altitude or course change
                    // and deviation from projected course path > 20m
                    float distToPrevPoint = calculateDistanceToDestination(&posControl.rthTBPointsList[posControl.activeRthTBPointIndex]);

                    fpVector3_t virtualCoursePoint;
                    virtualCoursePoint.x = posControl.rthTBPointsList[posControl.activeRthTBPointIndex].x + distToPrevPoint * cos_approx(DEGREES_TO_RADIANS(previousTBCourse));
                    virtualCoursePoint.y = posControl.rthTBPointsList[posControl.activeRthTBPointIndex].y + distToPrevPoint * sin_approx(DEGREES_TO_RADIANS(previousTBCourse));

                    saveTrackpoint = calculateDistanceToDestination(&virtualCoursePoint) > METERS_TO_CENTIMETERS(20);
                }
                distanceCounter++;
                previousTBTripDist = posControl.totalTripDistance;
            } else if (!GPSCourseIsValid) {
                // if no reliable course revert to basic distance logging based on direct distance from last point - set to 20m
                saveTrackpoint = calculateDistanceToDestination(&posControl.rthTBPointsList[posControl.activeRthTBPointIndex]) > METERS_TO_CENTIMETERS(20);
                previousTBTripDist = posControl.totalTripDistance;
            }

            // Suspend tracking during loiter on fixed wing. Save trackpoint at start of loiter.
            if (distanceCounter && fwLoiterIsActive) {
                saveTrackpoint = suspendTracking = true;
            }
        }

        // when trackpoint store full, overwrite from start of store using 'rthTBWrapAroundCounter' to track overwrite position
        if (saveTrackpoint) {
            if (posControl.activeRthTBPointIndex == (NAV_RTH_TRACKBACK_POINTS - 1)) {   // wraparound to start
                posControl.rthTBWrapAroundCounter = posControl.activeRthTBPointIndex = 0;
            } else {
                posControl.activeRthTBPointIndex++;
                if (posControl.rthTBWrapAroundCounter > -1) {   // track wraparound overwrite position after store first filled
                    posControl.rthTBWrapAroundCounter = posControl.activeRthTBPointIndex;
                }
            }
            posControl.rthTBPointsList[posControl.activeRthTBPointIndex] = posControl.actualState.abs.pos;

            posControl.rthTBLastSavedIndex = posControl.activeRthTBPointIndex;
            previousTBAltitude = CENTIMETERS_TO_METERS(posControl.actualState.abs.pos.z);
            previousTBCourse = GPSCourseIsValid ? DECIDEGREES_TO_DEGREES(gpsSol.groundCourse) : previousTBCourse;
            distanceCounter = 0;
        }
    }
}

static fpVector3_t * rthGetTrackbackPos(void)
{
    // ensure trackback altitude never lower than altitude of start point
    if (posControl.rthTBPointsList[posControl.activeRthTBPointIndex].z < posControl.rthTBPointsList[posControl.rthTBLastSavedIndex].z) {
        posControl.rthTBPointsList[posControl.activeRthTBPointIndex].z = posControl.rthTBPointsList[posControl.rthTBLastSavedIndex].z;
    }

    return &posControl.rthTBPointsList[posControl.activeRthTBPointIndex];
}

/*-----------------------------------------------------------
 * Update flight statistics
 *-----------------------------------------------------------*/
static void updateNavigationFlightStatistics(void)
{
    static timeMs_t previousTimeMs = 0;
    const timeMs_t currentTimeMs = millis();
    const timeDelta_t timeDeltaMs = currentTimeMs - previousTimeMs;
    previousTimeMs = currentTimeMs;

    if (ARMING_FLAG(ARMED)) {
        posControl.totalTripDistance += posControl.actualState.velXY * MS2S(timeDeltaMs);
    }
}

uint32_t getTotalTravelDistance(void)
{
    return lrintf(posControl.totalTripDistance);
}

/*-----------------------------------------------------------
 * Calculate platform-specific hold position (account for deceleration)
 *-----------------------------------------------------------*/
void calculateInitialHoldPosition(fpVector3_t * pos)
{
    if (STATE(FIXED_WING_LEGACY)) { // FIXED_WING_LEGACY
        calculateFixedWingInitialHoldPosition(pos);
    }
    else {
        calculateMulticopterInitialHoldPosition(pos);
    }
}

/*-----------------------------------------------------------
 * Set active XYZ-target and desired heading
 *-----------------------------------------------------------*/
void setDesiredPosition(const fpVector3_t * pos, int32_t yaw, navSetWaypointFlags_t useMask)
{
    // XY-position update is allowed only when not braking in NAV_CRUISE_BRAKING
    if ((useMask & NAV_POS_UPDATE_XY) != 0 && !STATE(NAV_CRUISE_BRAKING)) {
        posControl.desiredState.pos.x = pos->x;
        posControl.desiredState.pos.y = pos->y;
    }

    // Z-position
    if ((useMask & NAV_POS_UPDATE_Z) != 0) {
        updateClimbRateToAltitudeController(0, ROC_TO_ALT_RESET);   // Reset RoC/RoD -> altitude controller
        posControl.desiredState.pos.z = pos->z;
    }

    // Heading
    if ((useMask & NAV_POS_UPDATE_HEADING) != 0) {
        // Heading
        posControl.desiredState.yaw = yaw;
    }
    else if ((useMask & NAV_POS_UPDATE_BEARING) != 0) {
        posControl.desiredState.yaw = calculateBearingToDestination(pos);
    }
    else if ((useMask & NAV_POS_UPDATE_BEARING_TAIL_FIRST) != 0) {
        posControl.desiredState.yaw = wrap_36000(calculateBearingToDestination(pos) - 18000);
    }
}

void calculateFarAwayTarget(fpVector3_t * farAwayPos, int32_t bearing, int32_t distance)
{
    farAwayPos->x = navGetCurrentActualPositionAndVelocity()->pos.x + distance * cos_approx(CENTIDEGREES_TO_RADIANS(bearing));
    farAwayPos->y = navGetCurrentActualPositionAndVelocity()->pos.y + distance * sin_approx(CENTIDEGREES_TO_RADIANS(bearing));
    farAwayPos->z = navGetCurrentActualPositionAndVelocity()->pos.z;
}

<<<<<<< HEAD
=======
void calculateNewCruiseTarget(fpVector3_t * origin, int32_t course, int32_t distance)
{
    origin->x = origin->x + distance * cos_approx(CENTIDEGREES_TO_RADIANS(course));
    origin->y = origin->y + distance * sin_approx(CENTIDEGREES_TO_RADIANS(course));
    origin->z = origin->z;
}

>>>>>>> c57e112e
/*-----------------------------------------------------------
 * NAV land detector
 *-----------------------------------------------------------*/
void updateLandingStatus(void)
{
    if (STATE(AIRPLANE) && !navConfig()->general.flags.disarm_on_landing) {
        return;     // no point using this with a fixed wing if not set to disarm
    }

    static bool landingDetectorIsActive;

    DEBUG_SET(DEBUG_LANDING, 0, landingDetectorIsActive);
    DEBUG_SET(DEBUG_LANDING, 1, STATE(LANDING_DETECTED));

    if (!ARMING_FLAG(ARMED)) {
        resetLandingDetector();
        landingDetectorIsActive = false;
        if (!IS_RC_MODE_ACTIVE(BOXARM)) {
            DISABLE_ARMING_FLAG(ARMING_DISABLED_LANDING_DETECTED);
        }
        return;
    }

    if (!landingDetectorIsActive) {
        if (isFlightDetected()) {
            landingDetectorIsActive = true;
            resetLandingDetector();
        }
    } else if (STATE(LANDING_DETECTED)) {
        pidResetErrorAccumulators();
        if (navConfig()->general.flags.disarm_on_landing) {
            ENABLE_ARMING_FLAG(ARMING_DISABLED_LANDING_DETECTED);
            disarm(DISARM_LANDING);
        } else if (!navigationIsFlyingAutonomousMode()) {
            // for multirotor only - reactivate landing detector without disarm when throttle raised toward hover throttle
            landingDetectorIsActive = rxGetChannelValue(THROTTLE) < (0.5 * (currentBatteryProfile->nav.mc.hover_throttle + getThrottleIdleValue()));
        }
    } else if (isLandingDetected()) {
        ENABLE_STATE(LANDING_DETECTED);
    }
}

bool isLandingDetected(void)
{
    return STATE(AIRPLANE) ? isFixedWingLandingDetected() : isMulticopterLandingDetected();
}

void resetLandingDetector(void)
{
    DISABLE_STATE(LANDING_DETECTED);
    posControl.flags.resetLandingDetector = true;
}

bool isFlightDetected(void)
{
    return STATE(AIRPLANE) ? isFixedWingFlying() : isMulticopterFlying();
}

/*-----------------------------------------------------------
 * Z-position controller
 *-----------------------------------------------------------*/
void updateClimbRateToAltitudeController(float desiredClimbRate, climbRateToAltitudeControllerMode_e mode)
{
    static timeUs_t lastUpdateTimeUs;
    timeUs_t currentTimeUs = micros();

    // Terrain following uses different altitude measurement
    const float altitudeToUse = navGetCurrentActualPositionAndVelocity()->pos.z;

    if (mode == ROC_TO_ALT_RESET) {
        lastUpdateTimeUs = currentTimeUs;
        posControl.desiredState.pos.z = altitudeToUse;
    }
    else {      // ROC_TO_ALT_NORMAL

        /*
         * If max altitude is set, reset climb rate if altitude is reached and climb rate is > 0
         * In other words, when altitude is reached, allow it only to shrink
         */
        if (navConfig()->general.max_altitude > 0 &&
            altitudeToUse >= navConfig()->general.max_altitude &&
            desiredClimbRate > 0
        ) {
            desiredClimbRate = 0;
        }

        if (STATE(FIXED_WING_LEGACY)) {
            // Fixed wing climb rate controller is open-loop. We simply move the known altitude target
            float timeDelta = US2S(currentTimeUs - lastUpdateTimeUs);
            static bool targetHoldActive = false;

            if (timeDelta <= HZ2S(MIN_POSITION_UPDATE_RATE_HZ) && desiredClimbRate) {
                // Update target altitude only if actual altitude moving in same direction and lagging by < 5 m, otherwise hold target
                if (navGetCurrentActualPositionAndVelocity()->vel.z * desiredClimbRate >= 0 && fabsf(posControl.desiredState.pos.z - altitudeToUse) < 500) {
                    posControl.desiredState.pos.z += desiredClimbRate * timeDelta;
                    targetHoldActive = false;
                } else if (!targetHoldActive) {     // Reset and hold target to actual + climb rate boost until actual catches up
                    posControl.desiredState.pos.z = altitudeToUse + desiredClimbRate;
                    targetHoldActive = true;
                }
            } else {
                targetHoldActive = false;
            }
        }
        else {
            // Multicopter climb-rate control is closed-loop, it's possible to directly calculate desired altitude setpoint to yield the required RoC/RoD
            posControl.desiredState.pos.z = altitudeToUse + (desiredClimbRate / posControl.pids.pos[Z].param.kP);
        }

        lastUpdateTimeUs = currentTimeUs;
    }
}

static void resetAltitudeController(bool useTerrainFollowing)
{
    // Set terrain following flag
    posControl.flags.isTerrainFollowEnabled = useTerrainFollowing;

    if (STATE(FIXED_WING_LEGACY)) {
        resetFixedWingAltitudeController();
    }
    else {
        resetMulticopterAltitudeController();
    }
}

static void setupAltitudeController(void)
{
    if (STATE(FIXED_WING_LEGACY)) {
        setupFixedWingAltitudeController();
    }
    else {
        setupMulticopterAltitudeController();
    }
}

static bool adjustAltitudeFromRCInput(void)
{
    if (STATE(FIXED_WING_LEGACY)) {
        return adjustFixedWingAltitudeFromRCInput();
    }
    else {
        return adjustMulticopterAltitudeFromRCInput();
    }
}

/*-----------------------------------------------------------
 * Jump Counter support functions
 *-----------------------------------------------------------*/
static void setupJumpCounters(void)
{
    for (uint8_t wp = posControl.startWpIndex; wp < posControl.waypointCount + posControl.startWpIndex; wp++) {
        if (posControl.waypointList[wp].action == NAV_WP_ACTION_JUMP){
            posControl.waypointList[wp].p3 = posControl.waypointList[wp].p2;
        }
    }
}

static void resetJumpCounter(void)
{
        // reset the volatile counter from the set / static value
    posControl.waypointList[posControl.activeWaypointIndex].p3 = posControl.waypointList[posControl.activeWaypointIndex].p2;
}

static void clearJumpCounters(void)
{
    for (uint8_t wp = posControl.startWpIndex; wp < posControl.waypointCount + posControl.startWpIndex; wp++) {
        if (posControl.waypointList[wp].action == NAV_WP_ACTION_JUMP) {
            posControl.waypointList[wp].p3 = 0;
        }
    }
}



/*-----------------------------------------------------------
 * Heading controller (pass-through to MAG mode)
 *-----------------------------------------------------------*/
static void resetHeadingController(void)
{
    if (STATE(FIXED_WING_LEGACY)) {
        resetFixedWingHeadingController();
    }
    else {
        resetMulticopterHeadingController();
    }
}

static bool adjustHeadingFromRCInput(void)
{
    if (STATE(FIXED_WING_LEGACY)) {
        return adjustFixedWingHeadingFromRCInput();
    }
    else {
        return adjustMulticopterHeadingFromRCInput();
    }
}

/*-----------------------------------------------------------
 * XY Position controller
 *-----------------------------------------------------------*/
static void resetPositionController(void)
{
    if (STATE(FIXED_WING_LEGACY)) {
        resetFixedWingPositionController();
    }
    else {
        resetMulticopterPositionController();
        resetMulticopterBrakingMode();
    }
}

static bool adjustPositionFromRCInput(void)
{
    bool retValue;

    if (STATE(FIXED_WING_LEGACY)) {
        retValue = adjustFixedWingPositionFromRCInput();
    }
    else {

        const int16_t rcPitchAdjustment = applyDeadbandRescaled(rcCommand[PITCH], rcControlsConfig()->pos_hold_deadband, -500, 500);
        const int16_t rcRollAdjustment = applyDeadbandRescaled(rcCommand[ROLL], rcControlsConfig()->pos_hold_deadband, -500, 500);

        retValue = adjustMulticopterPositionFromRCInput(rcPitchAdjustment, rcRollAdjustment);
    }

    return retValue;
}

/*-----------------------------------------------------------
 * WP controller
 *-----------------------------------------------------------*/
void resetGCSFlags(void)
{
    posControl.flags.isGCSAssistedNavigationReset = false;
    posControl.flags.isGCSAssistedNavigationEnabled = false;
}

void getWaypoint(uint8_t wpNumber, navWaypoint_t * wpData)
{
    /* Default waypoint to send */
    wpData->action = NAV_WP_ACTION_RTH;
    wpData->lat = 0;
    wpData->lon = 0;
    wpData->alt = 0;
    wpData->p1 = 0;
    wpData->p2 = 0;
    wpData->p3 = 0;
    wpData->flag = NAV_WP_FLAG_LAST;

    // WP #0 - special waypoint - HOME
    if (wpNumber == 0) {
        if (STATE(GPS_FIX_HOME)) {
            wpData->lat = GPS_home.lat;
            wpData->lon = GPS_home.lon;
            wpData->alt = GPS_home.alt;
        }
    }
    // WP #255 - special waypoint - directly get actualPosition
    else if (wpNumber == 255) {
        gpsLocation_t wpLLH;

        geoConvertLocalToGeodetic(&wpLLH, &posControl.gpsOrigin, &navGetCurrentActualPositionAndVelocity()->pos);

        wpData->lat = wpLLH.lat;
        wpData->lon = wpLLH.lon;
        wpData->alt = wpLLH.alt;
    }
    // WP #254 - special waypoint - get desiredPosition that was set by ground control station if in 3D-guided mode
    else if (wpNumber == 254) {
        navigationFSMStateFlags_t navStateFlags = navGetStateFlags(posControl.navState);

        if ((posControl.gpsOrigin.valid) && (navStateFlags & NAV_CTL_ALT) && (navStateFlags & NAV_CTL_POS)) {
            gpsLocation_t wpLLH;

            geoConvertLocalToGeodetic(&wpLLH, &posControl.gpsOrigin, &posControl.desiredState.pos);

            wpData->lat = wpLLH.lat;
            wpData->lon = wpLLH.lon;
            wpData->alt = wpLLH.alt;
        }
    }
    // WP #1 - #60 - common waypoints - pre-programmed mission
    else if ((wpNumber >= 1) && (wpNumber <= NAV_MAX_WAYPOINTS)) {
        if (wpNumber <= getWaypointCount()) {
            *wpData = posControl.waypointList[wpNumber - 1 + (ARMING_FLAG(ARMED) ? posControl.startWpIndex : 0)];
            if(wpData->action == NAV_WP_ACTION_JUMP) {
                wpData->p1 += 1; // make WP # (vice index)
            }
        }
    }
}

void setWaypoint(uint8_t wpNumber, const navWaypoint_t * wpData)
{
    gpsLocation_t wpLLH;
    navWaypointPosition_t wpPos;

    // Pre-fill structure to convert to local coordinates
    wpLLH.lat = wpData->lat;
    wpLLH.lon = wpData->lon;
    wpLLH.alt = wpData->alt;

    // WP #0 - special waypoint - HOME
    if ((wpNumber == 0) && ARMING_FLAG(ARMED) && (posControl.flags.estPosStatus >= EST_USABLE) && posControl.gpsOrigin.valid && posControl.flags.isGCSAssistedNavigationEnabled) {
        // Forcibly set home position. Note that this is only valid if already armed, otherwise home will be reset instantly
        geoConvertGeodeticToLocal(&wpPos.pos, &posControl.gpsOrigin, &wpLLH, GEO_ALT_RELATIVE);
        setHomePosition(&wpPos.pos, 0, NAV_POS_UPDATE_XY | NAV_POS_UPDATE_Z | NAV_POS_UPDATE_HEADING, NAV_HOME_VALID_ALL);
    }
    // WP #255 - special waypoint - directly set desiredPosition
    // Only valid when armed and in poshold mode
    else if ((wpNumber == 255) && (wpData->action == NAV_WP_ACTION_WAYPOINT) &&
             ARMING_FLAG(ARMED) && (posControl.flags.estPosStatus == EST_TRUSTED) && posControl.gpsOrigin.valid && posControl.flags.isGCSAssistedNavigationEnabled &&
             (posControl.navState == NAV_STATE_POSHOLD_3D_IN_PROGRESS)) {
        // Convert to local coordinates
        geoConvertGeodeticToLocal(&wpPos.pos, &posControl.gpsOrigin, &wpLLH, GEO_ALT_RELATIVE);

        navSetWaypointFlags_t waypointUpdateFlags = NAV_POS_UPDATE_XY;

        // If we received global altitude == 0, use current altitude
        if (wpData->alt != 0) {
            waypointUpdateFlags |= NAV_POS_UPDATE_Z;
        }

        if (wpData->p1 > 0 && wpData->p1 < 360) {
            waypointUpdateFlags |= NAV_POS_UPDATE_HEADING;
        }

        setDesiredPosition(&wpPos.pos, DEGREES_TO_CENTIDEGREES(wpData->p1), waypointUpdateFlags);
    }
    // WP #1 - #NAV_MAX_WAYPOINTS - common waypoints - pre-programmed mission
    else if ((wpNumber >= 1) && (wpNumber <= NAV_MAX_WAYPOINTS) && !ARMING_FLAG(ARMED)) {
        if (wpData->action == NAV_WP_ACTION_WAYPOINT || wpData->action == NAV_WP_ACTION_JUMP || wpData->action == NAV_WP_ACTION_RTH || wpData->action == NAV_WP_ACTION_HOLD_TIME || wpData->action == NAV_WP_ACTION_LAND || wpData->action == NAV_WP_ACTION_SET_POI || wpData->action == NAV_WP_ACTION_SET_HEAD ) {
            // Only allow upload next waypoint (continue upload mission) or first waypoint (new mission)
            static int8_t nonGeoWaypointCount = 0;

            if (wpNumber == (posControl.waypointCount + 1) || wpNumber == 1) {
                if (wpNumber == 1) {
                    resetWaypointList();
                }
                posControl.waypointList[wpNumber - 1] = *wpData;
                if(wpData->action == NAV_WP_ACTION_SET_POI || wpData->action == NAV_WP_ACTION_SET_HEAD || wpData->action == NAV_WP_ACTION_JUMP) {
                    nonGeoWaypointCount += 1;
                    if(wpData->action == NAV_WP_ACTION_JUMP) {
                        posControl.waypointList[wpNumber - 1].p1 -= 1; // make index (vice WP #)
                    }
                }

                posControl.waypointCount = wpNumber;
                posControl.waypointListValid = (wpData->flag == NAV_WP_FLAG_LAST);
                posControl.geoWaypointCount = posControl.waypointCount - nonGeoWaypointCount;
                if (posControl.waypointListValid) {
                    nonGeoWaypointCount = 0;
                }
            }
        }
    }
}

void resetWaypointList(void)
{
    posControl.waypointCount = 0;
    posControl.waypointListValid = false;
    posControl.geoWaypointCount = 0;
    posControl.startWpIndex = 0;
#ifdef USE_MULTI_MISSION
    posControl.totalMultiMissionWpCount = 0;
    posControl.loadedMultiMissionIndex = 0;
    posControl.multiMissionCount = 0;
#endif
}

bool isWaypointListValid(void)
{
    return posControl.waypointListValid;
}

int getWaypointCount(void)
{
    uint8_t waypointCount = posControl.waypointCount;
#ifdef USE_MULTI_MISSION
    if (!ARMING_FLAG(ARMED) && posControl.totalMultiMissionWpCount) {
        waypointCount = posControl.totalMultiMissionWpCount;
    }
#endif
    return waypointCount;
}

#ifdef USE_MULTI_MISSION
void selectMultiMissionIndex(int8_t increment)
{
    if (posControl.multiMissionCount > 1) {     // stick selection only active when multi mission loaded
        navConfigMutable()->general.waypoint_multi_mission_index = constrain(navConfigMutable()->general.waypoint_multi_mission_index + increment, 1, posControl.multiMissionCount);
    }
}

void loadSelectedMultiMission(uint8_t missionIndex)
{
    uint8_t missionCount = 1;
    posControl.waypointCount = 0;
    posControl.geoWaypointCount = 0;

    for (int i = 0; i < NAV_MAX_WAYPOINTS; i++) {
        if ((missionCount == missionIndex)) {
            /* store details of selected mission: start wp index, mission wp count, geo wp count */
            if (!(posControl.waypointList[i].action == NAV_WP_ACTION_SET_POI ||
                    posControl.waypointList[i].action == NAV_WP_ACTION_SET_HEAD ||
                        posControl.waypointList[i].action == NAV_WP_ACTION_JUMP)) {
                posControl.geoWaypointCount++;
            }
            // mission start WP
            if (posControl.waypointCount == 0) {
                posControl.waypointCount = 1;   // start marker only, value unimportant (but not 0)
                posControl.startWpIndex = i;
            }
            // mission end WP
            if (posControl.waypointList[i].flag == NAV_WP_FLAG_LAST) {
                posControl.waypointCount = i - posControl.startWpIndex + 1;
                break;
            }
        } else if (posControl.waypointList[i].flag == NAV_WP_FLAG_LAST) {
            missionCount++;
        }
    }

    posControl.loadedMultiMissionIndex = posControl.multiMissionCount ? missionIndex : 0;
    posControl.activeWaypointIndex = posControl.startWpIndex;
}

bool updateWpMissionChange(void)
{
    /* Function only called when ARMED */

    if (posControl.multiMissionCount < 2 || posControl.wpPlannerActiveWPIndex || FLIGHT_MODE(NAV_WP_MODE)) {
        return true;
    }

    uint8_t setMissionIndex = navConfig()->general.waypoint_multi_mission_index;
    if (!(IS_RC_MODE_ACTIVE(BOXCHANGEMISSION) || isAdjustmentFunctionSelected(ADJUSTMENT_NAV_WP_MULTI_MISSION_INDEX))) {
        /* reload mission if mission index changed */
        if (posControl.loadedMultiMissionIndex != setMissionIndex) {
            loadSelectedMultiMission(setMissionIndex);
        }
        return true;
    }

    static bool toggleFlag = false;
    if (IS_RC_MODE_ACTIVE(BOXNAVWP) && toggleFlag) {
        if (setMissionIndex == posControl.multiMissionCount) {
            navConfigMutable()->general.waypoint_multi_mission_index = 1;
        } else {
            selectMultiMissionIndex(1);
        }
        toggleFlag = false;
    } else if (!IS_RC_MODE_ACTIVE(BOXNAVWP)) {
        toggleFlag = true;
    }
    return false;   // block WP mode while changing mission when armed
}

bool checkMissionCount(int8_t waypoint)
{
    if (nonVolatileWaypointList(waypoint)->flag == NAV_WP_FLAG_LAST) {
        posControl.multiMissionCount += 1;  // count up no missions in multi mission WP file
        if (waypoint != NAV_MAX_WAYPOINTS - 1) {
            return (nonVolatileWaypointList(waypoint + 1)->flag == NAV_WP_FLAG_LAST &&
                    nonVolatileWaypointList(waypoint + 1)->action ==NAV_WP_ACTION_RTH);
            // end of multi mission file if successive NAV_WP_FLAG_LAST and default action (RTH)
        }
    }
    return false;
}
#endif  // multi mission
#ifdef NAV_NON_VOLATILE_WAYPOINT_STORAGE
bool loadNonVolatileWaypointList(bool clearIfLoaded)
{
    /* Don't load if armed or mission planner active */
    if (ARMING_FLAG(ARMED) || posControl.wpPlannerActiveWPIndex) {
        return false;
    }

    // if forced and waypoints are already loaded, just unload them.
    if (clearIfLoaded && posControl.waypointCount > 0) {
        resetWaypointList();
        return false;
    }
#ifdef USE_MULTI_MISSION
    /* Reset multi mission index to 1 if exceeds number of available missions */
    if (navConfig()->general.waypoint_multi_mission_index > posControl.multiMissionCount) {
        navConfigMutable()->general.waypoint_multi_mission_index = 1;
    }
#endif
    for (int i = 0; i < NAV_MAX_WAYPOINTS; i++) {
        setWaypoint(i + 1, nonVolatileWaypointList(i));
#ifdef USE_MULTI_MISSION
        /* count up number of missions and exit after last multi mission */
        if (checkMissionCount(i)) {
            break;
        }
    }
    posControl.totalMultiMissionWpCount = posControl.waypointCount;
    loadSelectedMultiMission(navConfig()->general.waypoint_multi_mission_index);

    /* Mission sanity check failed - reset the list
     * Also reset if no selected mission loaded (shouldn't happen) */
    if (!posControl.waypointListValid || !posControl.waypointCount) {
#else
        // check this is the last waypoint
        if (nonVolatileWaypointList(i)->flag == NAV_WP_FLAG_LAST) {
            break;
        }
    }

    // Mission sanity check failed - reset the list
    if (!posControl.waypointListValid) {
#endif
        resetWaypointList();
    }

    return posControl.waypointListValid;
}

bool saveNonVolatileWaypointList(void)
{
    if (ARMING_FLAG(ARMED) || !posControl.waypointListValid)
        return false;

    for (int i = 0; i < NAV_MAX_WAYPOINTS; i++) {
        getWaypoint(i + 1, nonVolatileWaypointListMutable(i));
    }
#ifdef USE_MULTI_MISSION
    navConfigMutable()->general.waypoint_multi_mission_index = 1;    // reset selected mission to 1 when new entries saved
#endif
    saveConfigAndNotify();

    return true;
}
#endif

#if defined(USE_SAFE_HOME)

void resetSafeHomes(void)
{
    memset(safeHomeConfigMutable(0), 0, sizeof(navSafeHome_t) * MAX_SAFE_HOMES);
}
#endif

static void mapWaypointToLocalPosition(fpVector3_t * localPos, const navWaypoint_t * waypoint, geoAltitudeConversionMode_e altConv)
{
    gpsLocation_t wpLLH;

    /* Default to home position if lat & lon = 0 or HOME flag set
     * Applicable to WAYPOINT, HOLD_TIME & LANDING WP types */
    if ((waypoint->lat == 0 && waypoint->lon == 0) || waypoint->flag == NAV_WP_FLAG_HOME) {
        wpLLH.lat = GPS_home.lat;
        wpLLH.lon = GPS_home.lon;
    } else {
        wpLLH.lat = waypoint->lat;
        wpLLH.lon = waypoint->lon;
    }
    wpLLH.alt = waypoint->alt;

    geoConvertGeodeticToLocal(localPos, &posControl.gpsOrigin, &wpLLH, altConv);
}

static void calculateAndSetActiveWaypointToLocalPosition(const fpVector3_t * pos)
{
    // Calculate bearing towards waypoint and store it in waypoint bearing parameter (this will further be used to detect missed waypoints)
    if (isWaypointNavTrackingActive() && !(posControl.activeWaypoint.pos.x == pos->x && posControl.activeWaypoint.pos.y == pos->y)) {
        posControl.activeWaypoint.bearing = calculateBearingBetweenLocalPositions(&posControl.activeWaypoint.pos, pos);
    } else {
        posControl.activeWaypoint.bearing = calculateBearingToDestination(pos);
    }
    posControl.activeWaypoint.nextTurnAngle = -1;     // no turn angle set (-1), will be set by WP mode as required

    posControl.activeWaypoint.pos = *pos;

    // Set desired position to next waypoint (XYZ-controller)
    setDesiredPosition(&posControl.activeWaypoint.pos, posControl.activeWaypoint.bearing, NAV_POS_UPDATE_XY | NAV_POS_UPDATE_Z | NAV_POS_UPDATE_HEADING);
}

geoAltitudeConversionMode_e waypointMissionAltConvMode(geoAltitudeDatumFlag_e datumFlag)
{
    return ((datumFlag & NAV_WP_MSL_DATUM) == NAV_WP_MSL_DATUM) ? GEO_ALT_ABSOLUTE : GEO_ALT_RELATIVE;
}

static void calculateAndSetActiveWaypoint(const navWaypoint_t * waypoint)
{
    fpVector3_t localPos;
    mapWaypointToLocalPosition(&localPos, waypoint, waypointMissionAltConvMode(waypoint->p3));
    calculateAndSetActiveWaypointToLocalPosition(&localPos);

    if (navConfig()->fw.wp_turn_smoothing) {
        fpVector3_t posNextWp;
        if (getLocalPosNextWaypoint(&posNextWp)) {
            int32_t bearingToNextWp = calculateBearingBetweenLocalPositions(&posControl.activeWaypoint.pos, &posNextWp);
            posControl.activeWaypoint.nextTurnAngle = wrap_18000(bearingToNextWp - posControl.activeWaypoint.bearing);
        }
    }
}

/* Checks if active waypoint is last in mission */
bool isLastMissionWaypoint(void)
{
    return FLIGHT_MODE(NAV_WP_MODE) && (posControl.activeWaypointIndex >= (posControl.startWpIndex + posControl.waypointCount - 1) ||
            (posControl.waypointList[posControl.activeWaypointIndex].flag == NAV_WP_FLAG_LAST));
}

/* Checks if Nav hold position is active */
bool isNavHoldPositionActive(void)
{
    // WP mode last WP hold and Timed hold positions
    if (FLIGHT_MODE(NAV_WP_MODE)) {
        return isLastMissionWaypoint() || NAV_Status.state == MW_NAV_STATE_HOLD_TIMED;
    }
    // RTH mode (spiral climb and Home positions but excluding RTH Trackback point positions) and POSHOLD mode
    return (FLIGHT_MODE(NAV_RTH_MODE) && !posControl.flags.rthTrackbackActive) || FLIGHT_MODE(NAV_POSHOLD_MODE);
}

float getActiveWaypointSpeed(void)
{
    if (posControl.flags.isAdjustingPosition) {
        // In manual control mode use different cap for speed
        return navConfig()->general.max_manual_speed;
    }
    else {
        uint16_t waypointSpeed = navConfig()->general.auto_speed;

        if (navGetStateFlags(posControl.navState) & NAV_AUTO_WP) {
            if (posControl.waypointCount > 0 && (posControl.waypointList[posControl.activeWaypointIndex].action == NAV_WP_ACTION_WAYPOINT || posControl.waypointList[posControl.activeWaypointIndex].action == NAV_WP_ACTION_HOLD_TIME || posControl.waypointList[posControl.activeWaypointIndex].action == NAV_WP_ACTION_LAND)) {
                float wpSpecificSpeed = 0.0f;
                if(posControl.waypointList[posControl.activeWaypointIndex].action == NAV_WP_ACTION_HOLD_TIME)
                    wpSpecificSpeed = posControl.waypointList[posControl.activeWaypointIndex].p2; // P1 is hold time
                else
                    wpSpecificSpeed = posControl.waypointList[posControl.activeWaypointIndex].p1; // default case

                if (wpSpecificSpeed >= 50.0f && wpSpecificSpeed <= navConfig()->general.max_auto_speed) {
                    waypointSpeed = wpSpecificSpeed;
                } else if (wpSpecificSpeed > navConfig()->general.max_auto_speed) {
                    waypointSpeed = navConfig()->general.max_auto_speed;
                }
            }
        }

        return waypointSpeed;
    }
}

bool isWaypointNavTrackingActive(void)
{
    // NAV_WP_MODE flag used rather than state flag NAV_AUTO_WP to ensure heading to initial waypoint
    // is set from current position not previous WP. Works for WP Restart intermediate WP as well as first mission WP.
    // (NAV_WP_MODE flag isn't set until WP initialisation is finished, i.e. after calculateAndSetActiveWaypoint called)

    return FLIGHT_MODE(NAV_WP_MODE) || (posControl.flags.rthTrackbackActive && posControl.activeRthTBPointIndex != posControl.rthTBLastSavedIndex);
}

/*-----------------------------------------------------------
 * Process adjustments to alt, pos and yaw controllers
 *-----------------------------------------------------------*/
static void processNavigationRCAdjustments(void)
{
    /* Process pilot's RC input. Disable all pilot's input when in FAILSAFE_MODE */
    navigationFSMStateFlags_t navStateFlags = navGetStateFlags(posControl.navState);
    if ((navStateFlags & NAV_RC_ALT) && (!FLIGHT_MODE(FAILSAFE_MODE))) {
        posControl.flags.isAdjustingAltitude = adjustAltitudeFromRCInput();
    }
    else {
        posControl.flags.isAdjustingAltitude = false;
    }

    if (navStateFlags & NAV_RC_POS) {
        posControl.flags.isAdjustingPosition = adjustPositionFromRCInput() && !FLIGHT_MODE(FAILSAFE_MODE);
        if (STATE(MULTIROTOR) && FLIGHT_MODE(FAILSAFE_MODE)) {
            resetMulticopterBrakingMode();
        }
    }
    else {
        posControl.flags.isAdjustingPosition = false;
    }

    if ((navStateFlags & NAV_RC_YAW) && (!FLIGHT_MODE(FAILSAFE_MODE))) {
        posControl.flags.isAdjustingHeading = adjustHeadingFromRCInput();
    }
    else {
        posControl.flags.isAdjustingHeading = false;
    }
}

/*-----------------------------------------------------------
 * A main function to call position controllers at loop rate
 *-----------------------------------------------------------*/
void applyWaypointNavigationAndAltitudeHold(void)
{
    const timeUs_t currentTimeUs = micros();

    //Updata blackbox data
    navFlags = 0;
    if (posControl.flags.estAltStatus == EST_TRUSTED)       navFlags |= (1 << 0);
    if (posControl.flags.estAglStatus == EST_TRUSTED)       navFlags |= (1 << 1);
    if (posControl.flags.estPosStatus == EST_TRUSTED)       navFlags |= (1 << 2);
    if (posControl.flags.isTerrainFollowEnabled)            navFlags |= (1 << 3);
#if defined(NAV_GPS_GLITCH_DETECTION)
    if (isGPSGlitchDetected())                              navFlags |= (1 << 4);
#endif
    if (posControl.flags.estHeadingStatus == EST_TRUSTED)   navFlags |= (1 << 5);

    // Reset all navigation requests - NAV controllers will set them if necessary
    DISABLE_STATE(NAV_MOTOR_STOP_OR_IDLE);

    // No navigation when disarmed
    if (!ARMING_FLAG(ARMED)) {
        // If we are disarmed, abort forced RTH or Emergency Landing
        posControl.flags.forcedRTHActivated = false;
        posControl.flags.forcedEmergLandingActivated = false;
        //  ensure WP missions always restart from first waypoint after disarm
        posControl.activeWaypointIndex = posControl.startWpIndex;
        // Reset RTH trackback
        posControl.activeRthTBPointIndex = -1;
        posControl.flags.rthTrackbackActive = false;
        posControl.rthTBWrapAroundCounter = -1;

        return;
    }

    /* Reset flags */
    posControl.flags.horizontalPositionDataConsumed = false;
    posControl.flags.verticalPositionDataConsumed = false;

    /* Process controllers */
    navigationFSMStateFlags_t navStateFlags = navGetStateFlags(posControl.navState);
    if (STATE(ROVER) || STATE(BOAT)) {
        applyRoverBoatNavigationController(navStateFlags, currentTimeUs);
    } else if (STATE(FIXED_WING_LEGACY)) {
        applyFixedWingNavigationController(navStateFlags, currentTimeUs);
    }
    else {
        applyMulticopterNavigationController(navStateFlags, currentTimeUs);
    }

    /* Consume position data */
    if (posControl.flags.horizontalPositionDataConsumed)
        posControl.flags.horizontalPositionDataNew = false;

    if (posControl.flags.verticalPositionDataConsumed)
        posControl.flags.verticalPositionDataNew = false;

    //Update blackbox data
    if (posControl.flags.isAdjustingPosition)       navFlags |= (1 << 6);
    if (posControl.flags.isAdjustingAltitude)       navFlags |= (1 << 7);
    if (posControl.flags.isAdjustingHeading)        navFlags |= (1 << 8);

    navTargetPosition[X] = lrintf(posControl.desiredState.pos.x);
    navTargetPosition[Y] = lrintf(posControl.desiredState.pos.y);
    navTargetPosition[Z] = lrintf(posControl.desiredState.pos.z);
}

/*-----------------------------------------------------------
 * Set CF's FLIGHT_MODE from current NAV_MODE
 *-----------------------------------------------------------*/
void switchNavigationFlightModes(void)
{
    const flightModeFlags_e enabledNavFlightModes = navGetMappedFlightModes(posControl.navState);
    const flightModeFlags_e disabledFlightModes = (NAV_ALTHOLD_MODE | NAV_RTH_MODE | NAV_POSHOLD_MODE | NAV_WP_MODE | NAV_LAUNCH_MODE | NAV_COURSE_HOLD_MODE) & (~enabledNavFlightModes);
    DISABLE_FLIGHT_MODE(disabledFlightModes);
    ENABLE_FLIGHT_MODE(enabledNavFlightModes);
}

/*-----------------------------------------------------------
 * desired NAV_MODE from combination of FLIGHT_MODE flags
 *-----------------------------------------------------------*/
static bool canActivateAltHoldMode(void)
{
    return (posControl.flags.estAltStatus >= EST_USABLE);
}

static bool canActivatePosHoldMode(void)
{
    return (posControl.flags.estPosStatus >= EST_USABLE) && (posControl.flags.estVelStatus == EST_TRUSTED) && (posControl.flags.estHeadingStatus >= EST_USABLE);
}

static bool canActivateNavigationModes(void)
{
    return (posControl.flags.estPosStatus == EST_TRUSTED) && (posControl.flags.estVelStatus == EST_TRUSTED) && (posControl.flags.estHeadingStatus >= EST_USABLE);
}

static bool isWaypointMissionValid(void)
{
    return posControl.waypointListValid && (posControl.waypointCount > 0);
}

static navigationFSMEvent_t selectNavEventFromBoxModeInput(void)
{
    static bool canActivateWaypoint = false;
    static bool canActivateLaunchMode = false;

    //We can switch modes only when ARMED
    if (ARMING_FLAG(ARMED)) {
        // Ask failsafe system if we can use navigation system
        if (failsafeBypassNavigation()) {
            return NAV_FSM_EVENT_SWITCH_TO_IDLE;
        }

        // Flags if we can activate certain nav modes (check if we have required sensors and they provide valid data)
        const bool canActivateAltHold    = canActivateAltHoldMode();
        const bool canActivatePosHold    = canActivatePosHoldMode();
        const bool canActivateNavigation = canActivateNavigationModes();
        const bool isExecutingRTH        = navGetStateFlags(posControl.navState) & NAV_AUTO_RTH;
#ifdef USE_SAFE_HOME
        checkSafeHomeState(isExecutingRTH || posControl.flags.forcedRTHActivated);
#endif
        // deactivate rth trackback if RTH not active
        if (posControl.flags.rthTrackbackActive) {
            posControl.flags.rthTrackbackActive = isExecutingRTH;
        }

        /* Emergency landing triggered by failsafe when Failsafe procedure set to Landing */
        if (posControl.flags.forcedEmergLandingActivated) {
            return NAV_FSM_EVENT_SWITCH_TO_EMERGENCY_LANDING;
        }

        /* Keep Emergency landing mode active once triggered.
         * If caused by sensor failure - landing auto cancelled if sensors working again or when WP and RTH deselected or if Althold selected.
         * If caused by RTH Sanity Checking - landing cancelled if RTH deselected.
         * Remains active if failsafe active regardless of mode selections */
        if (navigationIsExecutingAnEmergencyLanding()) {
            bool autonomousNavIsPossible = canActivateNavigation && canActivateAltHold && STATE(GPS_FIX_HOME);
            bool emergLandingCancel = (!autonomousNavIsPossible &&
                                      ((IS_RC_MODE_ACTIVE(BOXNAVALTHOLD) && canActivateAltHold) || !(IS_RC_MODE_ACTIVE(BOXNAVWP) || IS_RC_MODE_ACTIVE(BOXNAVRTH)))) ||
                                      (autonomousNavIsPossible && !IS_RC_MODE_ACTIVE(BOXNAVRTH));

            if ((!posControl.rthSanityChecker.rthSanityOK || !autonomousNavIsPossible) && (!emergLandingCancel || FLIGHT_MODE(FAILSAFE_MODE))) {
                return NAV_FSM_EVENT_SWITCH_TO_EMERGENCY_LANDING;
            }
        }
        posControl.rthSanityChecker.rthSanityOK = true;

        // Keep canActivateWaypoint flag at FALSE if there is no mission loaded
        // Also block WP mission if we are executing RTH
        if (!isWaypointMissionValid() || isExecutingRTH) {
            canActivateWaypoint = false;
        }

        /* Airplane specific modes */
        if (STATE(AIRPLANE)) {
            // LAUNCH mode has priority over any other NAV mode
            if (isNavLaunchEnabled()) {     // FIXME: Only available for fixed wing aircrafts now
                if (canActivateLaunchMode) {
                    canActivateLaunchMode = false;
                    return NAV_FSM_EVENT_SWITCH_TO_LAUNCH;
                }
                else if FLIGHT_MODE(NAV_LAUNCH_MODE) {
                    // Make sure we don't bail out to IDLE
                    return NAV_FSM_EVENT_NONE;
                }
            }
            else {
                // If we were in LAUNCH mode - force switch to IDLE only if the throttle is low or throttle stick < launch idle throttle
                if (FLIGHT_MODE(NAV_LAUNCH_MODE)) {
                    if (abortLaunchAllowed()) {
                        return NAV_FSM_EVENT_SWITCH_TO_IDLE;
                    } else {
                        return NAV_FSM_EVENT_NONE;
                    }
                }
            }

            /* Soaring mode, disables altitude control in Position hold and Course hold modes.
             * Pitch allowed to freefloat within defined Angle mode deadband */
            if (IS_RC_MODE_ACTIVE(BOXSOARING) && (FLIGHT_MODE(NAV_POSHOLD_MODE) || FLIGHT_MODE(NAV_COURSE_HOLD_MODE))) {
                if (!FLIGHT_MODE(SOARING_MODE)) {
                    ENABLE_FLIGHT_MODE(SOARING_MODE);
                }
            } else {
                DISABLE_FLIGHT_MODE(SOARING_MODE);
            }
        }

        // Failsafe_RTH (can override MANUAL)
        if (posControl.flags.forcedRTHActivated) {
            // If we request forced RTH - attempt to activate it no matter what
            // This might switch to emergency landing controller if GPS is unavailable
            return NAV_FSM_EVENT_SWITCH_TO_RTH;
        }

        /* Pilot-triggered RTH (can override MANUAL), also fall-back for WP if there is no mission loaded
         * Prevent MANUAL falling back to RTH if selected during active mission (canActivateWaypoint is set false on MANUAL selection)
         * Also prevent WP falling back to RTH if WP mission planner is active */
        const bool blockWPFallback = IS_RC_MODE_ACTIVE(BOXMANUAL) || posControl.flags.wpMissionPlannerActive;
        if (IS_RC_MODE_ACTIVE(BOXNAVRTH) || (IS_RC_MODE_ACTIVE(BOXNAVWP) && !canActivateWaypoint && !blockWPFallback)) {
            // Check for isExecutingRTH to prevent switching our from RTH in case of a brief GPS loss
            // If don't keep this, loss of any of the canActivateNavigation && canActivateAltHold
            // will kick us out of RTH state machine via NAV_FSM_EVENT_SWITCH_TO_IDLE and will prevent any of the fall-back
            // logic to kick in (waiting for GPS on airplanes, switch to emergency landing etc)
            if (isExecutingRTH || (canActivateNavigation && canActivateAltHold && STATE(GPS_FIX_HOME))) {
                return NAV_FSM_EVENT_SWITCH_TO_RTH;
            }
        }

        // MANUAL mode has priority over WP/PH/AH
        if (IS_RC_MODE_ACTIVE(BOXMANUAL)) {
            canActivateWaypoint = false;    // Block WP mode if we are in PASSTHROUGH mode
            return NAV_FSM_EVENT_SWITCH_TO_IDLE;
        }

        // Pilot-activated waypoint mission. Fall-back to RTH in case of no mission loaded
        // Block activation if using WP Mission Planner
        // Also check multimission mission change status before activating WP mode
#ifdef USE_MULTI_MISSION
        if (updateWpMissionChange() && IS_RC_MODE_ACTIVE(BOXNAVWP) && !posControl.flags.wpMissionPlannerActive) {
#else
        if (IS_RC_MODE_ACTIVE(BOXNAVWP) && !posControl.flags.wpMissionPlannerActive) {
#endif
            if (FLIGHT_MODE(NAV_WP_MODE) || (canActivateWaypoint && canActivateNavigation && canActivateAltHold && STATE(GPS_FIX_HOME)))
                return NAV_FSM_EVENT_SWITCH_TO_WAYPOINT;
        }
        else {
            // Arm the state variable if the WP BOX mode is not enabled
            canActivateWaypoint = true;
        }

        if (IS_RC_MODE_ACTIVE(BOXNAVPOSHOLD)) {
            if (FLIGHT_MODE(NAV_POSHOLD_MODE) || (canActivatePosHold && canActivateAltHold))
                return NAV_FSM_EVENT_SWITCH_TO_POSHOLD_3D;
        }

        // CRUISE has priority over COURSE_HOLD and AH
        if (IS_RC_MODE_ACTIVE(BOXNAVCRUISE)) {
            if ((FLIGHT_MODE(NAV_COURSE_HOLD_MODE) && FLIGHT_MODE(NAV_ALTHOLD_MODE)) || (canActivatePosHold && canActivateAltHold))
                return NAV_FSM_EVENT_SWITCH_TO_CRUISE;
        }

        // PH has priority over COURSE_HOLD
        // CRUISE has priority on AH
        if (IS_RC_MODE_ACTIVE(BOXNAVCOURSEHOLD)) {
            if (IS_RC_MODE_ACTIVE(BOXNAVALTHOLD) && ((FLIGHT_MODE(NAV_COURSE_HOLD_MODE) && FLIGHT_MODE(NAV_ALTHOLD_MODE)) || (canActivatePosHold && canActivateAltHold))) {
                return NAV_FSM_EVENT_SWITCH_TO_CRUISE;
            }

            if (FLIGHT_MODE(NAV_COURSE_HOLD_MODE) || (canActivatePosHold)) {
                return NAV_FSM_EVENT_SWITCH_TO_COURSE_HOLD;
            }
        }

        if (IS_RC_MODE_ACTIVE(BOXNAVALTHOLD)) {
            if ((FLIGHT_MODE(NAV_ALTHOLD_MODE)) || (canActivateAltHold))
                return NAV_FSM_EVENT_SWITCH_TO_ALTHOLD;
        }
    }
    else {
        canActivateWaypoint = false;

        // Launch mode can be activated if feature FW_LAUNCH is enabled or BOX is turned on prior to arming (avoid switching to LAUNCH in flight)
        canActivateLaunchMode = isNavLaunchEnabled();
    }

    return NAV_FSM_EVENT_SWITCH_TO_IDLE;
}

/*-----------------------------------------------------------
 * An indicator that throttle tilt compensation is forced
 *-----------------------------------------------------------*/
bool navigationRequiresThrottleTiltCompensation(void)
{
    return !STATE(FIXED_WING_LEGACY) && (navGetStateFlags(posControl.navState) & NAV_REQUIRE_THRTILT);
}

/*-----------------------------------------------------------
 * An indicator that ANGLE mode must be forced per NAV requirement
 *-----------------------------------------------------------*/
bool navigationRequiresAngleMode(void)
{
    const navigationFSMStateFlags_t currentState = navGetStateFlags(posControl.navState);
    return (currentState & NAV_REQUIRE_ANGLE) || ((currentState & NAV_REQUIRE_ANGLE_FW) && STATE(FIXED_WING_LEGACY));
}

/*-----------------------------------------------------------
 * An indicator that TURN ASSISTANCE is required for navigation
 *-----------------------------------------------------------*/
bool navigationRequiresTurnAssistance(void)
{
    const navigationFSMStateFlags_t currentState = navGetStateFlags(posControl.navState);
    if (STATE(FIXED_WING_LEGACY)) {
        // For airplanes turn assistant is always required when controlling position
        return (currentState & (NAV_CTL_POS | NAV_CTL_ALT));
    }
    else {
        return false;
    }
}

/**
 * An indicator that NAV is in charge of heading control (a signal to disable other heading controllers)
 */
int8_t navigationGetHeadingControlState(void)
{
    // For airplanes report as manual heading control
    if (STATE(FIXED_WING_LEGACY)) {
        return NAV_HEADING_CONTROL_MANUAL;
    }

    // For multirotors it depends on navigation system mode
    if (navGetStateFlags(posControl.navState) & NAV_REQUIRE_MAGHOLD) {
        if (posControl.flags.isAdjustingHeading) {
            return NAV_HEADING_CONTROL_MANUAL;
        }
        else {
            return NAV_HEADING_CONTROL_AUTO;
        }
    }
    else {
        return NAV_HEADING_CONTROL_NONE;
    }
}

bool navigationTerrainFollowingEnabled(void)
{
    return posControl.flags.isTerrainFollowEnabled;
}

uint32_t distanceToFirstWP(void)
{
    fpVector3_t startingWaypointPos;
    mapWaypointToLocalPosition(&startingWaypointPos, &posControl.waypointList[posControl.startWpIndex], GEO_ALT_RELATIVE);
    return calculateDistanceToDestination(&startingWaypointPos);
}

bool navigationPositionEstimateIsHealthy(void)
{
    return (posControl.flags.estPosStatus >= EST_USABLE) && STATE(GPS_FIX_HOME);
}

navArmingBlocker_e navigationIsBlockingArming(bool *usedBypass)
{
    const bool navBoxModesEnabled = IS_RC_MODE_ACTIVE(BOXNAVRTH) || IS_RC_MODE_ACTIVE(BOXNAVWP) || IS_RC_MODE_ACTIVE(BOXNAVPOSHOLD) || (STATE(FIXED_WING_LEGACY) && IS_RC_MODE_ACTIVE(BOXNAVALTHOLD)) || (STATE(FIXED_WING_LEGACY) && (IS_RC_MODE_ACTIVE(BOXNAVCOURSEHOLD) || IS_RC_MODE_ACTIVE(BOXNAVCRUISE)));

    if (usedBypass) {
        *usedBypass = false;
    }

    // Apply extra arming safety only if pilot has any of GPS modes configured
    if ((isUsingNavigationModes() || failsafeMayRequireNavigationMode()) && !navigationPositionEstimateIsHealthy()) {
        if (navConfig()->general.flags.extra_arming_safety == NAV_EXTRA_ARMING_SAFETY_ALLOW_BYPASS &&
            (STATE(NAV_EXTRA_ARMING_SAFETY_BYPASSED) || checkStickPosition(YAW_HI))) {
            if (usedBypass) {
                *usedBypass = true;
            }
            return NAV_ARMING_BLOCKER_NONE;
        }
        return NAV_ARMING_BLOCKER_MISSING_GPS_FIX;
    }

    // Don't allow arming if any of NAV modes is active
    if (!ARMING_FLAG(ARMED) && navBoxModesEnabled) {
        return NAV_ARMING_BLOCKER_NAV_IS_ALREADY_ACTIVE;
    }

    // Don't allow arming if first waypoint is farther than configured safe distance
    if ((posControl.waypointCount > 0) && (navConfig()->general.waypoint_safe_distance != 0)) {
        if (distanceToFirstWP() > METERS_TO_CENTIMETERS(navConfig()->general.waypoint_safe_distance) && !checkStickPosition(YAW_HI)) {
            return NAV_ARMING_BLOCKER_FIRST_WAYPOINT_TOO_FAR;
        }
    }

        /*
         * Don't allow arming if any of JUMP waypoint has invalid settings
         * First WP can't be JUMP
         * Can't jump to immediately adjacent WPs (pointless)
         * Can't jump beyond WP list
         * Only jump to geo-referenced WP types
         */
    if (posControl.waypointCount) {
        for (uint8_t wp = posControl.startWpIndex; wp < posControl.waypointCount + posControl.startWpIndex; wp++){
            if (posControl.waypointList[wp].action == NAV_WP_ACTION_JUMP){
                if (wp == posControl.startWpIndex || posControl.waypointList[wp].p1 >= posControl.waypointCount ||
                (posControl.waypointList[wp].p1 > (wp - posControl.startWpIndex - 2) && posControl.waypointList[wp].p1 < (wp - posControl.startWpIndex + 2)) || posControl.waypointList[wp].p2 < -1) {
                    return NAV_ARMING_BLOCKER_JUMP_WAYPOINT_ERROR;
                }

                    /* check for target geo-ref sanity */
                uint16_t target = posControl.waypointList[wp].p1 + posControl.startWpIndex;
                if (!(posControl.waypointList[target].action == NAV_WP_ACTION_WAYPOINT || posControl.waypointList[target].action == NAV_WP_ACTION_HOLD_TIME || posControl.waypointList[target].action == NAV_WP_ACTION_LAND)) {
                    return NAV_ARMING_BLOCKER_JUMP_WAYPOINT_ERROR;
                }
            }
        }
    }

    return NAV_ARMING_BLOCKER_NONE;
}

/**
 * Indicate ready/not ready status
 */
static void updateReadyStatus(void)
{
    static bool posReadyBeepDone = false;

    /* Beep out READY_BEEP once when position lock is firstly acquired and HOME set */
    if (navigationPositionEstimateIsHealthy() && !posReadyBeepDone) {
        beeper(BEEPER_READY_BEEP);
        posReadyBeepDone = true;
    }
}

void updateFlightBehaviorModifiers(void)
{
    if (posControl.flags.isGCSAssistedNavigationEnabled && !IS_RC_MODE_ACTIVE(BOXGCSNAV)) {
        posControl.flags.isGCSAssistedNavigationReset = true;
    }

    posControl.flags.isGCSAssistedNavigationEnabled = IS_RC_MODE_ACTIVE(BOXGCSNAV);
}

/* On the fly WP mission planner mode allows WP missions to be setup during navigation.
 * Uses the WP mode switch to save WP at current location (WP mode disabled when active)
 * Mission can be flown after mission planner mode switched off and saved after disarm. */

void updateWpMissionPlanner(void)
{
    static timeMs_t resetTimerStart = 0;
    if (IS_RC_MODE_ACTIVE(BOXPLANWPMISSION) && !(FLIGHT_MODE(NAV_WP_MODE) || isWaypointMissionRTHActive())) {
        const bool positionTrusted = posControl.flags.estAltStatus == EST_TRUSTED && posControl.flags.estPosStatus == EST_TRUSTED && STATE(GPS_FIX);

        posControl.flags.wpMissionPlannerActive = true;
        if (millis() - resetTimerStart < 1000 && navConfig()->general.flags.mission_planner_reset) {
            posControl.waypointCount = posControl.wpPlannerActiveWPIndex = 0;
            posControl.waypointListValid = false;
            posControl.wpMissionPlannerStatus = WP_PLAN_WAIT;
        }
        if (positionTrusted && posControl.wpMissionPlannerStatus != WP_PLAN_FULL) {
            missionPlannerSetWaypoint();
        } else {
            posControl.wpMissionPlannerStatus = posControl.wpMissionPlannerStatus == WP_PLAN_FULL ? WP_PLAN_FULL : WP_PLAN_WAIT;
        }
    } else if (posControl.flags.wpMissionPlannerActive) {
        posControl.flags.wpMissionPlannerActive = false;
        posControl.activeWaypointIndex = 0;
        resetTimerStart = millis();
    }
}

void missionPlannerSetWaypoint(void)
{
    static bool boxWPModeIsReset = true;

    boxWPModeIsReset = !boxWPModeIsReset ? !IS_RC_MODE_ACTIVE(BOXNAVWP) : boxWPModeIsReset; // only able to save new WP when WP mode reset
    posControl.wpMissionPlannerStatus = boxWPModeIsReset ? boxWPModeIsReset : posControl.wpMissionPlannerStatus;  // hold save status until WP mode reset

    if (!boxWPModeIsReset || !IS_RC_MODE_ACTIVE(BOXNAVWP)) {
        return;
    }

    if (!posControl.wpPlannerActiveWPIndex) {   // reset existing mission data before adding first WP
        resetWaypointList();
    }

    gpsLocation_t wpLLH;
    geoConvertLocalToGeodetic(&wpLLH, &posControl.gpsOrigin, &navGetCurrentActualPositionAndVelocity()->pos);

    posControl.waypointList[posControl.wpPlannerActiveWPIndex].action = 1;
    posControl.waypointList[posControl.wpPlannerActiveWPIndex].lat = wpLLH.lat;
    posControl.waypointList[posControl.wpPlannerActiveWPIndex].lon = wpLLH.lon;
    posControl.waypointList[posControl.wpPlannerActiveWPIndex].alt = wpLLH.alt;
    posControl.waypointList[posControl.wpPlannerActiveWPIndex].p1 = posControl.waypointList[posControl.wpPlannerActiveWPIndex].p2 = 0;
    posControl.waypointList[posControl.wpPlannerActiveWPIndex].p3 |= NAV_WP_ALTMODE;      // use absolute altitude datum
    posControl.waypointList[posControl.wpPlannerActiveWPIndex].flag = NAV_WP_FLAG_LAST;
    posControl.waypointListValid = true;

    if (posControl.wpPlannerActiveWPIndex) {
        posControl.waypointList[posControl.wpPlannerActiveWPIndex - 1].flag = 0; // rollling reset of previous end of mission flag when new WP added
    }

    posControl.wpPlannerActiveWPIndex += 1;
    posControl.waypointCount = posControl.geoWaypointCount = posControl.wpPlannerActiveWPIndex;
    posControl.wpMissionPlannerStatus = posControl.waypointCount == NAV_MAX_WAYPOINTS ? WP_PLAN_FULL : WP_PLAN_OK;
    boxWPModeIsReset = false;
}

/**
 * Process NAV mode transition and WP/RTH state machine
 *  Update rate: RX (data driven or 50Hz)
 */
void updateWaypointsAndNavigationMode(void)
{
    /* Initiate home position update */
    updateHomePosition();

    /* Update flight statistics */
    updateNavigationFlightStatistics();

    /* Update NAV ready status */
    updateReadyStatus();

    // Update flight behaviour modifiers
    updateFlightBehaviorModifiers();

    // Process switch to a different navigation mode (if needed)
    navProcessFSMEvents(selectNavEventFromBoxModeInput());

    // Process pilot's RC input to adjust behaviour
    processNavigationRCAdjustments();

    // Map navMode back to enabled flight modes
    switchNavigationFlightModes();

    // Update WP mission planner
    updateWpMissionPlanner();

    // Update RTH trackback
    updateRthTrackback(false);

    //Update Blackbox data
    navCurrentState = (int16_t)posControl.navPersistentId;
}

/*-----------------------------------------------------------
 * NAV main control functions
 *-----------------------------------------------------------*/
void navigationUsePIDs(void)
{
    /** Multicopter PIDs */
    // Brake time parameter
    posControl.posDecelerationTime = (float)navConfig()->mc.posDecelerationTime / 100.0f;

    // Position controller expo (taret vel expo for MC)
    posControl.posResponseExpo = constrainf((float)navConfig()->mc.posResponseExpo / 100.0f, 0.0f, 1.0f);

    // Initialize position hold P-controller
    for (int axis = 0; axis < 2; axis++) {
        navPidInit(
            &posControl.pids.pos[axis],
            (float)pidProfile()->bank_mc.pid[PID_POS_XY].P / 100.0f,
            0.0f,
            0.0f,
            0.0f,
            NAV_DTERM_CUT_HZ,
            0.0f
        );

        navPidInit(&posControl.pids.vel[axis], (float)pidProfile()->bank_mc.pid[PID_VEL_XY].P / 20.0f,
                                               (float)pidProfile()->bank_mc.pid[PID_VEL_XY].I / 100.0f,
                                               (float)pidProfile()->bank_mc.pid[PID_VEL_XY].D / 100.0f,
                                               (float)pidProfile()->bank_mc.pid[PID_VEL_XY].FF / 100.0f,
                                               pidProfile()->navVelXyDTermLpfHz,
                                               0.0f
        );
    }

    /*
     * Set coefficients used in MC VEL_XY
     */
    multicopterPosXyCoefficients.dTermAttenuation = pidProfile()->navVelXyDtermAttenuation / 100.0f;
    multicopterPosXyCoefficients.dTermAttenuationStart = pidProfile()->navVelXyDtermAttenuationStart / 100.0f;
    multicopterPosXyCoefficients.dTermAttenuationEnd = pidProfile()->navVelXyDtermAttenuationEnd / 100.0f;

#ifdef USE_MR_BRAKING_MODE
    multicopterPosXyCoefficients.breakingBoostFactor = (float) navConfig()->mc.braking_boost_factor / 100.0f;
#endif

    // Initialize altitude hold PID-controllers (pos_z, vel_z, acc_z
    navPidInit(
        &posControl.pids.pos[Z],
        (float)pidProfile()->bank_mc.pid[PID_POS_Z].P / 100.0f,
        0.0f,
        0.0f,
        0.0f,
        NAV_DTERM_CUT_HZ,
        0.0f
    );

    navPidInit(&posControl.pids.vel[Z], (float)pidProfile()->bank_mc.pid[PID_VEL_Z].P / 66.7f,
                                        (float)pidProfile()->bank_mc.pid[PID_VEL_Z].I / 20.0f,
                                        (float)pidProfile()->bank_mc.pid[PID_VEL_Z].D / 100.0f,
                                        0.0f,
                                        NAV_VEL_Z_DERIVATIVE_CUT_HZ,
                                        NAV_VEL_Z_ERROR_CUT_HZ
    );

    // Initialize surface tracking PID
    navPidInit(&posControl.pids.surface, 2.0f,
                                         0.0f,
                                         0.0f,
                                         0.0f,
                                         NAV_DTERM_CUT_HZ,
                                         0.0f
    );

    /** Airplane PIDs */
    // Initialize fixed wing PID controllers
    navPidInit(&posControl.pids.fw_nav, (float)pidProfile()->bank_fw.pid[PID_POS_XY].P / 100.0f,
                                        (float)pidProfile()->bank_fw.pid[PID_POS_XY].I / 100.0f,
                                        (float)pidProfile()->bank_fw.pid[PID_POS_XY].D / 100.0f,
                                        0.0f,
                                        NAV_DTERM_CUT_HZ,
                                        0.0f
    );

    navPidInit(&posControl.pids.fw_alt, (float)pidProfile()->bank_fw.pid[PID_POS_Z].P / 10.0f,
                                        (float)pidProfile()->bank_fw.pid[PID_POS_Z].I / 10.0f,
                                        (float)pidProfile()->bank_fw.pid[PID_POS_Z].D / 10.0f,
                                        0.0f,
                                        NAV_DTERM_CUT_HZ,
                                        0.0f
    );

    navPidInit(&posControl.pids.fw_heading, (float)pidProfile()->bank_fw.pid[PID_POS_HEADING].P / 10.0f,
                                        (float)pidProfile()->bank_fw.pid[PID_POS_HEADING].I / 10.0f,
                                        (float)pidProfile()->bank_fw.pid[PID_POS_HEADING].D / 100.0f,
                                        0.0f,
                                        2.0f,
                                        0.0f
    );
}

void navigationInit(void)
{
    /* Initial state */
    posControl.navState = NAV_STATE_IDLE;

    posControl.flags.horizontalPositionDataNew = false;
    posControl.flags.verticalPositionDataNew = false;

    posControl.flags.estAltStatus = EST_NONE;
    posControl.flags.estPosStatus = EST_NONE;
    posControl.flags.estVelStatus = EST_NONE;
    posControl.flags.estHeadingStatus = EST_NONE;
    posControl.flags.estAglStatus = EST_NONE;

    posControl.flags.forcedRTHActivated = false;
    posControl.flags.forcedEmergLandingActivated = false;
    posControl.waypointCount = 0;
    posControl.activeWaypointIndex = 0;
    posControl.waypointListValid = false;
    posControl.wpPlannerActiveWPIndex = 0;
    posControl.flags.wpMissionPlannerActive = false;
    posControl.startWpIndex = 0;
#ifdef USE_MULTI_MISSION
    posControl.multiMissionCount = 0;
#endif
    /* Set initial surface invalid */
    posControl.actualState.surfaceMin = -1.0f;

    /* Reset statistics */
    posControl.totalTripDistance = 0.0f;

    /* Use system config */
    navigationUsePIDs();

    if (
        mixerConfig()->platformType == PLATFORM_BOAT ||
        mixerConfig()->platformType == PLATFORM_ROVER ||
        navConfig()->fw.useFwNavYawControl
    ) {
        ENABLE_STATE(FW_HEADING_USE_YAW);
    } else {
        DISABLE_STATE(FW_HEADING_USE_YAW);
    }
#if defined(NAV_NON_VOLATILE_WAYPOINT_STORAGE)
    /* configure WP missions at boot */
#ifdef USE_MULTI_MISSION
    for (int8_t i = 0; i < NAV_MAX_WAYPOINTS; i++) {    // check number missions in NVM
        if (checkMissionCount(i)) {
            break;
        }
    }
    /* set index to 1 if saved mission index > available missions */
    if (navConfig()->general.waypoint_multi_mission_index > posControl.multiMissionCount) {
        navConfigMutable()->general.waypoint_multi_mission_index = 1;
    }
#endif
    /* load mission on boot */
    if (navConfig()->general.waypoint_load_on_boot) {
        loadNonVolatileWaypointList(false);
    }
#endif
}

/*-----------------------------------------------------------
 * Access to estimated position/velocity data
 *-----------------------------------------------------------*/
float getEstimatedActualVelocity(int axis)
{
    return navGetCurrentActualPositionAndVelocity()->vel.v[axis];
}

float getEstimatedActualPosition(int axis)
{
    return navGetCurrentActualPositionAndVelocity()->pos.v[axis];
}

/*-----------------------------------------------------------
 * Ability to execute RTH on external event
 *-----------------------------------------------------------*/
void activateForcedRTH(void)
{
    abortFixedWingLaunch();
    posControl.flags.forcedRTHActivated = true;
#ifdef USE_SAFE_HOME
    checkSafeHomeState(true);
#endif
    navProcessFSMEvents(selectNavEventFromBoxModeInput());
}

void abortForcedRTH(void)
{
    // Disable failsafe RTH and make sure we back out of navigation mode to IDLE
    // If any navigation mode was active prior to RTH it will be re-enabled with next RX update
    posControl.flags.forcedRTHActivated = false;
#ifdef USE_SAFE_HOME
    checkSafeHomeState(false);
#endif
    navProcessFSMEvents(NAV_FSM_EVENT_SWITCH_TO_IDLE);
}

rthState_e getStateOfForcedRTH(void)
{
    /* If forced RTH activated and in AUTO_RTH or EMERG state */
    if (posControl.flags.forcedRTHActivated && (navGetStateFlags(posControl.navState) & (NAV_AUTO_RTH | NAV_CTL_EMERG))) {
        if (posControl.navState == NAV_STATE_RTH_FINISHED || posControl.navState == NAV_STATE_EMERGENCY_LANDING_FINISHED) {
            return RTH_HAS_LANDED;
        }
        else {
            return RTH_IN_PROGRESS;
        }
    }
    else {
        return RTH_IDLE;
    }
}

/*-----------------------------------------------------------
 * Ability to execute Emergency Landing on external event
 *-----------------------------------------------------------*/
void activateForcedEmergLanding(void)
{
    abortFixedWingLaunch();
    posControl.flags.forcedEmergLandingActivated = true;
    navProcessFSMEvents(selectNavEventFromBoxModeInput());
}

void abortForcedEmergLanding(void)
{
    // Disable emergency landing and make sure we back out of navigation mode to IDLE
    // If any navigation mode was active prior to emergency landing it will be re-enabled with next RX update
    posControl.flags.forcedEmergLandingActivated = false;
    navProcessFSMEvents(NAV_FSM_EVENT_SWITCH_TO_IDLE);
}

emergLandState_e getStateOfForcedEmergLanding(void)
{
    /* If forced emergency landing activated and in EMERG state */
    if (posControl.flags.forcedEmergLandingActivated && (navGetStateFlags(posControl.navState) & NAV_CTL_EMERG)) {
        if (posControl.navState == NAV_STATE_EMERGENCY_LANDING_FINISHED) {
            return EMERG_LAND_HAS_LANDED;
        } else {
            return EMERG_LAND_IN_PROGRESS;
        }
    } else {
        return EMERG_LAND_IDLE;
    }
}

bool isWaypointMissionRTHActive(void)
{
    return (navGetStateFlags(posControl.navState) & NAV_AUTO_RTH) && IS_RC_MODE_ACTIVE(BOXNAVWP) &&
           !(IS_RC_MODE_ACTIVE(BOXNAVRTH) || posControl.flags.forcedRTHActivated);
}

bool navigationIsExecutingAnEmergencyLanding(void)
{
    return navGetCurrentStateFlags() & NAV_CTL_EMERG;
}

bool navigationInAutomaticThrottleMode(void)
{
    navigationFSMStateFlags_t stateFlags = navGetCurrentStateFlags();
    return (stateFlags & (NAV_CTL_ALT | NAV_CTL_EMERG | NAV_CTL_LAND)) ||
           ((stateFlags & NAV_CTL_LAUNCH) && !navConfig()->fw.launch_manual_throttle);
}

bool navigationIsControllingThrottle(void)
{
    // Note that this makes a detour into mixer code to evaluate actual motor status
    return navigationInAutomaticThrottleMode() && getMotorStatus() != MOTOR_STOPPED_USER && !FLIGHT_MODE(SOARING_MODE);
}

bool navigationIsControllingAltitude(void) {
    navigationFSMStateFlags_t stateFlags = navGetCurrentStateFlags();
    return (stateFlags & NAV_CTL_ALT);
}

bool navigationIsFlyingAutonomousMode(void)
{
    navigationFSMStateFlags_t stateFlags = navGetCurrentStateFlags();
    return (stateFlags & (NAV_AUTO_RTH | NAV_AUTO_WP));
}

bool navigationRTHAllowsLanding(void)
{
    // WP mission RTH landing setting
    if (isWaypointMissionRTHActive() && isWaypointMissionValid()) {
        return posControl.waypointList[posControl.startWpIndex + posControl.waypointCount - 1].p1 > 0;
    }

    // normal RTH landing setting
    navRTHAllowLanding_e allow = navConfig()->general.flags.rth_allow_landing;
    return allow == NAV_RTH_ALLOW_LANDING_ALWAYS ||
        (allow == NAV_RTH_ALLOW_LANDING_FS_ONLY && FLIGHT_MODE(FAILSAFE_MODE));
}

bool isNavLaunchEnabled(void)
{
    return IS_RC_MODE_ACTIVE(BOXNAVLAUNCH) || feature(FEATURE_FW_LAUNCH);
}

bool abortLaunchAllowed(void)
{
    // allow NAV_LAUNCH_MODE to be aborted if throttle is low or throttle stick position is < launch idle throttle setting
    return throttleStickIsLow() || throttleStickMixedValue() < currentBatteryProfile->nav.fw.launch_idle_throttle;
}

int32_t navigationGetHomeHeading(void)
{
    return posControl.rthState.homePosition.heading;
}

// returns m/s
float calculateAverageSpeed() {
    float flightTime = getFlightTime();
    if (flightTime == 0.0f) return 0;
    return (float)getTotalTravelDistance() / (flightTime * 100);
}

const navigationPIDControllers_t* getNavigationPIDControllers(void) {
    return &posControl.pids;
}

bool isAdjustingPosition(void) {
    return posControl.flags.isAdjustingPosition;
}

bool isAdjustingHeading(void) {
    return posControl.flags.isAdjustingHeading;
}

int32_t getCruiseHeadingAdjustment(void) {
    return wrap_18000(posControl.cruise.course - posControl.cruise.previousCourse);
}<|MERGE_RESOLUTION|>--- conflicted
+++ resolved
@@ -256,14 +256,8 @@
 static void calculateAndSetActiveWaypoint(const navWaypoint_t * waypoint);
 static void calculateAndSetActiveWaypointToLocalPosition(const fpVector3_t * pos);
 void calculateInitialHoldPosition(fpVector3_t * pos);
-<<<<<<< HEAD
-void calculateFarAwayTarget(fpVector3_t * farAwayPos, int32_t yaw, int32_t distance);
-static bool isWaypointReached(const fpVector3_t * waypointPos, const int32_t * waypointYaw);
-=======
 void calculateFarAwayTarget(fpVector3_t * farAwayPos, int32_t bearing, int32_t distance);
-void calculateNewCruiseTarget(fpVector3_t * origin, int32_t course, int32_t distance);
 static bool isWaypointReached(const fpVector3_t * waypointPos, const int32_t * waypointBearing);
->>>>>>> c57e112e
 bool isWaypointAltitudeReached(void);
 static void mapWaypointToLocalPosition(fpVector3_t * localPos, const navWaypoint_t * waypoint, geoAltitudeConversionMode_e altConv);
 static navigationFSMEvent_t nextForNonGeoStates(void);
@@ -1101,46 +1095,18 @@
 
     // User is yawing. We record the desidered yaw and we change the desidered target in the meanwhile
     if (posControl.flags.isAdjustingHeading) {
-<<<<<<< HEAD
-        timeMs_t timeDifference = currentTimeMs - posControl.cruise.lastYawAdjustmentTime;
+        timeMs_t timeDifference = currentTimeMs - posControl.cruise.lastCourseAdjustmentTime;
         if (timeDifference > 100) timeDifference = 0;   // if adjustment was called long time ago, reset the time difference.
         float rateTarget = scaleRangef((float)rcCommand[YAW], -500.0f, 500.0f, -DEGREES_TO_CENTIDEGREES(navConfig()->fw.cruise_yaw_rate), DEGREES_TO_CENTIDEGREES(navConfig()->fw.cruise_yaw_rate));
         float centidegsPerIteration = rateTarget * MS2S(timeDifference);
-        posControl.cruise.yaw = wrap_36000(posControl.cruise.yaw - centidegsPerIteration);
-        DEBUG_SET(DEBUG_CRUISE, 1, CENTIDEGREES_TO_DEGREES(posControl.cruise.yaw));
-        posControl.cruise.lastYawAdjustmentTime = currentTimeMs;
-    } else if (currentTimeMs - posControl.cruise.lastYawAdjustmentTime > 4000) {
-        posControl.cruise.previousYaw = posControl.cruise.yaw;
-    }
-
-    setDesiredPosition(NULL, posControl.cruise.yaw, NAV_POS_UPDATE_HEADING);
-=======
-        timeMs_t timeDifference = currentTimeMs - posControl.cruise.lastCourseAdjustmentTime;
-        if (timeDifference > 100) timeDifference = 0; // if adjustment was called long time ago, reset the time difference.
-        float rateTarget = scaleRangef((float)rcCommand[YAW], -500.0f, 500.0f, -DEGREES_TO_CENTIDEGREES(navConfig()->fw.cruise_yaw_rate), DEGREES_TO_CENTIDEGREES(navConfig()->fw.cruise_yaw_rate));
-        float centidegsPerIteration = rateTarget * timeDifference * 0.001f;
         posControl.cruise.course = wrap_36000(posControl.cruise.course - centidegsPerIteration);
         DEBUG_SET(DEBUG_CRUISE, 1, CENTIDEGREES_TO_DEGREES(posControl.cruise.course));
         posControl.cruise.lastCourseAdjustmentTime = currentTimeMs;
-    }
-
-    if (currentTimeMs - posControl.cruise.lastCourseAdjustmentTime > 4000)
+    } else if (currentTimeMs - posControl.cruise.lastCourseAdjustmentTime > 4000)
         posControl.cruise.previousCourse = posControl.cruise.course;
-
-    uint32_t distance = gpsSol.groundSpeed * 60; // next WP to be reached in 60s [cm]
-
-    if ((previousState == NAV_STATE_COURSE_HOLD_INITIALIZE) || (previousState == NAV_STATE_COURSE_HOLD_ADJUSTING)
-            || (previousState == NAV_STATE_CRUISE_INITIALIZE) || (previousState == NAV_STATE_CRUISE_ADJUSTING)
-            || posControl.flags.isAdjustingHeading) {
-        calculateFarAwayTarget(&posControl.cruise.targetPos, posControl.cruise.course, distance);
-        DEBUG_SET(DEBUG_CRUISE, 2, 1);
-    } else if (calculateDistanceToDestination(&posControl.cruise.targetPos) <= (navConfig()->fw.loiter_radius * 1.10f)) { //10% margin
-        calculateNewCruiseTarget(&posControl.cruise.targetPos, posControl.cruise.course, distance);
-        DEBUG_SET(DEBUG_CRUISE, 2, 2);
-    }
-
-    setDesiredPosition(&posControl.cruise.targetPos, posControl.cruise.course, NAV_POS_UPDATE_XY);
->>>>>>> c57e112e
+    }
+
+    setDesiredPosition(NULL, posControl.cruise.yaw, NAV_POS_UPDATE_HEADING);
 
     return NAV_FSM_EVENT_NONE;
 }
@@ -2832,16 +2798,6 @@
     farAwayPos->z = navGetCurrentActualPositionAndVelocity()->pos.z;
 }
 
-<<<<<<< HEAD
-=======
-void calculateNewCruiseTarget(fpVector3_t * origin, int32_t course, int32_t distance)
-{
-    origin->x = origin->x + distance * cos_approx(CENTIDEGREES_TO_RADIANS(course));
-    origin->y = origin->y + distance * sin_approx(CENTIDEGREES_TO_RADIANS(course));
-    origin->z = origin->z;
-}
-
->>>>>>> c57e112e
 /*-----------------------------------------------------------
  * NAV land detector
  *-----------------------------------------------------------*/
