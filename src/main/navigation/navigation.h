--- conflicted
+++ resolved
@@ -181,12 +181,9 @@
             uint8_t disarm_on_landing;          //
             uint8_t rth_allow_landing;          // Enable landing as last stage of RTH. Use constants in navRTHAllowLanding_e.
             uint8_t rth_climb_ignore_emerg;     // Option to ignore GPS loss on initial climb stage of RTH
-<<<<<<< HEAD
+            uint8_t rth_alt_control_override;   // Set RTH preset climb altitude to Current altutude during climb using AltHold mode switch
             uint8_t auto_overrides_motor_stop;  // Autonomous modes override motor_stop setting and user command to stop motor
-            uint8_t rth_alt_control_override;   // Set RTH preset climb altitude to Current altutude during climb using AltHold mode switch
-=======
             uint8_t nav_overrides_motor_stop;  // Autonomous modes override motor_stop setting and user command to stop motor
->>>>>>> efeefd9e
         } flags;
 
         uint8_t  pos_failure_timeout;           // Time to wait before switching to emergency landing (0 - disable)
