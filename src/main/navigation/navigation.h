/*
 * This file is part of Cleanflight.
 *
 * Cleanflight is free software: you can redistribute it and/or modify
 * it under the terms of the GNU General Public License as published by
 * the Free Software Foundation, either version 3 of the License, or
 * (at your option) any later version.
 *
 * Cleanflight is distributed in the hope that it will be useful,
 * but WITHOUT ANY WARRANTY; without even the implied warranty of
 * MERCHANTABILITY or FITNESS FOR A PARTICULAR PURPOSE.  See the
 * GNU General Public License for more details.
 *
 * You should have received a copy of the GNU General Public License
 * along with Cleanflight.  If not, see <http://www.gnu.org/licenses/>.
 */

#pragma once

#include <stdbool.h>

#include "common/axis.h"
#include "common/filter.h"
#include "common/maths.h"
#include "common/vector.h"
#include "common/fp_pid.h"

#include "config/feature.h"

#include "flight/failsafe.h"

#include "io/gps.h"

/* GPS Home location data */
extern gpsLocation_t        GPS_home;
extern uint32_t             GPS_distanceToHome;        // distance to home point in meters
extern int16_t              GPS_directionToHome;       // direction to home point in degrees
extern fpVector3_t          original_rth_home;         // the original rth home - save it, since it could be replaced by safehome or HOME_RESET

extern bool autoThrottleManuallyIncreased;

/* Navigation system updates */
void onNewGPSData(void);
#if defined(USE_SAFE_HOME)

#define MAX_SAFE_HOMES 8

typedef struct {
    uint8_t enabled;
    int32_t lat;
    int32_t lon;
} navSafeHome_t;

typedef enum {
    SAFEHOME_USAGE_OFF = 0,    // Don't use safehomes
    SAFEHOME_USAGE_RTH = 1,    // Default - use safehome for RTH
    SAFEHOME_USAGE_RTH_FS = 2, // Use safehomes for RX failsafe only
} safehomeUsageMode_e;

PG_DECLARE_ARRAY(navSafeHome_t, MAX_SAFE_HOMES, safeHomeConfig);

extern int8_t safehome_index;                    // -1 if no safehome, 0 to MAX_SAFEHOMES -1 otherwise
extern uint32_t safehome_distance;               // distance to the nearest safehome
extern bool safehome_applied;                    // whether the safehome has been applied to home.

void resetSafeHomes(void);                       // remove all safehomes
bool findNearestSafeHome(void);                  // Find nearest safehome

#endif // defined(USE_SAFE_HOME)

#if defined(USE_NAV)

#ifndef NAV_MAX_WAYPOINTS
#define NAV_MAX_WAYPOINTS 15
#endif

#define NAV_ACCEL_CUTOFF_FREQUENCY_HZ 2       // low-pass filter on XY-acceleration target

enum {
    NAV_GPS_ATTI    = 0,                    // Pitch/roll stick controls attitude (pitch/roll lean angles)
    NAV_GPS_CRUISE  = 1                     // Pitch/roll stick controls velocity (forward/right speed)
};

enum {
    NAV_LOITER_RIGHT = 0,                    // Loitering direction right
    NAV_LOITER_LEFT  = 1,                    // Loitering direction left
    NAV_LOITER_YAW   = 2
};

enum {
    NAV_RTH_NO_ALT                       = 0, // Maintain current altitude
    NAV_RTH_EXTRA_ALT                    = 1, // Maintain current altitude + predefined safety margin
    NAV_RTH_CONST_ALT                    = 2, // Climb/descend to predefined altitude
    NAV_RTH_MAX_ALT                      = 3, // Track maximum altitude and climb to it when RTH
    NAV_RTH_AT_LEAST_ALT                 = 4, // Climb to predefined altitude if below it
    NAV_RTH_AT_LEAST_ALT_LINEAR_DESCENT  = 5, // Climb to predefined altitude if below it,
                                              // descend linearly to reach home at predefined altitude if above it
};

enum {
    NAV_RTH_CLIMB_STAGE_AT_LEAST        = 0, // Will climb to the lesser of rth_climb_first_stage_altitude or rth_altitude, before turning
    NAV_RTH_CLIMB_STAGE_EXTRA           = 1, // Will climb the lesser of rth_climb_first_stage_altitude above the current altitude or to nav_rth_altitude, before turning
};

enum {
    NAV_HEADING_CONTROL_NONE = 0,
    NAV_HEADING_CONTROL_AUTO,
    NAV_HEADING_CONTROL_MANUAL
};

typedef enum {
    NAV_RESET_NEVER = 0,
    NAV_RESET_ON_FIRST_ARM,
    NAV_RESET_ON_EACH_ARM,
} nav_reset_type_e;

typedef enum {
    NAV_RTH_ALLOW_LANDING_NEVER = 0,
    NAV_RTH_ALLOW_LANDING_ALWAYS = 1,
    NAV_RTH_ALLOW_LANDING_FS_ONLY = 2, // Allow landing only if RTH was triggered by failsafe
} navRTHAllowLanding_e;

typedef enum {
    NAV_EXTRA_ARMING_SAFETY_OFF = 0,
    NAV_EXTRA_ARMING_SAFETY_ON = 1,
    NAV_EXTRA_ARMING_SAFETY_ALLOW_BYPASS = 2, // Allow disabling by holding THR+YAW low
} navExtraArmingSafety_e;

typedef enum {
    NAV_ARMING_BLOCKER_NONE = 0,
    NAV_ARMING_BLOCKER_MISSING_GPS_FIX = 1,
    NAV_ARMING_BLOCKER_NAV_IS_ALREADY_ACTIVE = 2,
    NAV_ARMING_BLOCKER_FIRST_WAYPOINT_TOO_FAR = 3,
    NAV_ARMING_BLOCKER_JUMP_WAYPOINT_ERROR = 4,
} navArmingBlocker_e;

typedef enum {
    NOMS_OFF_ALWAYS,
    NOMS_OFF,
    NOMS_AUTO_ONLY,
    NOMS_ALL_NAV
} navOverridesMotorStop_e;

typedef enum {
    OFF,
    ON,
    ON_FW_SPIRAL,
} navRTHClimbFirst_e;

typedef struct positionEstimationConfig_s {
    uint8_t automatic_mag_declination;
    uint8_t reset_altitude_type; // from nav_reset_type_e
    uint8_t reset_home_type; // nav_reset_type_e
    uint8_t gravity_calibration_tolerance;    // Tolerance of gravity calibration (cm/s/s)
    uint8_t use_gps_velned;
    uint8_t allow_dead_reckoning;

    uint16_t max_surface_altitude;

    float w_z_baro_p;   // Weight (cutoff frequency) for barometer altitude measurements

    float w_z_surface_p;  // Weight (cutoff frequency) for surface altitude measurements
    float w_z_surface_v;  // Weight (cutoff frequency) for surface velocity measurements

    float w_z_gps_p;    // GPS altitude data is very noisy and should be used only on airplanes
    float w_z_gps_v;    // Weight (cutoff frequency) for GPS climb rate measurements

    float w_xy_gps_p;   // Weight (cutoff frequency) for GPS position measurements
    float w_xy_gps_v;   // Weight (cutoff frequency) for GPS velocity measurements

    float w_xy_flow_p;
    float w_xy_flow_v;

    float w_z_res_v;    // When velocity sources lost slowly decrease estimated velocity with this weight
    float w_xy_res_v;

    float w_acc_bias;   // Weight (cutoff frequency) for accelerometer bias estimation. 0 to disable.
    float w_xyz_acc_p;

    float max_eph_epv;  // Max estimated position error acceptable for estimation (cm)
    float baro_epv;     // Baro position error

    uint8_t use_gps_no_baro;
} positionEstimationConfig_t;

PG_DECLARE(positionEstimationConfig_t, positionEstimationConfig);

typedef struct navConfig_s {

    struct {
        struct {
            uint8_t use_thr_mid_for_althold;    // Don't remember throttle when althold was initiated, assume that throttle is at Thr Mid = zero climb rate
            uint8_t extra_arming_safety;        // from navExtraArmingSafety_e
            uint8_t user_control_mode;          // NAV_GPS_ATTI or NAV_GPS_CRUISE
            uint8_t rth_alt_control_mode;       // Controls the logic for choosing the RTH altitude
            uint8_t rth_climb_first;            // Controls the logic for initial RTH climbout
            uint8_t rth_climb_first_stage_mode;  // To determine how rth_climb_first_stage_altitude is used
            uint8_t rth_tail_first;             // Return to home tail first
            uint8_t disarm_on_landing;          //
            uint8_t rth_allow_landing;          // Enable landing as last stage of RTH. Use constants in navRTHAllowLanding_e.
            uint8_t rth_climb_ignore_emerg;     // Option to ignore GPS loss on initial climb stage of RTH
            uint8_t rth_alt_control_override;   // Override RTH Altitude and Climb First settings using Pitch and Roll stick
            uint8_t nav_overrides_motor_stop;   // Autonomous modes override motor_stop setting and user command to stop motor
            uint8_t safehome_usage_mode;        // Controls when safehomes are used
        } flags;

<<<<<<< HEAD
        uint8_t  pos_failure_timeout;               // Time to wait before switching to emergency landing (0 - disable)
        uint16_t waypoint_radius;                   // if we are within this distance to a waypoint then we consider it reached (distance is in cm)
        uint16_t waypoint_safe_distance;            // Waypoint mission sanity check distance
        bool     waypoint_load_on_boot;             // load waypoints automatically during boot
        uint16_t max_auto_speed;                    // autonomous navigation speed cm/sec
        uint16_t max_auto_climb_rate;               // max vertical speed limitation cm/sec
        uint16_t max_manual_speed;                  // manual velocity control max horizontal speed
        uint16_t max_manual_climb_rate;             // manual velocity control max vertical speed
        uint16_t land_minalt_vspd;                  // Final RTH landing descent rate under minalt
        uint16_t land_maxalt_vspd;                  // RTH landing descent rate target at maxalt
        uint16_t land_slowdown_minalt;              // Altitude to stop lowering descent rate during RTH descend
        uint16_t land_slowdown_maxalt;              // Altitude to start lowering descent rate during RTH descend
        uint16_t emerg_descent_rate;                // emergency landing descent rate
        uint16_t rth_altitude;                      // altitude to maintain when RTH is active (depends on rth_alt_control_mode) (cm)
        uint16_t rth_home_altitude;                 // altitude to go to during RTH after the craft reached home (cm)
        uint16_t rth_climb_first_stage_altitude;    // Altitude to reach before transitioning from climb first to turn first    
        uint16_t min_rth_distance;                  // 0 Disables. Minimal distance for RTH in cm, otherwise it will just autoland
        uint16_t rth_abort_threshold;               // Initiate emergency landing if during RTH we get this much [cm] away from home
        uint16_t max_terrain_follow_altitude;       // Max altitude to be used in SURFACE TRACKING mode
        uint16_t safehome_max_distance;             // Max distance that a safehome is from the arming point
        uint16_t max_altitude;                      // Max altitude when in AltHold mode (not Surface Following)
=======
        uint8_t  pos_failure_timeout;           // Time to wait before switching to emergency landing (0 - disable)
        uint16_t waypoint_radius;               // if we are within this distance to a waypoint then we consider it reached (distance is in cm)
        uint16_t waypoint_safe_distance;        // Waypoint mission sanity check distance
        bool     waypoint_load_on_boot;         // load waypoints automatically during boot
        uint16_t auto_speed;                    // autonomous navigation speed cm/sec
        uint16_t max_auto_speed;                // maximum allowed autonomous navigation speed cm/sec
        uint16_t max_auto_climb_rate;           // max vertical speed limitation cm/sec
        uint16_t max_manual_speed;              // manual velocity control max horizontal speed
        uint16_t max_manual_climb_rate;         // manual velocity control max vertical speed
        uint16_t land_minalt_vspd;              // Final RTH landing descent rate under minalt
        uint16_t land_maxalt_vspd;              // RTH landing descent rate target at maxalt
        uint16_t land_slowdown_minalt;          // Altitude to stop lowering descent rate during RTH descend
        uint16_t land_slowdown_maxalt;          // Altitude to start lowering descent rate during RTH descend
        uint16_t emerg_descent_rate;            // emergency landing descent rate
        uint16_t rth_altitude;                  // altitude to maintain when RTH is active (depends on rth_alt_control_mode) (cm)
        uint16_t rth_home_altitude;             // altitude to go to during RTH after the craft reached home (cm)
        uint16_t min_rth_distance;              // 0 Disables. Minimal distance for RTH in cm, otherwise it will just autoland
        uint16_t rth_abort_threshold;           // Initiate emergency landing if during RTH we get this much [cm] away from home
        uint16_t max_terrain_follow_altitude;   // Max altitude to be used in SURFACE TRACKING mode
        uint16_t safehome_max_distance;         // Max distance that a safehome is from the arming point
        uint16_t max_altitude;                  // Max altitude when in AltHold mode (not Surface Following)
>>>>>>> 73a13254
    } general;

    struct {
        uint8_t  max_bank_angle;                // multicopter max banking angle (deg)
        uint16_t auto_disarm_delay;             // multicopter safety delay for landing detector

#ifdef USE_MR_BRAKING_MODE
        uint16_t braking_speed_threshold;       // above this speed braking routine might kick in
        uint16_t braking_disengage_speed;       // below this speed braking will be disengaged
        uint16_t braking_timeout;               // Timeout for braking mode
        uint8_t  braking_boost_factor;          // Acceleration boost multiplier at max speed
        uint16_t braking_boost_timeout;         // Timeout for boost mode
        uint16_t braking_boost_speed_threshold; // Above this speed braking boost mode can engage
        uint16_t braking_boost_disengage_speed; // Below this speed braking boost will disengage
        uint8_t  braking_bank_angle;            // Max angle [deg] that MR is allowed duing braking boost phase
#endif

        uint8_t posDecelerationTime;            // Brake time parameter
        uint8_t posResponseExpo;                // Position controller expo (taret vel expo for MC)
        bool slowDownForTurning;             // Slow down during WP missions when changing heading on next waypoint
    } mc;

    struct {
        uint8_t  max_bank_angle;             // Fixed wing max banking angle (deg)
        uint8_t  max_climb_angle;            // Fixed wing max banking angle (deg)
        uint8_t  max_dive_angle;             // Fixed wing max banking angle (deg)
        uint16_t cruise_speed;               // Speed at cruise throttle (cm/s), used for time/distance left before RTH
        uint8_t control_smoothness;          // The amount of smoothing to apply to controls for navigation
        uint16_t pitch_to_throttle_smooth;    // How smoothly the autopilot makes pitch to throttle correction inside a deadband defined by pitch_to_throttle_thresh.
        uint8_t  pitch_to_throttle_thresh;   // Threshold from average pitch where momentary pitch_to_throttle correction kicks in. [decidegrees]
        uint16_t loiter_radius;              // Loiter radius when executing PH on a fixed wing
        int8_t land_dive_angle;
        uint16_t launch_velocity_thresh;     // Velocity threshold for swing launch detection
        uint16_t launch_accel_thresh;        // Acceleration threshold for launch detection (cm/s/s)
        uint16_t launch_time_thresh;         // Time threshold for launch detection (ms)
        uint16_t launch_motor_timer;         // Time to wait before setting launch_throttle (ms)
        uint16_t launch_idle_motor_timer;    // Time to wait before motor starts at_idle throttle (ms)
        uint16_t launch_motor_spinup_time;   // Time to speed-up motors from idle to launch_throttle (ESC desync prevention)
        uint16_t launch_end_time;            // Time to make the transition from launch angle to leveled and throttle transition from launch throttle to the stick position
        uint16_t launch_min_time;	           // Minimum time in launch mode to prevent possible bump of the sticks from leaving launch mode early
        uint16_t launch_timeout;             // Launch timeout to disable launch mode and swith to normal flight (ms)
        uint16_t launch_max_altitude;        // cm, altitude where to consider launch ended
        uint8_t  launch_climb_angle;         // Target climb angle for launch (deg)
        uint8_t  launch_max_angle;           // Max tilt angle (pitch/roll combined) to consider launch successful. Set to 180 to disable completely [deg]
        uint8_t  cruise_yaw_rate;            // Max yaw rate (dps) when CRUISE MODE is enabled
        bool     allow_manual_thr_increase;
        bool    useFwNavYawControl;
        uint8_t yawControlDeadband;
    } fw;
} navConfig_t;

PG_DECLARE(navConfig_t, navConfig);

typedef struct gpsOrigin_s {
    bool    valid;
    float   scale;
    int32_t lat;    // Lattitude * 1e+7
    int32_t lon;    // Longitude * 1e+7
    int32_t alt;    // Altitude in centimeters (meters * 100)
} gpsOrigin_t;

typedef enum {
    NAV_WP_ACTION_WAYPOINT  = 0x01,
    NAV_WP_ACTION_HOLD_TIME = 0x03,
    NAV_WP_ACTION_RTH       = 0x04,
    NAV_WP_ACTION_SET_POI   = 0x05,
    NAV_WP_ACTION_JUMP      = 0x06,
    NAV_WP_ACTION_SET_HEAD  = 0x07,
    NAV_WP_ACTION_LAND      = 0x08
} navWaypointActions_e;

typedef enum {
    NAV_WP_HEAD_MODE_NONE  = 0,
    NAV_WP_HEAD_MODE_POI   = 1,
    NAV_WP_HEAD_MODE_FIXED = 2
} navWaypointHeadings_e;

typedef enum {
    NAV_WP_FLAG_HOME = 0x48,
    NAV_WP_FLAG_LAST = 0xA5
} navWaypointFlags_e;

typedef struct {
    uint8_t action;
    int32_t lat;
    int32_t lon;
    int32_t alt;
    int16_t p1, p2, p3;
    uint8_t flag;
} navWaypoint_t;

typedef struct {
    navWaypointHeadings_e  mode;
    uint32_t heading; // fixed heading * 100 (SET_HEAD)
    fpVector3_t poi_pos; // POI location in local coordinates (SET_POI)
} navWapointHeading_t;

typedef struct radar_pois_s {
    gpsLocation_t gps;
    uint8_t state;
    uint16_t heading; // °
    uint16_t speed; // cm/s
    uint8_t lq; // from 0 t o 4
    uint16_t distance; // m
    int16_t altitude; // m
    int16_t direction; // °
} radar_pois_t;

#define RADAR_MAX_POIS 5

extern radar_pois_t radar_pois[RADAR_MAX_POIS];

typedef struct {
    fpVector3_t pos;
    int32_t     yaw;             // deg * 100
} navWaypointPosition_t;

typedef struct navDestinationPath_s {
    uint32_t distance; // meters * 100
    int32_t bearing; // deg * 100
} navDestinationPath_t;

typedef struct navigationPIDControllers_s {
    /* Multicopter PIDs */
    pidController_t   pos[XYZ_AXIS_COUNT];
    pidController_t vel[XYZ_AXIS_COUNT];
    pidController_t surface;

    /* Fixed-wing PIDs */
    pidController_t fw_alt;
    pidController_t fw_nav;
    pidController_t fw_heading;
} navigationPIDControllers_t;

/* MultiWii-compatible params for telemetry */
typedef enum {
    MW_GPS_MODE_NONE = 0,
    MW_GPS_MODE_HOLD,
    MW_GPS_MODE_RTH,
    MW_GPS_MODE_NAV,
    MW_GPS_MODE_EMERG = 15
} navSystemStatus_Mode_e;

typedef enum {
    MW_NAV_STATE_NONE = 0,                // None
    MW_NAV_STATE_RTH_START,               // RTH Start
    MW_NAV_STATE_RTH_ENROUTE,             // RTH Enroute
    MW_NAV_STATE_HOLD_INFINIT,            // PosHold infinit
    MW_NAV_STATE_HOLD_TIMED,              // PosHold timed
    MW_NAV_STATE_WP_ENROUTE,              // WP Enroute
    MW_NAV_STATE_PROCESS_NEXT,            // Process next
    MW_NAV_STATE_DO_JUMP,                 // Jump
    MW_NAV_STATE_LAND_START,              // Start Land (unused)
    MW_NAV_STATE_LAND_IN_PROGRESS,        // Land in Progress
    MW_NAV_STATE_LANDED,                  // Landed
    MW_NAV_STATE_LAND_SETTLE,             // Settling before land
    MW_NAV_STATE_LAND_START_DESCENT,      // Start descent
    MW_NAV_STATE_HOVER_ABOVE_HOME,        // Hover/Loitering above home
    MW_NAV_STATE_EMERGENCY_LANDING,       // Emergency landing
    MW_NAV_STATE_RTH_CLIMB,               // RTH Climb safe altitude
} navSystemStatus_State_e;

typedef enum {
    MW_NAV_ERROR_NONE = 0,            //All systems clear
    MW_NAV_ERROR_TOOFAR,              //Next waypoint distance is more than safety distance
    MW_NAV_ERROR_SPOILED_GPS,         //GPS reception is compromised - Nav paused - copter is adrift !
    MW_NAV_ERROR_WP_CRC,              //CRC error reading WP data from EEPROM - Nav stopped
    MW_NAV_ERROR_FINISH,              //End flag detected, navigation finished
    MW_NAV_ERROR_TIMEWAIT,            //Waiting for poshold timer
    MW_NAV_ERROR_INVALID_JUMP,        //Invalid jump target detected, aborting
    MW_NAV_ERROR_INVALID_DATA,        //Invalid mission step action code, aborting, copter is adrift
    MW_NAV_ERROR_WAIT_FOR_RTH_ALT,    //Waiting to reach RTH Altitude
    MW_NAV_ERROR_GPS_FIX_LOST,        //Gps fix lost, aborting mission
    MW_NAV_ERROR_DISARMED,            //NAV engine disabled due disarm
    MW_NAV_ERROR_LANDING              //Landing
} navSystemStatus_Error_e;

typedef enum {
    MW_NAV_FLAG_ADJUSTING_POSITION  = 1 << 0,
    MW_NAV_FLAG_ADJUSTING_ALTITUDE  = 1 << 1,
} navSystemStatus_Flags_e;

typedef struct {
    navSystemStatus_Mode_e  mode;
    navSystemStatus_State_e state;
    navSystemStatus_Error_e error;
    navSystemStatus_Flags_e flags;
    uint8_t                 activeWpNumber;
    navWaypointActions_e    activeWpAction;
} navSystemStatus_t;

void navigationUsePIDs(void);
void navigationInit(void);

/* Position estimator update functions */
void updatePositionEstimator_BaroTopic(timeUs_t currentTimeUs);
void updatePositionEstimator_OpticalFlowTopic(timeUs_t currentTimeUs);
void updatePositionEstimator_SurfaceTopic(timeUs_t currentTimeUs, float newSurfaceAlt);
void updatePositionEstimator_PitotTopic(timeUs_t currentTimeUs);

/* Navigation system updates */
void updateWaypointsAndNavigationMode(void);
void updatePositionEstimator(void);
void applyWaypointNavigationAndAltitudeHold(void);

/* Functions to signal navigation requirements to main loop */
bool navigationRequiresAngleMode(void);
bool navigationRequiresThrottleTiltCompensation(void);
bool navigationRequiresTurnAssistance(void);
int8_t navigationGetHeadingControlState(void);
// Returns wether arming is blocked by the navigation system.
// If usedBypass is provided, it will indicate wether any checks
// were bypassed due to user input.
navArmingBlocker_e navigationIsBlockingArming(bool *usedBypass);
bool navigationPositionEstimateIsHealthy(void);
bool navIsCalibrationComplete(void);
bool navigationTerrainFollowingEnabled(void);

/* Access to estimated position and velocity */
typedef struct {
    uint8_t altStatus;
    uint8_t posStatus;
    uint8_t velStatus;
    uint8_t aglStatus;
    fpVector3_t pos;
    fpVector3_t vel;
    float agl;
} navPositionAndVelocity_t;

float getEstimatedActualVelocity(int axis);
float getEstimatedActualPosition(int axis);
uint32_t getTotalTravelDistance(void);
void getEstimatedPositionAndVelocity(navPositionAndVelocity_t * pos);

/* Waypoint list access functions */
int getWaypointCount(void);
bool isWaypointListValid(void);
void getWaypoint(uint8_t wpNumber, navWaypoint_t * wpData);
void setWaypoint(uint8_t wpNumber, const navWaypoint_t * wpData);
void resetWaypointList(void);
bool loadNonVolatileWaypointList(bool);
bool saveNonVolatileWaypointList(void);

float getFinalRTHAltitude(void);
int16_t fixedWingPitchToThrottleCorrection(int16_t pitch, timeUs_t currentTimeUs);

/* Geodetic functions */
typedef enum {
    GEO_ALT_ABSOLUTE,
    GEO_ALT_RELATIVE
} geoAltitudeConversionMode_e;

typedef enum {
    GEO_ORIGIN_SET,
    GEO_ORIGIN_RESET_ALTITUDE
} geoOriginResetMode_e;

typedef enum {
    NAV_WP_TAKEOFF_DATUM,
    NAV_WP_MSL_DATUM
} geoAltitudeDatumFlag_e;

// geoSetOrigin stores the location provided in llh as a GPS origin in the
// provided origin parameter. resetMode indicates wether all origin coordinates
// should be overwritten by llh (GEO_ORIGIN_SET) or just the altitude, leaving
// other fields untouched (GEO_ORIGIN_RESET_ALTITUDE).
void geoSetOrigin(gpsOrigin_t *origin, const gpsLocation_t *llh, geoOriginResetMode_e resetMode);
// geoConvertGeodeticToLocal converts the geodetic location given in llh to
// the local coordinate space and stores the result in pos. The altConv
// indicates wether the altitude in llh is relative to the default GPS
// origin (GEO_ALT_RELATIVE) or absolute (e.g. Earth frame)
// (GEO_ALT_ABSOLUTE). If origin is invalid pos is set to
// (0, 0, 0) and false is returned. It returns true otherwise.
bool geoConvertGeodeticToLocal(fpVector3_t *pos, const gpsOrigin_t *origin, const gpsLocation_t *llh, geoAltitudeConversionMode_e altConv);
// geoConvertGeodeticToLocalOrigin calls geoConvertGeodeticToLocal with the
// default GPS origin.
bool geoConvertGeodeticToLocalOrigin(fpVector3_t * pos, const gpsLocation_t *llh, geoAltitudeConversionMode_e altConv);
// geoConvertLocalToGeodetic converts a local point as provided in pos to
// geodetic coordinates using the provided GPS origin. It returns wether
// the provided origin is valid and the conversion could be performed.
bool geoConvertLocalToGeodetic(gpsLocation_t *llh, const gpsOrigin_t *origin, const fpVector3_t *pos);
float geoCalculateMagDeclination(const gpsLocation_t * llh); // degrees units
// Select absolute or relative altitude based on WP mission flag setting
geoAltitudeConversionMode_e waypointMissionAltConvMode(geoAltitudeDatumFlag_e datumFlag);

/* Distance/bearing calculation */
bool navCalculatePathToDestination(navDestinationPath_t *result, const fpVector3_t * destinationPos);
uint32_t distanceToFirstWP(void);

/* Failsafe-forced RTH mode */
void activateForcedRTH(void);
void abortForcedRTH(void);
rthState_e getStateOfForcedRTH(void);

/* Failsafe-forced Emergency Landing mode */
void activateForcedEmergLanding(void);
void abortForcedEmergLanding(void);
emergLandState_e getStateOfForcedEmergLanding(void);

/* Getter functions which return data about the state of the navigation system */
bool navigationInAutomaticThrottleMode(void);
bool navigationIsControllingThrottle(void);
bool isFixedWingAutoThrottleManuallyIncreased(void);
bool navigationIsFlyingAutonomousMode(void);
bool navigationIsExecutingAnEmergencyLanding(void);
bool navigationIsControllingAltitude(void);
/* Returns true iff navConfig()->general.flags.rth_allow_landing is NAV_RTH_ALLOW_LANDING_ALWAYS
 * or if it's NAV_RTH_ALLOW_LANDING_FAILSAFE and failsafe mode is active.
 */
bool navigationRTHAllowsLanding(void);
bool isWaypointMissionRTHActive(void);

bool rthClimbStageActiveAndComplete(void);

bool isNavLaunchEnabled(void);
bool isFixedWingLaunchDetected(void);
bool isFixedWingLaunchFinishedOrAborted(void);
const char * fixedWingLaunchStateMessage(void);

float calculateAverageSpeed(void);

const navigationPIDControllers_t* getNavigationPIDControllers(void);

int32_t navigationGetHeadingError(void);
int32_t getCruiseHeadingAdjustment(void);
bool isAdjustingPosition(void);
bool isAdjustingHeading(void);

/* Returns the heading recorded when home position was acquired.
 * Note that the navigation system uses deg*100 as unit and angles
 * are in the [0, 360 * 100) interval.
 */
int32_t navigationGetHomeHeading(void);

/* Compatibility data */
extern navSystemStatus_t    NAV_Status;

extern int16_t navCurrentState;
extern int16_t navActualVelocity[3];
extern int16_t navDesiredVelocity[3];
extern int32_t navTargetPosition[3];
extern int32_t navLatestActualPosition[3];
extern int16_t navActualSurface;
extern uint16_t navFlags;
extern uint16_t navEPH;
extern uint16_t navEPV;
extern int16_t navAccNEU[3];

#else

#define navigationRequiresAngleMode() (0)
#define navigationGetHeadingControlState() (0)
#define navigationRequiresThrottleTiltCompensation() (0)
#define getEstimatedActualVelocity(axis) (0)
#define navigationIsControllingThrottle() (0)
#define navigationRTHAllowsLanding() (0)
#define navigationGetHomeHeading() (0)

#endif<|MERGE_RESOLUTION|>--- conflicted
+++ resolved
@@ -204,12 +204,12 @@
             uint8_t safehome_usage_mode;        // Controls when safehomes are used
         } flags;
 
-<<<<<<< HEAD
         uint8_t  pos_failure_timeout;               // Time to wait before switching to emergency landing (0 - disable)
         uint16_t waypoint_radius;                   // if we are within this distance to a waypoint then we consider it reached (distance is in cm)
         uint16_t waypoint_safe_distance;            // Waypoint mission sanity check distance
         bool     waypoint_load_on_boot;             // load waypoints automatically during boot
-        uint16_t max_auto_speed;                    // autonomous navigation speed cm/sec
+        uint16_t auto_speed;                        // autonomous navigation speed cm/sec
+        uint16_t max_auto_speed;                    // maximum allowed autonomous navigation speed cm/sec
         uint16_t max_auto_climb_rate;               // max vertical speed limitation cm/sec
         uint16_t max_manual_speed;                  // manual velocity control max horizontal speed
         uint16_t max_manual_climb_rate;             // manual velocity control max vertical speed
@@ -220,35 +220,12 @@
         uint16_t emerg_descent_rate;                // emergency landing descent rate
         uint16_t rth_altitude;                      // altitude to maintain when RTH is active (depends on rth_alt_control_mode) (cm)
         uint16_t rth_home_altitude;                 // altitude to go to during RTH after the craft reached home (cm)
-        uint16_t rth_climb_first_stage_altitude;    // Altitude to reach before transitioning from climb first to turn first    
+        uint16_t rth_climb_first_stage_altitude;    // Altitude to reach before transitioning from climb first to turn first
         uint16_t min_rth_distance;                  // 0 Disables. Minimal distance for RTH in cm, otherwise it will just autoland
         uint16_t rth_abort_threshold;               // Initiate emergency landing if during RTH we get this much [cm] away from home
         uint16_t max_terrain_follow_altitude;       // Max altitude to be used in SURFACE TRACKING mode
         uint16_t safehome_max_distance;             // Max distance that a safehome is from the arming point
         uint16_t max_altitude;                      // Max altitude when in AltHold mode (not Surface Following)
-=======
-        uint8_t  pos_failure_timeout;           // Time to wait before switching to emergency landing (0 - disable)
-        uint16_t waypoint_radius;               // if we are within this distance to a waypoint then we consider it reached (distance is in cm)
-        uint16_t waypoint_safe_distance;        // Waypoint mission sanity check distance
-        bool     waypoint_load_on_boot;         // load waypoints automatically during boot
-        uint16_t auto_speed;                    // autonomous navigation speed cm/sec
-        uint16_t max_auto_speed;                // maximum allowed autonomous navigation speed cm/sec
-        uint16_t max_auto_climb_rate;           // max vertical speed limitation cm/sec
-        uint16_t max_manual_speed;              // manual velocity control max horizontal speed
-        uint16_t max_manual_climb_rate;         // manual velocity control max vertical speed
-        uint16_t land_minalt_vspd;              // Final RTH landing descent rate under minalt
-        uint16_t land_maxalt_vspd;              // RTH landing descent rate target at maxalt
-        uint16_t land_slowdown_minalt;          // Altitude to stop lowering descent rate during RTH descend
-        uint16_t land_slowdown_maxalt;          // Altitude to start lowering descent rate during RTH descend
-        uint16_t emerg_descent_rate;            // emergency landing descent rate
-        uint16_t rth_altitude;                  // altitude to maintain when RTH is active (depends on rth_alt_control_mode) (cm)
-        uint16_t rth_home_altitude;             // altitude to go to during RTH after the craft reached home (cm)
-        uint16_t min_rth_distance;              // 0 Disables. Minimal distance for RTH in cm, otherwise it will just autoland
-        uint16_t rth_abort_threshold;           // Initiate emergency landing if during RTH we get this much [cm] away from home
-        uint16_t max_terrain_follow_altitude;   // Max altitude to be used in SURFACE TRACKING mode
-        uint16_t safehome_max_distance;         // Max distance that a safehome is from the arming point
-        uint16_t max_altitude;                  // Max altitude when in AltHold mode (not Surface Following)
->>>>>>> 73a13254
     } general;
 
     struct {
