/*
 * This file is part of Cleanflight.
 *
 * Cleanflight is free software: you can redistribute it and/or modify
 * it under the terms of the GNU General Public License as published by
 * the Free Software Foundation, either version 3 of the License, or
 * (at your option) any later version.
 *
 * Cleanflight is distributed in the hope that it will be useful,
 * but WITHOUT ANY WARRANTY; without even the implied warranty of
 * MERCHANTABILITY or FITNESS FOR A PARTICULAR PURPOSE.  See the
 * GNU General Public License for more details.
 *
 * You should have received a copy of the GNU General Public License
 * along with Cleanflight.  If not, see <http://www.gnu.org/licenses/>.
 */

#pragma once

#define DISTANCE_BETWEEN_TWO_LONGITUDE_POINTS_AT_EQUATOR    1.113195f  // MagicEarthNumber from APM

#include "common/axis.h"
#include "common/maths.h"
#include "common/filter.h"
#include "common/time.h"
#include "common/vector.h"
#include "fc/runtime_config.h"
#include "navigation/navigation.h"

#define MIN_POSITION_UPDATE_RATE_HZ         5       // Minimum position update rate at which XYZ controllers would be applied
#define NAV_THROTTLE_CUTOFF_FREQENCY_HZ     4       // low-pass filter on throttle output
#define NAV_FW_CONTROL_MONITORING_RATE      2
#define NAV_DTERM_CUT_HZ                    10.0f
#define NAV_VEL_Z_DERIVATIVE_CUT_HZ         5.0f
#define NAV_VEL_Z_ERROR_CUT_HZ              5.0f
#define NAV_ACCELERATION_XY_MAX             980.0f  // cm/s/s       // approx 45 deg lean angle

#define INAV_SURFACE_MAX_DISTANCE           40

<<<<<<< HEAD
#define MC_LAND_CHECK_VEL_XY_MOVING         100.0f  // cm/s
#define MC_LAND_CHECK_VEL_Z_MOVING          25.0f   // cm/s
#define MC_LAND_THR_STABILISE_DELAY         1       // seconds
#define MC_LAND_DESCEND_THROTTLE            40      // uS
#define MC_LAND_SAFE_SURFACE                5.0f    // cm

#define NAV_RTH_TRACKBACK_POINTS            50      // max number RTH trackback points
=======
#define MC_POS_CONTROL_JERK_LIMIT_CMSSS 1700.0f // jerk limit on horizontal acceleration (cm/s^3)

#define MC_LAND_CHECK_VEL_XY_MOVING 100.0f // cm/s
#define MC_LAND_CHECK_VEL_Z_MOVING 25.0f   // cm/s
#define MC_LAND_THR_STABILISE_DELAY 1      // seconds
#define MC_LAND_DESCEND_THROTTLE 40        // uS
#define MC_LAND_SAFE_SURFACE 5.0f          // cm
>>>>>>> 8d70c7a1

#define MAX_POSITION_UPDATE_INTERVAL_US     HZ2US(MIN_POSITION_UPDATE_RATE_HZ)        // convenience macro
_Static_assert(MAX_POSITION_UPDATE_INTERVAL_US <= TIMEDELTA_MAX, "deltaMicros can overflow!");

typedef enum {
    NAV_POS_UPDATE_NONE                 = 0,
    NAV_POS_UPDATE_Z                    = 1 << 1,
    NAV_POS_UPDATE_XY                   = 1 << 0,
    NAV_POS_UPDATE_HEADING              = 1 << 2,
    NAV_POS_UPDATE_BEARING              = 1 << 3,
    NAV_POS_UPDATE_BEARING_TAIL_FIRST   = 1 << 4,
} navSetWaypointFlags_t;

typedef enum {
    ROC_TO_ALT_RESET,
    ROC_TO_ALT_NORMAL
} climbRateToAltitudeControllerMode_e;

typedef enum {
    EST_NONE = 0,       // No valid sensor present
    EST_USABLE = 1,     // Estimate is usable but may be inaccurate
    EST_TRUSTED = 2     // Estimate is usable and based on actual sensor data
} navigationEstimateStatus_e;

typedef enum {
    NAV_HOME_INVALID = 0,
    NAV_HOME_VALID_XY = 1 << 0,
    NAV_HOME_VALID_Z = 1 << 1,
    NAV_HOME_VALID_HEADING = 1 << 2,
    NAV_HOME_VALID_ALL = NAV_HOME_VALID_XY | NAV_HOME_VALID_Z | NAV_HOME_VALID_HEADING,
} navigationHomeFlags_t;

typedef struct navigationFlags_s {
    bool horizontalPositionDataNew;
    bool verticalPositionDataNew;

    bool horizontalPositionDataConsumed;
    bool verticalPositionDataConsumed;

    navigationEstimateStatus_e estAltStatus;        // Indicates that we have a working altitude sensor (got at least one valid reading from it)
    navigationEstimateStatus_e estPosStatus;        // Indicates that GPS is working (or not)
    navigationEstimateStatus_e estVelStatus;        // Indicates that GPS is working (or not)
    navigationEstimateStatus_e estAglStatus;
    navigationEstimateStatus_e estHeadingStatus;    // Indicate valid heading - wither mag or GPS at certain speed on airplane

    bool isAdjustingPosition;
    bool isAdjustingAltitude;
    bool isAdjustingHeading;

    // Behaviour modifiers
    bool isGCSAssistedNavigationEnabled;    // Does iNav accept WP#255 - follow-me etc.
    bool isGCSAssistedNavigationReset;      // GCS control was disabled - indicate that so code could take action accordingly
    bool isTerrainFollowEnabled;            // Does iNav use rangefinder for terrain following (adjusting baro altitude target according to rangefinders readings)

    // Failsafe actions
    bool forcedRTHActivated;
    bool forcedEmergLandingActivated;

    bool wpMissionPlannerActive;            // Activation status of WP mission planner

    /* Landing detector */
    bool resetLandingDetector;

    bool rthTrackbackActive;                // Activation status of RTH trackback
} navigationFlags_t;

typedef struct {
    fpVector3_t pos;
    fpVector3_t vel;
} navEstimatedPosVel_t;

typedef struct {
    // Local estimated states
    navEstimatedPosVel_t    abs;
    navEstimatedPosVel_t    agl;
    int32_t                 yaw;

    // Service values
    float                   sinYaw;
    float                   cosYaw;
    float                   surfaceMin;
    float                   velXY;
} navigationEstimatedState_t;

typedef struct {
    fpVector3_t pos;
    fpVector3_t vel;
    int32_t     yaw;
} navigationDesiredState_t;

typedef enum {
    NAV_FSM_EVENT_NONE = 0,
    NAV_FSM_EVENT_TIMEOUT,

    NAV_FSM_EVENT_SUCCESS,
    NAV_FSM_EVENT_ERROR,

    NAV_FSM_EVENT_SWITCH_TO_IDLE,
    NAV_FSM_EVENT_SWITCH_TO_ALTHOLD,
    NAV_FSM_EVENT_SWITCH_TO_POSHOLD_3D,
    NAV_FSM_EVENT_SWITCH_TO_RTH,
    NAV_FSM_EVENT_SWITCH_TO_WAYPOINT,
    NAV_FSM_EVENT_SWITCH_TO_EMERGENCY_LANDING,
    NAV_FSM_EVENT_SWITCH_TO_LAUNCH,
    NAV_FSM_EVENT_SWITCH_TO_COURSE_HOLD,
    NAV_FSM_EVENT_SWITCH_TO_CRUISE,
    NAV_FSM_EVENT_SWITCH_TO_COURSE_ADJ,

    NAV_FSM_EVENT_STATE_SPECIFIC_1,             // State-specific event
    NAV_FSM_EVENT_STATE_SPECIFIC_2,             // State-specific event
    NAV_FSM_EVENT_STATE_SPECIFIC_3,             // State-specific event
    NAV_FSM_EVENT_STATE_SPECIFIC_4,             // State-specific event
    NAV_FSM_EVENT_STATE_SPECIFIC_5,             // State-specific event
    NAV_FSM_EVENT_STATE_SPECIFIC_6,             // State-specific event
    NAV_FSM_EVENT_SWITCH_TO_RTH_LANDING = NAV_FSM_EVENT_STATE_SPECIFIC_1,
    NAV_FSM_EVENT_SWITCH_TO_WAYPOINT_RTH_LAND = NAV_FSM_EVENT_STATE_SPECIFIC_1,
    NAV_FSM_EVENT_SWITCH_TO_WAYPOINT_FINISHED = NAV_FSM_EVENT_STATE_SPECIFIC_2,
    NAV_FSM_EVENT_SWITCH_TO_WAYPOINT_HOLD_TIME = NAV_FSM_EVENT_STATE_SPECIFIC_3,
    NAV_FSM_EVENT_SWITCH_TO_RTH_HOVER_ABOVE_HOME = NAV_FSM_EVENT_STATE_SPECIFIC_4,
    NAV_FSM_EVENT_SWITCH_TO_NAV_STATE_RTH_TRACKBACK = NAV_FSM_EVENT_STATE_SPECIFIC_5,
    NAV_FSM_EVENT_SWITCH_TO_NAV_STATE_RTH_INITIALIZE = NAV_FSM_EVENT_STATE_SPECIFIC_6,
    NAV_FSM_EVENT_COUNT,
} navigationFSMEvent_t;

// This enum is used to keep values in blackbox logs stable, so we can
// freely change navigationFSMState_t.
typedef enum {
    NAV_PERSISTENT_ID_UNDEFINED                                 = 0,

    NAV_PERSISTENT_ID_IDLE                                      = 1,

    NAV_PERSISTENT_ID_ALTHOLD_INITIALIZE                        = 2,
    NAV_PERSISTENT_ID_ALTHOLD_IN_PROGRESS                       = 3,

    NAV_PERSISTENT_ID_UNUSED_1                                  = 4,  // was NAV_STATE_POSHOLD_2D_INITIALIZE
    NAV_PERSISTENT_ID_UNUSED_2                                  = 5,  // was NAV_STATE_POSHOLD_2D_IN_PROGRESS

    NAV_PERSISTENT_ID_POSHOLD_3D_INITIALIZE                     = 6,
    NAV_PERSISTENT_ID_POSHOLD_3D_IN_PROGRESS                    = 7,

    NAV_PERSISTENT_ID_RTH_INITIALIZE                            = 8,
    NAV_PERSISTENT_ID_RTH_CLIMB_TO_SAFE_ALT                     = 9,
    NAV_PERSISTENT_ID_RTH_HEAD_HOME                             = 10,
    NAV_PERSISTENT_ID_RTH_HOVER_PRIOR_TO_LANDING                = 11,
    NAV_PERSISTENT_ID_RTH_LANDING                               = 12,
    NAV_PERSISTENT_ID_RTH_FINISHING                             = 13,
    NAV_PERSISTENT_ID_RTH_FINISHED                              = 14,

    NAV_PERSISTENT_ID_WAYPOINT_INITIALIZE                       = 15,
    NAV_PERSISTENT_ID_WAYPOINT_PRE_ACTION                       = 16,
    NAV_PERSISTENT_ID_WAYPOINT_IN_PROGRESS                      = 17,
    NAV_PERSISTENT_ID_WAYPOINT_REACHED                          = 18,
    NAV_PERSISTENT_ID_WAYPOINT_NEXT                             = 19,
    NAV_PERSISTENT_ID_WAYPOINT_FINISHED                         = 20,
    NAV_PERSISTENT_ID_WAYPOINT_RTH_LAND                         = 21,

    NAV_PERSISTENT_ID_EMERGENCY_LANDING_INITIALIZE              = 22,
    NAV_PERSISTENT_ID_EMERGENCY_LANDING_IN_PROGRESS             = 23,
    NAV_PERSISTENT_ID_EMERGENCY_LANDING_FINISHED                = 24,

    NAV_PERSISTENT_ID_LAUNCH_INITIALIZE                         = 25,
    NAV_PERSISTENT_ID_LAUNCH_WAIT                               = 26,
    NAV_PERSISTENT_ID_UNUSED_3                                  = 27, // was NAV_STATE_LAUNCH_MOTOR_DELAY
    NAV_PERSISTENT_ID_LAUNCH_IN_PROGRESS                        = 28,

    NAV_PERSISTENT_ID_COURSE_HOLD_INITIALIZE                    = 29,
    NAV_PERSISTENT_ID_COURSE_HOLD_IN_PROGRESS                   = 30,
    NAV_PERSISTENT_ID_COURSE_HOLD_ADJUSTING                     = 31,

    NAV_PERSISTENT_ID_CRUISE_INITIALIZE                         = 32,
    NAV_PERSISTENT_ID_CRUISE_IN_PROGRESS                        = 33,
    NAV_PERSISTENT_ID_CRUISE_ADJUSTING                          = 34,

    NAV_PERSISTENT_ID_WAYPOINT_HOLD_TIME                        = 35,
    NAV_PERSISTENT_ID_RTH_HOVER_ABOVE_HOME                      = 36,
    NAV_PERSISTENT_ID_UNUSED_4                                  = 37, // was NAV_STATE_WAYPOINT_HOVER_ABOVE_HOME
    NAV_PERSISTENT_ID_RTH_TRACKBACK                             = 38,

} navigationPersistentId_e;

typedef enum {
    NAV_STATE_UNDEFINED = 0,

    NAV_STATE_IDLE,

    NAV_STATE_ALTHOLD_INITIALIZE,
    NAV_STATE_ALTHOLD_IN_PROGRESS,

    NAV_STATE_POSHOLD_3D_INITIALIZE,
    NAV_STATE_POSHOLD_3D_IN_PROGRESS,

    NAV_STATE_RTH_INITIALIZE,
    NAV_STATE_RTH_CLIMB_TO_SAFE_ALT,
    NAV_STATE_RTH_TRACKBACK,
    NAV_STATE_RTH_HEAD_HOME,
    NAV_STATE_RTH_HOVER_PRIOR_TO_LANDING,
    NAV_STATE_RTH_HOVER_ABOVE_HOME,
    NAV_STATE_RTH_LANDING,
    NAV_STATE_RTH_FINISHING,
    NAV_STATE_RTH_FINISHED,

    NAV_STATE_WAYPOINT_INITIALIZE,
    NAV_STATE_WAYPOINT_PRE_ACTION,
    NAV_STATE_WAYPOINT_IN_PROGRESS,
    NAV_STATE_WAYPOINT_REACHED,
    NAV_STATE_WAYPOINT_HOLD_TIME,
    NAV_STATE_WAYPOINT_NEXT,
    NAV_STATE_WAYPOINT_FINISHED,
    NAV_STATE_WAYPOINT_RTH_LAND,

    NAV_STATE_EMERGENCY_LANDING_INITIALIZE,
    NAV_STATE_EMERGENCY_LANDING_IN_PROGRESS,
    NAV_STATE_EMERGENCY_LANDING_FINISHED,

    NAV_STATE_LAUNCH_INITIALIZE,
    NAV_STATE_LAUNCH_WAIT,
    NAV_STATE_LAUNCH_IN_PROGRESS,

    NAV_STATE_COURSE_HOLD_INITIALIZE,
    NAV_STATE_COURSE_HOLD_IN_PROGRESS,
    NAV_STATE_COURSE_HOLD_ADJUSTING,
    NAV_STATE_CRUISE_INITIALIZE,
    NAV_STATE_CRUISE_IN_PROGRESS,
    NAV_STATE_CRUISE_ADJUSTING,

    NAV_STATE_COUNT,
} navigationFSMState_t;

typedef enum {
    /* Navigation controllers */
    NAV_CTL_ALT             = (1 << 0),     // Altitude controller
    NAV_CTL_POS             = (1 << 1),     // Position controller
    NAV_CTL_YAW             = (1 << 2),
    NAV_CTL_EMERG           = (1 << 3),
    NAV_CTL_LAUNCH          = (1 << 4),

    /* Navigation requirements for flight modes and controllers */
    NAV_REQUIRE_ANGLE       = (1 << 5),
    NAV_REQUIRE_ANGLE_FW    = (1 << 6),
    NAV_REQUIRE_MAGHOLD     = (1 << 7),
    NAV_REQUIRE_THRTILT     = (1 << 8),

    /* Navigation autonomous modes */
    NAV_AUTO_RTH            = (1 << 9),
    NAV_AUTO_WP             = (1 << 10),

    /* Adjustments for navigation modes from RC input */
    NAV_RC_ALT              = (1 << 11),
    NAV_RC_POS              = (1 << 12),
    NAV_RC_YAW              = (1 << 13),

    /* Additional flags */
    NAV_CTL_LAND            = (1 << 14),
    NAV_AUTO_WP_DONE        = (1 << 15),    //Waypoint mission reached the last waypoint and is idling
} navigationFSMStateFlags_t;

typedef struct {
    navigationPersistentId_e            persistentId;
    navigationFSMEvent_t                (*onEntry)(navigationFSMState_t previousState);
    uint32_t                            timeoutMs;
    navSystemStatus_State_e             mwState;
    navSystemStatus_Error_e             mwError;
    navigationFSMStateFlags_t           stateFlags;
    flightModeFlags_e                   mapToFlightModes;
    navigationFSMState_t                onEvent[NAV_FSM_EVENT_COUNT];
} navigationFSMStateDescriptor_t;

typedef struct {
    timeMs_t        lastCheckTime;
    bool            rthSanityOK;
    float           minimalDistanceToHome;
} rthSanityChecker_t;

typedef struct {
    fpVector3_t                 targetPos;
    int32_t                     yaw;
    int32_t                     previousYaw;
    timeMs_t                    lastYawAdjustmentTime;
} navCruise_t;

typedef struct {
    navigationHomeFlags_t   homeFlags;
    navWaypointPosition_t   homePosition;           // Original home position and base altitude
    float                   rthInitialAltitude;     // Altitude at start of RTH, can include added margins and extra height
    float                   rthClimbStageAltitude;  // Altitude at end of the climb phase
    float                   rthFinalAltitude;       // Altitude at end of RTH approach
    float                   rthInitialDistance;     // Distance when starting flight home
    fpVector3_t             homeTmpWaypoint;        // Temporary storage for home target
} rthState_t;

typedef enum {
    RTH_HOME_ENROUTE_INITIAL,       // Initial position for RTH approach
    RTH_HOME_ENROUTE_PROPORTIONAL,  // Prorpotional position for RTH approach
    RTH_HOME_ENROUTE_FINAL,         // Final position for RTH approach
    RTH_HOME_FINAL_HOVER,           // Final hover altitude (if rth_home_altitude is set)
    RTH_HOME_FINAL_LAND,            // Home position and altitude
} rthTargetMode_e;

typedef struct {
    /* Flags and navigation system state */
    navigationFSMState_t        navState;
    navigationPersistentId_e    navPersistentId;

    navigationFlags_t           flags;

    /* Navigation PID controllers + pre-computed flight parameters */
    navigationPIDControllers_t  pids;
    float                       posDecelerationTime;
    float                       posResponseExpo;

    /* Local system state, both actual (estimated) and desired (target setpoint)*/
    navigationEstimatedState_t  actualState;
    navigationDesiredState_t    desiredState;   // waypoint coordinates + velocity

    uint32_t                    lastValidPositionTimeMs;
    uint32_t                    lastValidAltitudeTimeMs;

    /* INAV GPS origin (position where GPS fix was first acquired) */
    gpsOrigin_t                 gpsOrigin;

    /* Home parameters (NEU coordinated), geodetic position of home (LLH) is stores in GPS_home variable */
    rthSanityChecker_t          rthSanityChecker;
    rthState_t                  rthState;

    /* Home parameters */
    uint32_t                    homeDistance;   // cm
    int32_t                     homeDirection;  // deg*100

    /* Cruise */
    navCruise_t                 cruise;

    /* Waypoint list */
    navWaypoint_t               waypointList[NAV_MAX_WAYPOINTS];
    bool                        waypointListValid;
    int8_t                      waypointCount;
    int8_t                      geoWaypointCount;           // total geospatial WPs in mission
    bool                        wpMissionRestart;           // mission restart from first waypoint

    /* WP Mission planner */
    int8_t                      wpMissionPlannerStatus;     // WP save status for setting in flight WP mission planner
    int8_t                      wpPlannerActiveWPIndex;
#ifdef USE_MULTI_MISSION
    /* Multi Missions */
    int8_t                      multiMissionCount;          // number of missions in multi mission entry
    int8_t                      loadedMultiMissionIndex;    // index of selected multi mission
    int8_t                      loadedMultiMissionStartWP;  // selected multi mission start WP
    int8_t                      loadedMultiMissionWPCount;  // number of WPs in selected multi mission
#endif
    navWaypointPosition_t       activeWaypoint;             // Local position and initial bearing, filled on waypoint activation
    int8_t                      activeWaypointIndex;
    float                       wpInitialAltitude;          // Altitude at start of WP
    float                       wpInitialDistance;          // Distance when starting flight to WP
    float                       wpDistance;                 // Distance to active WP
    timeMs_t                    wpReachedTime;              // Time the waypoint was reached
    bool                        wpAltitudeReached;          // WP altitude achieved

    /* RTH Trackback */
    fpVector3_t                 rthTBPointsList[NAV_RTH_TRACKBACK_POINTS];
    int8_t                      rthTBLastSavedIndex;        // last trackback point index saved
    int8_t                      activeRthTBPointIndex;
    int8_t                      rthTBWrapAroundCounter;     // stores trackpoint array overwrite index position

    /* Internals & statistics */
    int16_t                     rcAdjustment[4];
    float                       totalTripDistance;
} navigationPosControl_t;

typedef struct {
    float dTermAttenuation;
    float dTermAttenuationStart;
    float dTermAttenuationEnd;
    float breakingBoostFactor;
} multicopterPosXyCoefficients_t;

#if defined(NAV_NON_VOLATILE_WAYPOINT_STORAGE)
PG_DECLARE_ARRAY(navWaypoint_t, NAV_MAX_WAYPOINTS, nonVolatileWaypointList);
#endif

extern navigationPosControl_t posControl;
extern multicopterPosXyCoefficients_t multicopterPosXyCoefficients;

/* Internally used functions */
const navEstimatedPosVel_t * navGetCurrentActualPositionAndVelocity(void);

bool isThrustFacingDownwards(void);
uint32_t calculateDistanceToDestination(const fpVector3_t * destinationPos);
int32_t calculateBearingToDestination(const fpVector3_t * destinationPos);

bool isLandingDetected(void);
void resetLandingDetector(void);
bool isFlightDetected(void);
bool isFixedWingFlying(void);
bool isMulticopterFlying(void);

navigationFSMStateFlags_t navGetCurrentStateFlags(void);

void setHomePosition(const fpVector3_t * pos, int32_t yaw, navSetWaypointFlags_t useMask, navigationHomeFlags_t homeFlags);
void setDesiredPosition(const fpVector3_t * pos, int32_t yaw, navSetWaypointFlags_t useMask);
void setDesiredSurfaceOffset(float surfaceOffset);
void setDesiredPositionToFarAwayTarget(int32_t yaw, int32_t distance, navSetWaypointFlags_t useMask);
void updateClimbRateToAltitudeController(float desiredClimbRate, climbRateToAltitudeControllerMode_e mode);

bool isWaypointReached(const navWaypointPosition_t * waypoint, const bool isWaypointHome);
bool isWaypointMissed(const navWaypointPosition_t * waypoint);
bool isNavHoldPositionActive(void);
bool isLastMissionWaypoint(void);
float getActiveWaypointSpeed(void);

void updateActualHeading(bool headingValid, int32_t newHeading);
void updateActualHorizontalPositionAndVelocity(bool estPosValid, bool estVelValid, float newX, float newY, float newVelX, float newVelY);
void updateActualAltitudeAndClimbRate(bool estimateValid, float newAltitude, float newVelocity, float surfaceDistance, float surfaceVelocity, navigationEstimateStatus_e surfaceStatus);

bool checkForPositionSensorTimeout(void);

bool isGPSGlitchDetected(void);

/* Multicopter-specific functions */
void setupMulticopterAltitudeController(void);

void resetMulticopterAltitudeController(void);
void resetMulticopterPositionController(void);
void resetMulticopterHeadingController(void);
void resetMulticopterBrakingMode(void);

bool adjustMulticopterAltitudeFromRCInput(void);
bool adjustMulticopterHeadingFromRCInput(void);
bool adjustMulticopterPositionFromRCInput(int16_t rcPitchAdjustment, int16_t rcRollAdjustment);

void applyMulticopterNavigationController(navigationFSMStateFlags_t navStateFlags, timeUs_t currentTimeUs);

bool isMulticopterLandingDetected(void);

void calculateMulticopterInitialHoldPosition(fpVector3_t * pos);

/* Fixed-wing specific functions */
void setupFixedWingAltitudeController(void);

void resetFixedWingAltitudeController(void);
void resetFixedWingPositionController(void);
void resetFixedWingHeadingController(void);

bool adjustFixedWingAltitudeFromRCInput(void);
bool adjustFixedWingHeadingFromRCInput(void);
bool adjustFixedWingPositionFromRCInput(void);

void applyFixedWingPositionController(timeUs_t currentTimeUs);
float processHeadingYawController(timeDelta_t deltaMicros, int32_t navHeadingError, bool errorIsDecreasing);
void applyFixedWingNavigationController(navigationFSMStateFlags_t navStateFlags, timeUs_t currentTimeUs);

bool isFixedWingLandingDetected(void);

void calculateFixedWingInitialHoldPosition(fpVector3_t * pos);

/* Fixed-wing launch controller */
void resetFixedWingLaunchController(timeUs_t currentTimeUs);
void enableFixedWingLaunchController(timeUs_t currentTimeUs);
void abortFixedWingLaunch(void);
void applyFixedWingLaunchController(timeUs_t currentTimeUs);

/*
 * Rover specific functions
 */
void applyRoverBoatNavigationController(navigationFSMStateFlags_t navStateFlags, timeUs_t currentTimeUs);<|MERGE_RESOLUTION|>--- conflicted
+++ resolved
@@ -37,7 +37,8 @@
 
 #define INAV_SURFACE_MAX_DISTANCE           40
 
-<<<<<<< HEAD
+#define MC_POS_CONTROL_JERK_LIMIT_CMSSS     1700.0f // jerk limit on horizontal acceleration (cm/s^3)
+
 #define MC_LAND_CHECK_VEL_XY_MOVING         100.0f  // cm/s
 #define MC_LAND_CHECK_VEL_Z_MOVING          25.0f   // cm/s
 #define MC_LAND_THR_STABILISE_DELAY         1       // seconds
@@ -45,15 +46,6 @@
 #define MC_LAND_SAFE_SURFACE                5.0f    // cm
 
 #define NAV_RTH_TRACKBACK_POINTS            50      // max number RTH trackback points
-=======
-#define MC_POS_CONTROL_JERK_LIMIT_CMSSS 1700.0f // jerk limit on horizontal acceleration (cm/s^3)
-
-#define MC_LAND_CHECK_VEL_XY_MOVING 100.0f // cm/s
-#define MC_LAND_CHECK_VEL_Z_MOVING 25.0f   // cm/s
-#define MC_LAND_THR_STABILISE_DELAY 1      // seconds
-#define MC_LAND_DESCEND_THROTTLE 40        // uS
-#define MC_LAND_SAFE_SURFACE 5.0f          // cm
->>>>>>> 8d70c7a1
 
 #define MAX_POSITION_UPDATE_INTERVAL_US     HZ2US(MIN_POSITION_UPDATE_RATE_HZ)        // convenience macro
 _Static_assert(MAX_POSITION_UPDATE_INTERVAL_US <= TIMEDELTA_MAX, "deltaMicros can overflow!");
