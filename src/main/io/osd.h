/*
 * This file is part of Cleanflight.
 *
 * Cleanflight is free software: you can redistribute it and/or modify
 * it under the terms of the GNU General Public License as published by
 * the Free Software Foundation, either version 3 of the License, or
 * (at your option) any later version.
 *
 * Cleanflight is distributed in the hope that it will be useful,
 * but WITHOUT ANY WARRANTY; without even the implied warranty of
 * MERCHANTABILITY or FITNESS FOR A PARTICULAR PURPOSE.  See the
 * GNU General Public License for more details.
 *
 * You should have received a copy of the GNU General Public License
 * along with Cleanflight.  If not, see <http://www.gnu.org/licenses/>.
 */

#pragma once

#include "common/time.h"

#include "config/parameter_group.h"

#include "drivers/osd.h"
#include "drivers/display.h"

#ifndef OSD_ALTERNATE_LAYOUT_COUNT
#define OSD_ALTERNATE_LAYOUT_COUNT 3
#endif
#define OSD_LAYOUT_COUNT (OSD_ALTERNATE_LAYOUT_COUNT + 1)

// 00vb yyyy yyxx xxxx
// (visible)(blink)(yCoord)(xCoord)

#define OSD_VISIBLE_FLAG    0x2000
#define OSD_VISIBLE(x)      ((x) & OSD_VISIBLE_FLAG)

#define OSD_POS(x,y)        (((x) & 0x3F) | (((y) & 0x3F) << 6))
#define OSD_X(x)            ((x) & 0x3F)
#define OSD_Y(x)            (((x) >> 6) & 0x3F)
#define OSD_POS_MAX         0xFFF

// For DJI compatibility
#define OSD_VISIBLE_FLAG_SD 0x0800
#define OSD_POS_SD(x,y)     (((x) & 0x1F) | (((y) & 0x1F) << 5))

#define OSD_POS_MAX_CLI     (OSD_POS_MAX | OSD_VISIBLE_FLAG)

#define OSD_HOMING_LIM_H1 6
#define OSD_HOMING_LIM_H2 16
#define OSD_HOMING_LIM_H3 38
#define OSD_HOMING_LIM_V1 5
#define OSD_HOMING_LIM_V2 10
#define OSD_HOMING_LIM_V3 15

// Message defines to be use in OSD and/or telemetry exports
#define OSD_MSG_RC_RX_LINK_LOST     "!RC RX LINK LOST!"
#define OSD_MSG_TURN_ARM_SW_OFF     "TURN ARM SWITCH OFF"
#define OSD_MSG_DISABLED_BY_FS      "DISABLED BY FAILSAFE"
#define OSD_MSG_AIRCRAFT_UNLEVEL    "AIRCRAFT IS NOT LEVEL"
#define OSD_MSG_SENSORS_CAL         "SENSORS CALIBRATING"
#define OSD_MSG_SYS_OVERLOADED      "SYSTEM OVERLOADED"
#define OSD_MSG_WAITING_GPS_FIX     "WAITING FOR GPS FIX"
#define OSD_MSG_DISABLE_NAV_FIRST   "DISABLE NAVIGATION FIRST"
#define OSD_MSG_JUMP_WP_MISCONFIG   "JUMP WAYPOINT MISCONFIGURED"
#define OSD_MSG_MAG_NOT_CAL         "COMPASS NOT CALIBRATED"
#define OSD_MSG_ACC_NOT_CAL         "ACCELEROMETER NOT CALIBRATED"
#define OSD_MSG_DISARM_1ST          "DISABLE ARM SWITCH FIRST"
#define OSD_MSG_GYRO_FAILURE        "GYRO FAILURE"
#define OSD_MSG_ACC_FAIL            "ACCELEROMETER FAILURE"
#define OSD_MSG_MAG_FAIL            "COMPASS FAILURE"
#define OSD_MSG_BARO_FAIL           "BAROMETER FAILURE"
#define OSD_MSG_GPS_FAIL            "GPS FAILURE"
#define OSD_MSG_RANGEFINDER_FAIL    "RANGE FINDER FAILURE"
#define OSD_MSG_PITOT_FAIL          "PITOT METER FAILURE"
#define OSD_MSG_HW_FAIL             "HARDWARE FAILURE"
#define OSD_MSG_FS_EN               "FAILSAFE MODE ENABLED"
#define OSD_MSG_KILL_SW_EN          "KILLSWITCH MODE ENABLED"
#define OSD_MSG_NO_RC_LINK          "NO RC LINK"
#define OSD_MSG_THROTTLE_NOT_LOW    "THROTTLE IS NOT LOW"
#define OSD_MSG_ROLLPITCH_OFFCENTER "ROLLPITCH NOT CENTERED"
#define OSD_MSG_AUTOTRIM_ACTIVE     "AUTOTRIM IS ACTIVE"
#define OSD_MSG_NOT_ENOUGH_MEMORY   "NOT ENOUGH MEMORY"
#define OSD_MSG_INVALID_SETTING     "INVALID SETTING"
#define OSD_MSG_CLI_ACTIVE          "CLI IS ACTIVE"
#define OSD_MSG_PWM_INIT_ERROR      "PWM INIT ERROR"
#define OSD_MSG_NO_PREARM           "NO PREARM"
#define OSD_MSG_DSHOT_BEEPER        "MOTOR BEEPER ACTIVE"
#define OSD_MSG_RTH_FS              "(RTH)"
#define OSD_MSG_EMERG_LANDING_FS    "(EMERGENCY LANDING)"
#define OSD_MSG_MOVE_EXIT_FS        "!MOVE STICKS TO EXIT FS!"
#define OSD_MSG_STARTING_RTH        "STARTING RTH"
#define OSD_MSG_RTH_CLIMB           "ADJUSTING RTH ALTITUDE"
#define OSD_MSG_HEADING_HOME        "EN ROUTE TO HOME"
#define OSD_MSG_WP_FINISHED         "WP END>HOLDING POSITION"
#define OSD_MSG_PREPARE_NEXT_WP     "PREPARING FOR NEXT WAYPOINT"
#define OSD_MSG_ADJUSTING_WP_ALT    "ADJUSTING WP ALTITUDE"
#define OSD_MSG_MISSION_PLANNER     "(WP MISSION PLANNER)"
#define OSD_MSG_WP_RTH_CANCEL       "CANCEL WP TO EXIT RTH"
#define OSD_MSG_WP_MISSION_LOADED   "* MISSION LOADED *"
#define OSD_MSG_EMERG_LANDING       "EMERGENCY LANDING"
#define OSD_MSG_LANDING             "LANDING"
#define OSD_MSG_LOITERING_HOME      "LOITERING AROUND HOME"
#define OSD_MSG_HOVERING            "HOVERING"
#define OSD_MSG_LANDED              "LANDED"
#define OSD_MSG_PREPARING_LAND      "PREPARING TO LAND"
#define OSD_MSG_AUTOLAUNCH          "AUTOLAUNCH"
#define OSD_MSG_ALTITUDE_HOLD       "(ALTITUDE HOLD)"
#define OSD_MSG_AUTOTRIM            "(AUTOTRIM)"
#define OSD_MSG_AUTOTUNE            "(AUTOTUNE)"
#define OSD_MSG_AUTOTUNE_ACRO       "SWITCH TO ACRO"
#define OSD_MSG_HEADFREE            "(HEADFREE)"
#define OSD_MSG_NAV_SOARING         "(SOARING)"
#define OSD_MSG_UNABLE_ARM          "UNABLE TO ARM"

#ifdef USE_DEV_TOOLS
#define OSD_MSG_GRD_TEST_MODE       "GRD TEST > MOTORS DISABLED"
#endif

#if defined(USE_SAFE_HOME)
#define OSD_MSG_DIVERT_SAFEHOME     "DIVERTING TO SAFEHOME"
#define OSD_MSG_LOITERING_SAFEHOME  "LOITERING AROUND SAFEHOME"
#endif

typedef enum {
    OSD_RSSI_VALUE,
    OSD_MAIN_BATT_VOLTAGE,
    OSD_CROSSHAIRS,
    OSD_ARTIFICIAL_HORIZON,
    OSD_HORIZON_SIDEBARS,
    OSD_ONTIME,
    OSD_FLYTIME,
    OSD_FLYMODE,
    OSD_CRAFT_NAME,
    OSD_THROTTLE_POS,
    OSD_VTX_CHANNEL,
    OSD_CURRENT_DRAW,
    OSD_MAH_DRAWN,
    OSD_GPS_SPEED,
    OSD_GPS_SATS,
    OSD_ALTITUDE,
    OSD_ROLL_PIDS,
    OSD_PITCH_PIDS,
    OSD_YAW_PIDS,
    OSD_POWER,
    OSD_GPS_LON,
    OSD_GPS_LAT,
    OSD_HOME_DIR,
    OSD_HOME_DIST,
    OSD_HEADING,
    OSD_VARIO,
    OSD_VARIO_NUM,
    OSD_AIR_SPEED,
    OSD_ONTIME_FLYTIME,
    OSD_RTC_TIME,
    OSD_MESSAGES,
    OSD_GPS_HDOP,
    OSD_MAIN_BATT_CELL_VOLTAGE,
    OSD_THROTTLE_POS_AUTO_THR,
    OSD_HEADING_GRAPH,
    OSD_EFFICIENCY_MAH_PER_KM,
    OSD_WH_DRAWN,
    OSD_BATTERY_REMAINING_CAPACITY,
    OSD_BATTERY_REMAINING_PERCENT,
    OSD_EFFICIENCY_WH_PER_KM,
    OSD_TRIP_DIST,
    OSD_ATTITUDE_PITCH,
    OSD_ATTITUDE_ROLL,
    OSD_MAP_NORTH,
    OSD_MAP_TAKEOFF,
    OSD_RADAR,
    OSD_WIND_SPEED_HORIZONTAL,
    OSD_WIND_SPEED_VERTICAL,
    OSD_REMAINING_FLIGHT_TIME_BEFORE_RTH,
    OSD_REMAINING_DISTANCE_BEFORE_RTH,
    OSD_HOME_HEADING_ERROR,
    OSD_COURSE_HOLD_ERROR,
    OSD_COURSE_HOLD_ADJUSTMENT,
    OSD_SAG_COMPENSATED_MAIN_BATT_VOLTAGE,
    OSD_MAIN_BATT_SAG_COMPENSATED_CELL_VOLTAGE,
    OSD_POWER_SUPPLY_IMPEDANCE,
    OSD_LEVEL_PIDS,
    OSD_POS_XY_PIDS,
    OSD_POS_Z_PIDS,
    OSD_VEL_XY_PIDS,
    OSD_VEL_Z_PIDS,
    OSD_HEADING_P,
    OSD_BOARD_ALIGN_ROLL,
    OSD_BOARD_ALIGN_PITCH,
    OSD_RC_EXPO,
    OSD_RC_YAW_EXPO,
    OSD_THROTTLE_EXPO,
    OSD_PITCH_RATE,
    OSD_ROLL_RATE,
    OSD_YAW_RATE,
    OSD_MANUAL_RC_EXPO,
    OSD_MANUAL_RC_YAW_EXPO,
    OSD_MANUAL_PITCH_RATE,
    OSD_MANUAL_ROLL_RATE,
    OSD_MANUAL_YAW_RATE,
    OSD_NAV_FW_CRUISE_THR,
    OSD_NAV_FW_PITCH2THR,
    OSD_FW_MIN_THROTTLE_DOWN_PITCH_ANGLE,
    OSD_DEBUG, // Intentionally absent from configurator and CMS. Set it from CLI.
    OSD_FW_ALT_PID_OUTPUTS,
    OSD_FW_POS_PID_OUTPUTS,
    OSD_MC_VEL_X_PID_OUTPUTS,
    OSD_MC_VEL_Y_PID_OUTPUTS,
    OSD_MC_VEL_Z_PID_OUTPUTS,
    OSD_MC_POS_XYZ_P_OUTPUTS,
    OSD_3D_SPEED,
    OSD_IMU_TEMPERATURE,
    OSD_BARO_TEMPERATURE,
    OSD_TEMP_SENSOR_0_TEMPERATURE,
    OSD_TEMP_SENSOR_1_TEMPERATURE,
    OSD_TEMP_SENSOR_2_TEMPERATURE,
    OSD_TEMP_SENSOR_3_TEMPERATURE,
    OSD_TEMP_SENSOR_4_TEMPERATURE,
    OSD_TEMP_SENSOR_5_TEMPERATURE,
    OSD_TEMP_SENSOR_6_TEMPERATURE,
    OSD_TEMP_SENSOR_7_TEMPERATURE,
    OSD_ALTITUDE_MSL,
    OSD_PLUS_CODE,
    OSD_MAP_SCALE,
    OSD_MAP_REFERENCE,
    OSD_GFORCE,
    OSD_GFORCE_X,
    OSD_GFORCE_Y,
    OSD_GFORCE_Z,
    OSD_RC_SOURCE,
    OSD_VTX_POWER,
    OSD_ESC_RPM,
    OSD_ESC_TEMPERATURE,
    OSD_AZIMUTH,
    OSD_CRSF_RSSI_DBM,
    OSD_CRSF_LQ,
    OSD_CRSF_SNR_DB,
    OSD_CRSF_TX_POWER,
    OSD_GVAR_0,
    OSD_GVAR_1,
    OSD_GVAR_2,
    OSD_GVAR_3,
    OSD_TPA,
    OSD_NAV_FW_CONTROL_SMOOTHNESS,
    OSD_VERSION,
    OSD_RANGEFINDER,
    OSD_PLIMIT_REMAINING_BURST_TIME,
    OSD_PLIMIT_ACTIVE_CURRENT_LIMIT,
    OSD_PLIMIT_ACTIVE_POWER_LIMIT,
    OSD_GLIDESLOPE,
    OSD_GPS_MAX_SPEED,
    OSD_3D_MAX_SPEED,
    OSD_AIR_MAX_SPEED,
    OSD_ACTIVE_PROFILE,
    OSD_MISSION,
<<<<<<< HEAD
    OSD_GLIDE_TIME_REMAINING,
    OSD_GLIDE_RANGE,
=======
    OSD_SWITCH_INDICATOR_0,
    OSD_SWITCH_INDICATOR_1,
    OSD_SWITCH_INDICATOR_2,
    OSD_SWITCH_INDICATOR_3,
>>>>>>> b4d23ea6
    OSD_ITEM_COUNT // MUST BE LAST
} osd_items_e;

typedef enum {
    OSD_UNIT_IMPERIAL,
    OSD_UNIT_METRIC,
    OSD_UNIT_METRIC_MPH, // Old UK units, all metric except speed in mph
    OSD_UNIT_UK, // Show everything in imperial, temperature in C
    OSD_UNIT_GA, // General Aviation: Knots, Nautical Miles, Feet, Degrees C

    OSD_UNIT_MAX = OSD_UNIT_GA,
} osd_unit_e;

typedef enum {
    OSD_STATS_ENERGY_UNIT_MAH,
    OSD_STATS_ENERGY_UNIT_WH,
} osd_stats_energy_unit_e;

typedef enum {
    OSD_STATS_MIN_VOLTAGE_UNIT_BATTERY,
    OSD_STATS_MIN_VOLTAGE_UNIT_CELL,
} osd_stats_min_voltage_unit_e;

typedef enum {
    OSD_CROSSHAIRS_STYLE_DEFAULT,
    OSD_CROSSHAIRS_STYLE_AIRCRAFT,
    OSD_CROSSHAIRS_STYLE_TYPE3,
    OSD_CROSSHAIRS_STYLE_TYPE4,
    OSD_CROSSHAIRS_STYLE_TYPE5,
    OSD_CROSSHAIRS_STYLE_TYPE6,
    OSD_CROSSHAIRS_STYLE_TYPE7,
} osd_crosshairs_style_e;

typedef enum {
    OSD_SIDEBAR_SCROLL_NONE,
    OSD_SIDEBAR_SCROLL_ALTITUDE,
    OSD_SIDEBAR_SCROLL_SPEED,
    OSD_SIDEBAR_SCROLL_HOME_DISTANCE,

    OSD_SIDEBAR_SCROLL_MAX = OSD_SIDEBAR_SCROLL_HOME_DISTANCE,
} osd_sidebar_scroll_e;

typedef enum {
    OSD_ALIGN_LEFT,
    OSD_ALIGN_RIGHT
} osd_alignment_e;

typedef enum {
    OSD_AHI_STYLE_DEFAULT,
    OSD_AHI_STYLE_LINE,
} osd_ahi_style_e;

typedef enum {
    OSD_CRSF_LQ_TYPE1,
    OSD_CRSF_LQ_TYPE2,
    OSD_CRSF_LQ_TYPE3
} osd_crsf_lq_format_e;

typedef struct osdLayoutsConfig_s {
    // Layouts
    uint16_t item_pos[OSD_LAYOUT_COUNT][OSD_ITEM_COUNT];
} osdLayoutsConfig_t;

PG_DECLARE(osdLayoutsConfig_t, osdLayoutsConfig);

#define OSD_SWITCH_INDICATOR_NAME_LENGTH 4

typedef struct osdConfig_s {
    // Alarms
    uint8_t rssi_alarm; // rssi %
    uint16_t time_alarm; // fly minutes
    uint16_t alt_alarm; // positive altitude in m
    uint16_t dist_alarm; // home distance in m
    uint16_t neg_alt_alarm; // abs(negative altitude) in m
    uint8_t current_alarm; // current consumption in A
    int16_t imu_temp_alarm_min;
    int16_t imu_temp_alarm_max;
    int16_t esc_temp_alarm_min;
    int16_t esc_temp_alarm_max;
    float gforce_alarm;
    float gforce_axis_alarm_min;
    float gforce_axis_alarm_max;
#ifdef USE_SERIALRX_CRSF
    int8_t snr_alarm; //CRSF SNR alarm in dB
    int8_t link_quality_alarm;
    int16_t rssi_dbm_alarm; // in dBm
    int16_t rssi_dbm_max;  // Perfect RSSI. Set to High end of curve. RSSI at 100%
    int16_t rssi_dbm_min;   // Worst RSSI. Set to low end of curve or RX sensitivity level. RSSI at 0%
#endif
#ifdef USE_BARO
    int16_t baro_temp_alarm_min;
    int16_t baro_temp_alarm_max;
#endif
#ifdef USE_TEMPERATURE_SENSOR
    osd_alignment_e temp_label_align;
#endif
#ifdef USE_PITOT
    float airspeed_alarm_min;
    float airspeed_alarm_max;
#endif

    videoSystem_e video_system;
    uint8_t row_shiftdown;

    // Preferences
    uint8_t main_voltage_decimals;
    uint8_t ahi_reverse_roll;
    uint8_t ahi_max_pitch;
    uint8_t crosshairs_style; // from osd_crosshairs_style_e
    int8_t horizon_offset;
    int8_t camera_uptilt;
    bool ahi_camera_uptilt_comp;
    uint8_t camera_fov_h;
    uint8_t camera_fov_v;
    uint8_t hud_margin_h;
    uint8_t hud_margin_v;
    bool hud_homing;
    bool hud_homepoint;
    uint8_t hud_radar_disp;
    uint16_t hud_radar_range_min;
    uint16_t hud_radar_range_max;
    uint8_t hud_wp_disp;

    uint8_t left_sidebar_scroll; // from osd_sidebar_scroll_e
    uint8_t right_sidebar_scroll; // from osd_sidebar_scroll_e
    uint8_t sidebar_scroll_arrows;

    uint8_t units; // from osd_unit_e
    uint8_t stats_energy_unit; // from osd_stats_energy_unit_e
    uint8_t stats_min_voltage_unit; // from osd_stats_min_voltage_unit_e
    uint8_t stats_page_auto_swap_time;   // stats page auto swap interval time (seconds)

#ifdef USE_WIND_ESTIMATOR
    bool    estimations_wind_compensation; // use wind compensation for estimated remaining flight/distance
#endif

    uint8_t coordinate_digits;

    bool    osd_failsafe_switch_layout;
    uint8_t plus_code_digits; // Number of digits to use in OSD_PLUS_CODE
    uint8_t plus_code_short;
    uint8_t ahi_style;
    uint8_t force_grid;                         // Force a pixel based OSD to use grid mode.
    uint8_t ahi_bordered;                       // Only used by the AHI widget
    uint8_t ahi_width;                          // In pixels, only used by the AHI widget
    uint8_t ahi_height;                         // In pixels, only used by the AHI widget
    int8_t  ahi_vertical_offset;                // Offset from center in pixels. Positive moves the AHI down. Widget only.
    int8_t  sidebar_horizontal_offset;          // Horizontal offset from default position. Units are grid slots for grid OSDs, pixels for pixel based OSDs. Positive values move sidebars closer to the edges.
    uint8_t left_sidebar_scroll_step;           // How many units each sidebar step represents. 0 means the default value for the scroll type.
    uint8_t right_sidebar_scroll_step;          // Same as left_sidebar_scroll_step, but for the right sidebar.
    bool    osd_home_position_arm_screen;
    uint8_t pan_servo_index;                    // Index of the pan servo used for home direction offset
    int8_t  pan_servo_pwm2centideg;             // Centidegrees of servo rotation per us pwm
    uint8_t crsf_lq_format;
    uint8_t sidebar_height;                     // sidebar height in rows, 0 turns off sidebars leaving only level indicator arrows
    uint8_t telemetry; 				            // use telemetry on displayed pixel line 0
    uint8_t esc_rpm_precision;                  // Number of characters used for the RPM numbers.
    uint16_t system_msg_display_time;           // system message display time for multiple messages (ms)
    char    osd_switch_indicator0_name[OSD_SWITCH_INDICATOR_NAME_LENGTH + 1];      // Name to use for switch indicator 0.
    uint8_t osd_switch_indicator0_channnel;     // RC Channel to use for switch indicator 0.
    char    osd_switch_indicator1_name[OSD_SWITCH_INDICATOR_NAME_LENGTH + 1];      // Name to use for switch indicator 1.
    uint8_t osd_switch_indicator1_channnel;     // RC Channel to use for switch indicator 1.
    char    osd_switch_indicator2_name[OSD_SWITCH_INDICATOR_NAME_LENGTH + 1];      // Name to use for switch indicator 2.
    uint8_t osd_switch_indicator2_channnel;     // RC Channel to use for switch indicator 2.
    char    osd_switch_indicator3_name[OSD_SWITCH_INDICATOR_NAME_LENGTH + 1];      // Name to use for switch indicator 3.
    uint8_t osd_switch_indicator3_channnel;     // RC Channel to use for switch indicator 3.
    bool    osd_switch_indicators_align_left;   // Align switch indicator name to left of the switch.
} osdConfig_t;

PG_DECLARE(osdConfig_t, osdConfig);

typedef struct displayPort_s displayPort_t;
typedef struct displayCanvas_s displayCanvas_t;

void osdInit(displayPort_t *osdDisplayPort);
bool osdDisplayIsPAL(void);
void osdUpdate(timeUs_t currentTimeUs);
void osdStartFullRedraw(void);
// Sets a fixed OSD layout ignoring the RC input. Set it
// to -1 to disable the override. If layout is >= 0 and
// duration is > 0, the override is automatically cleared by
// the OSD after the given duration. Otherwise, the caller must
// explicitely remove it.
void osdOverrideLayout(int layout, timeMs_t duration);
// Returns the current current layout as well as wether its
// set by the user configuration (modes, etc..) or by overriding it.
int osdGetActiveLayout(bool *overridden);
bool osdItemIsFixed(osd_items_e item);

displayPort_t *osdGetDisplayPort(void);
displayCanvas_t *osdGetDisplayPortCanvas(void);

int16_t osdGetHeading(void);
int32_t osdGetAltitude(void);

void osdCrosshairPosition(uint8_t *x, uint8_t *y);
bool osdFormatCentiNumber(char *buff, int32_t centivalue, uint32_t scale, int maxDecimals, int maxScaledDecimals, int length);
void osdFormatAltitudeSymbol(char *buff, int32_t alt);
void osdFormatVelocityStr(char* buff, int32_t vel, bool _3D, bool _max);
// Returns a heading angle in degrees normalized to [0, 360).
int osdGetHeadingAngle(int angle);

/**
 * @brief Get the OSD system message
 * @param buff pointer to the message buffer
 * @param buff_size size of the buffer array
 * @param isCenteredText if true, centered text based on buff_size
 * @return osd text attributes (Blink, Inverted, Solid)
 */
textAttributes_t osdGetSystemMessage(char *buff, size_t buff_size, bool isCenteredText);<|MERGE_RESOLUTION|>--- conflicted
+++ resolved
@@ -253,15 +253,12 @@
     OSD_AIR_MAX_SPEED,
     OSD_ACTIVE_PROFILE,
     OSD_MISSION,
-<<<<<<< HEAD
-    OSD_GLIDE_TIME_REMAINING,
-    OSD_GLIDE_RANGE,
-=======
     OSD_SWITCH_INDICATOR_0,
     OSD_SWITCH_INDICATOR_1,
     OSD_SWITCH_INDICATOR_2,
     OSD_SWITCH_INDICATOR_3,
->>>>>>> b4d23ea6
+    OSD_GLIDE_TIME_REMAINING,
+    OSD_GLIDE_RANGE,
     OSD_ITEM_COUNT // MUST BE LAST
 } osd_items_e;
 
