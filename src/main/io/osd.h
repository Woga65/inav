/*
 * This file is part of Cleanflight.
 *
 * Cleanflight is free software: you can redistribute it and/or modify
 * it under the terms of the GNU General Public License as published by
 * the Free Software Foundation, either version 3 of the License, or
 * (at your option) any later version.
 *
 * Cleanflight is distributed in the hope that it will be useful,
 * but WITHOUT ANY WARRANTY; without even the implied warranty of
 * MERCHANTABILITY or FITNESS FOR A PARTICULAR PURPOSE.  See the
 * GNU General Public License for more details.
 *
 * You should have received a copy of the GNU General Public License
 * along with Cleanflight.  If not, see <http://www.gnu.org/licenses/>.
 */

#pragma once

#include "common/time.h"

#include "config/parameter_group.h"

#include "drivers/osd.h"
#include "drivers/display.h"

#ifndef OSD_ALTERNATE_LAYOUT_COUNT
#define OSD_ALTERNATE_LAYOUT_COUNT 3
#endif
#define OSD_LAYOUT_COUNT (OSD_ALTERNATE_LAYOUT_COUNT + 1)

#define OSD_VISIBLE_FLAG    0x0800
#define OSD_VISIBLE(x)      ((x) & OSD_VISIBLE_FLAG)
#define OSD_POS(x,y)        ((x) | ((y) << 5))
#define OSD_X(x)            ((x) & 0x001F)
#define OSD_Y(x)            (((x) >> 5) & 0x001F)
#define OSD_POS_MAX         0x3FF
#define OSD_POS_MAX_CLI     (OSD_POS_MAX | OSD_VISIBLE_FLAG)

#define OSD_HOMING_LIM_H1 6
#define OSD_HOMING_LIM_H2 16
#define OSD_HOMING_LIM_H3 38
#define OSD_HOMING_LIM_V1 5
#define OSD_HOMING_LIM_V2 10
#define OSD_HOMING_LIM_V3 15

// Message defines to be use in OSD and/or telemetry exports
#define OSD_MSG_RC_RX_LINK_LOST     "!RC RX LINK LOST!"
#define OSD_MSG_TURN_ARM_SW_OFF     "TURN ARM SWITCH OFF"
#define OSD_MSG_DISABLED_BY_FS      "DISABLED BY FAILSAFE"
#define OSD_MSG_AIRCRAFT_UNLEVEL    "AIRCRAFT IS NOT LEVEL"
#define OSD_MSG_SENSORS_CAL         "SENSORS CALIBRATING"
#define OSD_MSG_SYS_OVERLOADED      "SYSTEM OVERLOADED"
#define OSD_MSG_WAITING_GPS_FIX     "WAITING FOR GPS FIX"
#define OSD_MSG_DISABLE_NAV_FIRST   "DISABLE NAVIGATION FIRST"
#define OSD_MSG_1ST_WP_TOO_FAR      "FIRST WAYPOINT IS TOO FAR"
#define OSD_MSG_JUMP_WP_MISCONFIG   "JUMP WAYPOINT MISCONFIGURED"
#define OSD_MSG_MAG_NOT_CAL         "COMPASS NOT CALIBRATED"
#define OSD_MSG_ACC_NOT_CAL         "ACCELEROMETER NOT CALIBRATED"
#define OSD_MSG_DISARM_1ST          "DISABLE ARM SWITCH FIRST"
#define OSD_MSG_GYRO_FAILURE        "GYRO FAILURE"
#define OSD_MSG_ACC_FAIL            "ACCELEROMETER FAILURE"
#define OSD_MSG_MAG_FAIL            "COMPASS FAILURE"
#define OSD_MSG_BARO_FAIL           "BAROMETER FAILURE"
#define OSD_MSG_GPS_FAIL            "GPS FAILURE"
#define OSD_MSG_RANGEFINDER_FAIL    "RANGE FINDER FAILURE"
#define OSD_MSG_PITOT_FAIL          "PITOT METER FAILURE"
#define OSD_MSG_HW_FAIL             "HARDWARE FAILURE"
#define OSD_MSG_FS_EN               "FAILSAFE MODE ENABLED"
#define OSD_MSG_KILL_SW_EN          "KILLSWITCH MODE ENABLED"
#define OSD_MSG_NO_RC_LINK          "NO RC LINK"
#define OSD_MSG_THROTTLE_NOT_LOW    "THROTTLE IS NOT LOW"
#define OSD_MSG_ROLLPITCH_OFFCENTER "ROLLPITCH NOT CENTERED"
#define OSD_MSG_AUTOTRIM_ACTIVE     "AUTOTRIM IS ACTIVE"
#define OSD_MSG_NOT_ENOUGH_MEMORY   "NOT ENOUGH MEMORY"
#define OSD_MSG_INVALID_SETTING     "INVALID SETTING"
#define OSD_MSG_CLI_ACTIVE          "CLI IS ACTIVE"
#define OSD_MSG_PWM_INIT_ERROR      "PWM INIT ERROR"
#define OSD_MSG_NO_PREARM           "NO PREARM"
#define OSD_MSG_DSHOT_BEEPER        "MOTOR BEEPER ACTIVE"
#define OSD_MSG_RTH_FS              "(RTH)"
#define OSD_MSG_EMERG_LANDING_FS    "(EMERGENCY LANDING)"
#define OSD_MSG_MOVE_EXIT_FS        "!MOVE STICKS TO EXIT FS!"
#define OSD_MSG_STARTING_RTH        "STARTING RTH"
#define OSD_MSG_RTH_CLIMB           "ADJUSTING RTH ALTITUDE"
#define OSD_MSG_HEADING_HOME        "EN ROUTE TO HOME"
#define OSD_MSG_HOLDING_WAYPOINT    "HOLDING WAYPOINT"
#define OSD_MSG_TO_WP               "TO WP"
#define OSD_MSG_PREPARE_NEXT_WP     "PREPARING FOR NEXT WAYPOINT"
#define OSD_MSG_WP_RTH_CANCEL       "CANCEL WP MODE TO EXIT RTH"
#define OSD_MSG_EMERG_LANDING       "EMERGENCY LANDING"
#define OSD_MSG_LANDING             "LANDING"
#define OSD_MSG_LOITERING_HOME      "LOITERING AROUND HOME"
#define OSD_MSG_HOVERING            "HOVERING"
#define OSD_MSG_LANDED              "LANDED"
#define OSD_MSG_PREPARING_LAND      "PREPARING TO LAND"
#define OSD_MSG_AUTOLAUNCH          "AUTOLAUNCH"
#define OSD_MSG_ALTITUDE_HOLD       "(ALTITUDE HOLD)"
#define OSD_MSG_AUTOTRIM            "(AUTOTRIM)"
#define OSD_MSG_AUTOTUNE            "(AUTOTUNE)"
#define OSD_MSG_HEADFREE            "(HEADFREE)"
#define OSD_MSG_UNABLE_ARM          "UNABLE TO ARM"

#if defined(USE_SAFE_HOME)
#define OSD_MSG_DIVERT_SAFEHOME     "DIVERTING TO SAFEHOME"
#define OSD_MSG_LOITERING_SAFEHOME  "LOITERING AROUND SAFEHOME"
#endif

typedef enum {
    OSD_RSSI_VALUE,
    OSD_MAIN_BATT_VOLTAGE,
    OSD_CROSSHAIRS,
    OSD_ARTIFICIAL_HORIZON,
    OSD_HORIZON_SIDEBARS,
    OSD_ONTIME,
    OSD_FLYTIME,
    OSD_FLYMODE,
    OSD_CRAFT_NAME,
    OSD_THROTTLE_POS,
    OSD_VTX_CHANNEL,
    OSD_CURRENT_DRAW,
    OSD_MAH_DRAWN,
    OSD_GPS_SPEED,
    OSD_GPS_SATS,
    OSD_ALTITUDE,
    OSD_ROLL_PIDS,
    OSD_PITCH_PIDS,
    OSD_YAW_PIDS,
    OSD_POWER,
    OSD_GPS_LON,
    OSD_GPS_LAT,
    OSD_HOME_DIR,
    OSD_HOME_DIST,
    OSD_HEADING,
    OSD_VARIO,
    OSD_VARIO_NUM,
    OSD_AIR_SPEED,
    OSD_ONTIME_FLYTIME,
    OSD_RTC_TIME,
    OSD_MESSAGES,
    OSD_GPS_HDOP,
    OSD_MAIN_BATT_CELL_VOLTAGE,
    OSD_THROTTLE_POS_AUTO_THR,
    OSD_HEADING_GRAPH,
    OSD_EFFICIENCY_MAH_PER_KM,
    OSD_WH_DRAWN,
    OSD_BATTERY_REMAINING_CAPACITY,
    OSD_BATTERY_REMAINING_PERCENT,
    OSD_EFFICIENCY_WH_PER_KM,
    OSD_TRIP_DIST,
    OSD_ATTITUDE_PITCH,
    OSD_ATTITUDE_ROLL,
    OSD_MAP_NORTH,
    OSD_MAP_TAKEOFF,
    OSD_RADAR,
    OSD_WIND_SPEED_HORIZONTAL,
    OSD_WIND_SPEED_VERTICAL,
    OSD_REMAINING_FLIGHT_TIME_BEFORE_RTH,
    OSD_REMAINING_DISTANCE_BEFORE_RTH,
    OSD_HOME_HEADING_ERROR,
    OSD_COURSE_HOLD_ERROR,
    OSD_COURSE_HOLD_ADJUSTMENT,
    OSD_SAG_COMPENSATED_MAIN_BATT_VOLTAGE,
    OSD_MAIN_BATT_SAG_COMPENSATED_CELL_VOLTAGE,
    OSD_POWER_SUPPLY_IMPEDANCE,
    OSD_LEVEL_PIDS,
    OSD_POS_XY_PIDS,
    OSD_POS_Z_PIDS,
    OSD_VEL_XY_PIDS,
    OSD_VEL_Z_PIDS,
    OSD_HEADING_P,
    OSD_BOARD_ALIGN_ROLL,
    OSD_BOARD_ALIGN_PITCH,
    OSD_RC_EXPO,
    OSD_RC_YAW_EXPO,
    OSD_THROTTLE_EXPO,
    OSD_PITCH_RATE,
    OSD_ROLL_RATE,
    OSD_YAW_RATE,
    OSD_MANUAL_RC_EXPO,
    OSD_MANUAL_RC_YAW_EXPO,
    OSD_MANUAL_PITCH_RATE,
    OSD_MANUAL_ROLL_RATE,
    OSD_MANUAL_YAW_RATE,
    OSD_NAV_FW_CRUISE_THR,
    OSD_NAV_FW_PITCH2THR,
    OSD_FW_MIN_THROTTLE_DOWN_PITCH_ANGLE,
    OSD_DEBUG, // Intentionally absent from configurator and CMS. Set it from CLI.
    OSD_FW_ALT_PID_OUTPUTS,
    OSD_FW_POS_PID_OUTPUTS,
    OSD_MC_VEL_X_PID_OUTPUTS,
    OSD_MC_VEL_Y_PID_OUTPUTS,
    OSD_MC_VEL_Z_PID_OUTPUTS,
    OSD_MC_POS_XYZ_P_OUTPUTS,
    OSD_3D_SPEED,
    OSD_IMU_TEMPERATURE,
    OSD_BARO_TEMPERATURE,
    OSD_TEMP_SENSOR_0_TEMPERATURE,
    OSD_TEMP_SENSOR_1_TEMPERATURE,
    OSD_TEMP_SENSOR_2_TEMPERATURE,
    OSD_TEMP_SENSOR_3_TEMPERATURE,
    OSD_TEMP_SENSOR_4_TEMPERATURE,
    OSD_TEMP_SENSOR_5_TEMPERATURE,
    OSD_TEMP_SENSOR_6_TEMPERATURE,
    OSD_TEMP_SENSOR_7_TEMPERATURE,
    OSD_ALTITUDE_MSL,
    OSD_PLUS_CODE,
    OSD_MAP_SCALE,
    OSD_MAP_REFERENCE,
    OSD_GFORCE,
    OSD_GFORCE_X,
    OSD_GFORCE_Y,
    OSD_GFORCE_Z,
    OSD_RC_SOURCE,
    OSD_VTX_POWER,
    OSD_ESC_RPM,
    OSD_ESC_TEMPERATURE,
    OSD_AZIMUTH,
    OSD_CRSF_RSSI_DBM,
    OSD_CRSF_LQ,
    OSD_CRSF_SNR_DB,
    OSD_CRSF_TX_POWER,
    OSD_GVAR_0,
    OSD_GVAR_1,
    OSD_GVAR_2,
    OSD_GVAR_3,
    OSD_TPA,
    OSD_NAV_FW_CONTROL_SMOOTHNESS,
    OSD_VERSION,
    OSD_RANGEFINDER,
    OSD_ITEM_COUNT // MUST BE LAST
} osd_items_e;

typedef enum {
    OSD_UNIT_IMPERIAL,
    OSD_UNIT_METRIC,
    OSD_UNIT_UK, // Show speed in mp/h, other values in metric

    OSD_UNIT_MAX = OSD_UNIT_UK,
} osd_unit_e;

typedef enum {
    OSD_STATS_ENERGY_UNIT_MAH,
    OSD_STATS_ENERGY_UNIT_WH,
} osd_stats_energy_unit_e;

typedef enum {
    OSD_STATS_MIN_VOLTAGE_UNIT_BATTERY,
    OSD_STATS_MIN_VOLTAGE_UNIT_CELL,
} osd_stats_min_voltage_unit_e;

typedef enum {
    OSD_CROSSHAIRS_STYLE_DEFAULT,
    OSD_CROSSHAIRS_STYLE_AIRCRAFT,
    OSD_CROSSHAIRS_STYLE_TYPE3,
    OSD_CROSSHAIRS_STYLE_TYPE4,
    OSD_CROSSHAIRS_STYLE_TYPE5,
    OSD_CROSSHAIRS_STYLE_TYPE6,
    OSD_CROSSHAIRS_STYLE_TYPE7,
} osd_crosshairs_style_e;

typedef enum {
    OSD_SIDEBAR_SCROLL_NONE,
    OSD_SIDEBAR_SCROLL_ALTITUDE,
    OSD_SIDEBAR_SCROLL_GROUND_SPEED,
    OSD_SIDEBAR_SCROLL_HOME_DISTANCE,

    OSD_SIDEBAR_SCROLL_MAX = OSD_SIDEBAR_SCROLL_HOME_DISTANCE,
} osd_sidebar_scroll_e;

typedef enum {
    OSD_ALIGN_LEFT,
    OSD_ALIGN_RIGHT
} osd_alignment_e;

typedef enum {
    OSD_AHI_STYLE_DEFAULT,
    OSD_AHI_STYLE_LINE,
} osd_ahi_style_e;

typedef enum {
    OSD_CRSF_LQ_TYPE1,
    OSD_CRSF_LQ_TYPE2,
} osd_crsf_lq_format_e;

typedef struct osdLayoutsConfig_s {
    // Layouts
    uint16_t item_pos[OSD_LAYOUT_COUNT][OSD_ITEM_COUNT];
} osdLayoutsConfig_t;

PG_DECLARE(osdLayoutsConfig_t, osdLayoutsConfig);

typedef struct osdConfig_s {
    // Alarms
    uint8_t rssi_alarm; // rssi %
    uint16_t time_alarm; // fly minutes
    uint16_t alt_alarm; // positive altitude in m
    uint16_t dist_alarm; // home distance in m
    uint16_t neg_alt_alarm; // abs(negative altitude) in m
    uint8_t current_alarm; // current consumption in A
    int16_t imu_temp_alarm_min;
    int16_t imu_temp_alarm_max;
    int16_t esc_temp_alarm_min;
    int16_t esc_temp_alarm_max;
    float gforce_alarm;
    float gforce_axis_alarm_min;
    float gforce_axis_alarm_max;
#ifdef USE_SERIALRX_CRSF
    int8_t snr_alarm; //CRSF SNR alarm in dB
    int8_t link_quality_alarm;
#endif
#ifdef USE_BARO
    int16_t baro_temp_alarm_min;
    int16_t baro_temp_alarm_max;
#endif
#ifdef USE_TEMPERATURE_SENSOR
    osd_alignment_e temp_label_align;
#endif

    videoSystem_e video_system;
    uint8_t row_shiftdown;

    // Preferences
    uint8_t main_voltage_decimals;
    uint8_t ahi_reverse_roll;
    uint8_t ahi_max_pitch;
    uint8_t crosshairs_style; // from osd_crosshairs_style_e
    int8_t horizon_offset;
    int8_t camera_uptilt;
    uint8_t camera_fov_h;
    uint8_t camera_fov_v;
    uint8_t hud_margin_h;
    uint8_t hud_margin_v;
    bool hud_homing;
    bool hud_homepoint;
    uint8_t hud_radar_disp;
    uint16_t hud_radar_range_min;
    uint16_t hud_radar_range_max;
    uint16_t hud_radar_nearest;
    uint8_t hud_wp_disp;

    uint8_t left_sidebar_scroll; // from osd_sidebar_scroll_e
    uint8_t right_sidebar_scroll; // from osd_sidebar_scroll_e
    uint8_t sidebar_scroll_arrows;

    uint8_t units; // from osd_unit_e
    uint8_t stats_energy_unit; // from osd_stats_energy_unit_e
    uint8_t stats_min_voltage_unit; // from osd_stats_min_voltage_unit_e

#ifdef USE_WIND_ESTIMATOR
    bool    estimations_wind_compensation; // use wind compensation for estimated remaining flight/distance
#endif

    uint8_t coordinate_digits;

    bool osd_failsafe_switch_layout;
    uint8_t plus_code_digits; // Number of digits to use in OSD_PLUS_CODE
    uint8_t plus_code_short;
    uint8_t ahi_style;
    uint8_t force_grid;                 // Force a pixel based OSD to use grid mode.
    uint8_t ahi_bordered;               // Only used by the AHI widget
    uint8_t ahi_width;                  // In pixels, only used by the AHI widget
    uint8_t ahi_height;                 // In pixels, only used by the AHI widget
    int8_t  ahi_vertical_offset;        // Offset from center in pixels. Positive moves the AHI down. Widget only.
    int8_t sidebar_horizontal_offset;   // Horizontal offset from default position. Units are grid slots for grid OSDs, pixels for pixel based OSDs. Positive values move sidebars closer to the edges.
    uint8_t left_sidebar_scroll_step;   // How many units each sidebar step represents. 0 means the default value for the scroll type.
    uint8_t right_sidebar_scroll_step;  // Same as left_sidebar_scroll_step, but for the right sidebar.
    bool osd_home_position_arm_screen;
    uint8_t pan_servo_index;            // Index of the pan servo used for home direction offset
    int8_t pan_servo_pwm2centideg;      // Centidegrees of servo rotation per us pwm
    uint8_t crsf_lq_format;
<<<<<<< HEAD
    uint16_t system_msg_display_time;   // system message display time for multiple messages (ms)
    uint8_t telemetry; 				        // use telemetry on displayed pixel line 0
=======
    uint8_t sidebar_height;             // sidebar height in rows, 0 turns off sidebars leaving only level indicator arrows
    uint8_t telemetry; 				    // use telemetry on displayed pixel line 0
>>>>>>> 55697421

} osdConfig_t;

PG_DECLARE(osdConfig_t, osdConfig);

typedef struct displayPort_s displayPort_t;
typedef struct displayCanvas_s displayCanvas_t;

void osdInit(displayPort_t *osdDisplayPort);
bool osdDisplayIsPAL(void);
void osdUpdate(timeUs_t currentTimeUs);
void osdStartFullRedraw(void);
// Sets a fixed OSD layout ignoring the RC input. Set it
// to -1 to disable the override. If layout is >= 0 and
// duration is > 0, the override is automatically cleared by
// the OSD after the given duration. Otherwise, the caller must
// explicitely remove it.
void osdOverrideLayout(int layout, timeMs_t duration);
// Returns the current current layout as well as wether its
// set by the user configuration (modes, etc..) or by overriding it.
int osdGetActiveLayout(bool *overridden);
bool osdItemIsFixed(osd_items_e item);

displayPort_t *osdGetDisplayPort(void);
displayCanvas_t *osdGetDisplayPortCanvas(void);

int16_t osdGetHeading(void);
int32_t osdGetAltitude(void);

void osdCrosshairPosition(uint8_t *x, uint8_t *y);
bool osdFormatCentiNumber(char *buff, int32_t centivalue, uint32_t scale, int maxDecimals, int maxScaledDecimals, int length);
void osdFormatAltitudeSymbol(char *buff, int32_t alt);
void osdFormatVelocityStr(char* buff, int32_t vel, bool _3D);
// Returns a heading angle in degrees normalized to [0, 360).
int osdGetHeadingAngle(int angle);

/**
 * @brief Get the OSD system message
 * @param buff pointer to the message buffer
 * @param buff_size size of the buffer array
 * @param isCenteredText if true, centered text based on buff_size
 * @return osd text attributes (Blink, Inverted, Solid)
 */
textAttributes_t osdGetSystemMessage(char *buff, size_t buff_size, bool isCenteredText);<|MERGE_RESOLUTION|>--- conflicted
+++ resolved
@@ -369,13 +369,9 @@
     uint8_t pan_servo_index;            // Index of the pan servo used for home direction offset
     int8_t pan_servo_pwm2centideg;      // Centidegrees of servo rotation per us pwm
     uint8_t crsf_lq_format;
-<<<<<<< HEAD
     uint16_t system_msg_display_time;   // system message display time for multiple messages (ms)
-    uint8_t telemetry; 				        // use telemetry on displayed pixel line 0
-=======
     uint8_t sidebar_height;             // sidebar height in rows, 0 turns off sidebars leaving only level indicator arrows
-    uint8_t telemetry; 				    // use telemetry on displayed pixel line 0
->>>>>>> 55697421
+    uint8_t telemetry; 				          // use telemetry on displayed pixel line 0
 
 } osdConfig_t;
 
