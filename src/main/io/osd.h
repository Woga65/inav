--- conflicted
+++ resolved
@@ -233,14 +233,11 @@
     OSD_PLIMIT_ACTIVE_CURRENT_LIMIT,
     OSD_PLIMIT_ACTIVE_POWER_LIMIT,
     OSD_GLIDESLOPE,
-<<<<<<< HEAD
-    OSD_MISSION,
-=======
     OSD_GPS_MAX_SPEED,
     OSD_3D_MAX_SPEED,
     OSD_AIR_MAX_SPEED,
     OSD_ACTIVE_PROFILE,
->>>>>>> e6f13fb3
+    OSD_MISSION,
     OSD_ITEM_COUNT // MUST BE LAST
 } osd_items_e;
 
