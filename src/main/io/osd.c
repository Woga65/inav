/*
 * This file is part of Cleanflight.
 *
 * Cleanflight is free software: you can redistribute it and/or modify
 * it under the terms of the GNU General Public License as published by
 * the Free Software Foundation, either version 3 of the License, or
 * (at your option) any later version.
 *
 * Cleanflight is distributed in the hope that it will be useful,
 * but WITHOUT ANY WARRANTY; without even the implied warranty of
 * MERCHANTABILITY or FITNESS FOR A PARTICULAR PURPOSE.  See the
 * GNU General Public License for more details.
 *
 * You should have received a copy of the GNU General Public License
 * along with Cleanflight.  If not, see <http://www.gnu.org/licenses/>.
 */

/*
 Created by Marcin Baliniak
 some functions based on MinimOSD

 OSD-CMS separation by jflyper
 */

#include <stdbool.h>
#include <stdint.h>
#include <stdlib.h>
#include <string.h>
#include <ctype.h>
#include <math.h>

#include "platform.h"

FILE_COMPILE_FOR_SPEED

#ifdef USE_OSD

#include "build/debug.h"
#include "build/version.h"

#include "cms/cms.h"
#include "cms/cms_types.h"
#include "cms/cms_menu_osd.h"

#include "common/axis.h"
#include "common/constants.h"
#include "common/filter.h"
#include "common/log.h"
#include "common/olc.h"
#include "common/printf.h"
#include "common/string_light.h"
#include "common/time.h"
#include "common/typeconversion.h"
#include "common/utils.h"

#include "config/feature.h"
#include "config/parameter_group.h"
#include "config/parameter_group_ids.h"

#include "drivers/display.h"
#include "drivers/display_canvas.h"
#include "drivers/display_font_metadata.h"
#include "drivers/osd_symbols.h"
#include "drivers/time.h"
#include "drivers/vtx_common.h"

#include "io/flashfs.h"
#include "io/gps.h"
#include "io/osd.h"
#include "io/osd_common.h"
#include "io/osd_hud.h"
#include "io/vtx.h"
#include "io/vtx_string.h"

#include "fc/config.h"
#include "fc/controlrate_profile.h"
#include "fc/fc_core.h"
#include "fc/fc_tasks.h"
#include "fc/rc_adjustments.h"
#include "fc/rc_controls.h"
#include "fc/rc_modes.h"
#include "fc/runtime_config.h"
#include "fc/settings.h"

#include "flight/imu.h"
#include "flight/mixer.h"
#include "flight/pid.h"
#include "flight/rth_estimator.h"
#include "flight/wind_estimator.h"
#include "flight/servos.h"

#include "navigation/navigation.h"
#include "navigation/navigation_private.h"

#include "rx/rx.h"
#include "rx/msp_override.h"

#include "sensors/acceleration.h"
#include "sensors/battery.h"
#include "sensors/boardalignment.h"
#include "sensors/diagnostics.h"
#include "sensors/sensors.h"
#include "sensors/pitotmeter.h"
#include "sensors/temperature.h"
#include "sensors/esc_sensor.h"

#include "programming/logic_condition.h"
#include "programming/global_variables.h"

#ifdef USE_HARDWARE_REVISION_DETECTION
#include "hardware_revision.h"
#endif

#define VIDEO_BUFFER_CHARS_PAL    480

#define GFORCE_FILTER_TC 0.2

#define DELAYED_REFRESH_RESUME_COMMAND (checkStickPosition(THR_HI) || checkStickPosition(PIT_HI))
#define STATS_PAGE2 (checkStickPosition(ROL_HI))
#define STATS_PAGE1 (checkStickPosition(ROL_LO))

#define SPLASH_SCREEN_DISPLAY_TIME 4000 // ms
#define ARMED_SCREEN_DISPLAY_TIME 1500 // ms
#define STATS_SCREEN_DISPLAY_TIME 60000 // ms

#define EFFICIENCY_UPDATE_INTERVAL (5 * 1000)

// Adjust OSD_MESSAGE's default position when
// changing OSD_MESSAGE_LENGTH
#define OSD_MESSAGE_LENGTH 28
#define OSD_ALTERNATING_CHOICES(ms, num_choices) ((millis() / ms) % num_choices)
#define _CONST_STR_SIZE(s) ((sizeof(s)/sizeof(s[0]))-1) // -1 to avoid counting final '\0'
// Wrap all string constants intenteded for display as messages with
// this macro to ensure compile time length validation.
#define OSD_MESSAGE_STR(x) ({ \
    STATIC_ASSERT(_CONST_STR_SIZE(x) <= OSD_MESSAGE_LENGTH, message_string_ ## __COUNTER__ ## _too_long); \
    x; \
})

#define OSD_CHR_IS_NUM(c) (c >= '0' && c <= '9')

#define OSD_CENTER_LEN(x) ((osdDisplayPort->cols - x) / 2)
#define OSD_CENTER_S(s) OSD_CENTER_LEN(strlen(s))

#define OSD_MIN_FONT_VERSION 1

static unsigned currentLayout = 0;
static int layoutOverride = -1;
static bool hasExtendedFont = false; // Wether the font supports characters > 256
static timeMs_t layoutOverrideUntil = 0;
static pt1Filter_t GForceFilter, GForceFilterAxis[XYZ_AXIS_COUNT];
static float GForce, GForceAxis[XYZ_AXIS_COUNT];

typedef struct statistic_s {
    uint16_t max_speed;
    uint16_t min_voltage; // /100
    int16_t max_current; // /100
    int16_t max_power; // /100
    int16_t min_rssi;
    int16_t min_lq; // for CRSF
    int16_t min_rssi_dbm; // for CRSF
    int32_t max_altitude;
    uint32_t max_distance;
} statistic_t;

static statistic_t stats;

static timeUs_t resumeRefreshAt = 0;
static bool refreshWaitForResumeCmdRelease;

static bool fullRedraw = false;

static uint8_t armState;
static uint8_t statsPagesCheck = 0;

typedef struct osdMapData_s {
    uint32_t scale;
    char referenceSymbol;
} osdMapData_t;

static osdMapData_t osdMapData;

static displayPort_t *osdDisplayPort;
static bool osdDisplayIsReady = false;
#if defined(USE_CANVAS)
static displayCanvas_t osdCanvas;
static bool osdDisplayHasCanvas;
#else
#define osdDisplayHasCanvas false
#endif

#define AH_MAX_PITCH_DEFAULT 20 // Specify default maximum AHI pitch value displayed (degrees)

PG_REGISTER_WITH_RESET_TEMPLATE(osdConfig_t, osdConfig, PG_OSD_CONFIG, 15);
PG_REGISTER_WITH_RESET_FN(osdLayoutsConfig_t, osdLayoutsConfig, PG_OSD_LAYOUTS_CONFIG, 0);

static int digitCount(int32_t value)
{
    int digits = 1;
    while(1) {
        value = value / 10;
        if (value == 0) {
            break;
        }
        digits++;
    }
    return digits;
}

bool osdDisplayIsPAL(void)
{
    return displayScreenSize(osdDisplayPort) == VIDEO_BUFFER_CHARS_PAL;
}

/**
 * Formats a number given in cents, to support non integer values
 * without using floating point math. Value is always right aligned
 * and spaces are inserted before the number to always yield a string
 * of the same length. If the value doesn't fit into the provided length
 * it will be divided by scale and true will be returned.
 */
bool osdFormatCentiNumber(char *buff, int32_t centivalue, uint32_t scale, int maxDecimals, int maxScaledDecimals, int length)
{
    char *ptr = buff;
    char *dec;
    int decimals = maxDecimals;
    bool negative = false;
    bool scaled = false;

    buff[length] = '\0';

    if (centivalue < 0) {
        negative = true;
        centivalue = -centivalue;
        length--;
    }

    int32_t integerPart = centivalue / 100;
    // 3 decimal digits
    int32_t millis = (centivalue % 100) * 10;

    int digits = digitCount(integerPart);
    int remaining = length - digits;

    if (remaining < 0 && scale > 0) {
        // Reduce by scale
        scaled = true;
        decimals = maxScaledDecimals;
        integerPart = integerPart / scale;
        // Multiply by 10 to get 3 decimal digits
        millis = ((centivalue % (100 * scale)) * 10) / scale;
        digits = digitCount(integerPart);
        remaining = length - digits;
    }

    // 3 decimals at most
    decimals = MIN(remaining, MIN(decimals, 3));
    remaining -= decimals;

    // Done counting. Time to write the characters.

    // Write spaces at the start
    while (remaining > 0) {
        *ptr = SYM_BLANK;
        ptr++;
        remaining--;
    }

    // Write the minus sign if required
    if (negative) {
        *ptr = '-';
        ptr++;
    }
    // Now write the digits.
    ui2a(integerPart, 10, 0, ptr);
    ptr += digits;
    if (decimals > 0) {
        *(ptr-1) += SYM_ZERO_HALF_TRAILING_DOT - '0';
        dec = ptr;
        int factor = 3; // we're getting the decimal part in millis first
        while (decimals < factor) {
            factor--;
            millis /= 10;
        }
        int decimalDigits = digitCount(millis);
        while (decimalDigits < decimals) {
            decimalDigits++;
            *ptr = '0';
            ptr++;
        }
        ui2a(millis, 10, 0, ptr);
        *dec += SYM_ZERO_HALF_LEADING_DOT - '0';
    }
    return scaled;
}

/*
 * Aligns text to the left side. Adds spaces at the end to keep string length unchanged.
 */
static void osdLeftAlignString(char *buff)
{
    uint8_t sp = 0, ch = 0;
    uint8_t len = strlen(buff);
    while (buff[sp] == ' ') sp++;
    for (ch = 0; ch < (len - sp); ch++) buff[ch] = buff[ch + sp];
    for (sp = ch; sp < len; sp++) buff[sp] = ' ';
}

/**
 * Converts distance into a string based on the current unit system
 * prefixed by a a symbol to indicate the unit used.
 * @param dist Distance in centimeters
 */
static void osdFormatDistanceSymbol(char *buff, int32_t dist)
{
    switch ((osd_unit_e)osdConfig()->units) {
    case OSD_UNIT_IMPERIAL:
        if (osdFormatCentiNumber(buff, CENTIMETERS_TO_CENTIFEET(dist), FEET_PER_MILE, 0, 3, 3)) {
            buff[3] = SYM_DIST_MI;
        } else {
            buff[3] = SYM_DIST_FT;
        }
        buff[4] = '\0';
        break;
    case OSD_UNIT_UK:
        FALLTHROUGH;
    case OSD_UNIT_METRIC:
        if (osdFormatCentiNumber(buff, dist, METERS_PER_KILOMETER, 0, 3, 3)) {
            buff[3] = SYM_DIST_KM;
        } else {
            buff[3] = SYM_DIST_M;
        }
        buff[4] = '\0';
        break;
    }
}

/**
 * Converts distance into a string based on the current unit system.
 * @param dist Distance in centimeters
 */
static void osdFormatDistanceStr(char *buff, int32_t dist)
{
 int32_t centifeet;
 switch ((osd_unit_e)osdConfig()->units) {
 case OSD_UNIT_IMPERIAL:
    centifeet = CENTIMETERS_TO_CENTIFEET(dist);
    if (abs(centifeet) < FEET_PER_MILE * 100 / 2) {
        // Show feet when dist < 0.5mi
        tfp_sprintf(buff, "%d%c", (int)(centifeet / 100), SYM_FT);
    } else {
        // Show miles when dist >= 0.5mi
        tfp_sprintf(buff, "%d.%02d%c", (int)(centifeet / (100*FEET_PER_MILE)),
        (abs(centifeet) % (100 * FEET_PER_MILE)) / FEET_PER_MILE, SYM_MI);
    }
    break;
 case OSD_UNIT_UK:
     FALLTHROUGH;
 case OSD_UNIT_METRIC:
    if (abs(dist) < METERS_PER_KILOMETER * 100) {
        // Show meters when dist < 1km
        tfp_sprintf(buff, "%d%c", (int)(dist / 100), SYM_M);
    } else {
        // Show kilometers when dist >= 1km
        tfp_sprintf(buff, "%d.%02d%c", (int)(dist / (100*METERS_PER_KILOMETER)),
            (abs(dist) % (100 * METERS_PER_KILOMETER)) / METERS_PER_KILOMETER, SYM_KM);
     }
     break;
 }
}

/**
 * Converts velocity based on the current unit system (kmh or mph).
 * @param alt Raw velocity (i.e. as taken from gpsSol.groundSpeed in centimeters/second)
 */
static int32_t osdConvertVelocityToUnit(int32_t vel)
{
    switch ((osd_unit_e)osdConfig()->units) {
    case OSD_UNIT_UK:
        FALLTHROUGH;
    case OSD_UNIT_IMPERIAL:
        return (vel * 224) / 10000; // Convert to mph
    case OSD_UNIT_METRIC:
        return (vel * 36) / 1000;   // Convert to kmh
    }
    // Unreachable
    return -1;
}

/**
 * Converts velocity into a string based on the current unit system.
 * @param alt Raw velocity (i.e. as taken from gpsSol.groundSpeed in centimeters/seconds)
 */
void osdFormatVelocityStr(char* buff, int32_t vel, bool _3D)
{
    switch ((osd_unit_e)osdConfig()->units) {
    case OSD_UNIT_UK:
        FALLTHROUGH;
    case OSD_UNIT_IMPERIAL:
        tfp_sprintf(buff, "%3d%c", (int)osdConvertVelocityToUnit(vel), (_3D ? SYM_3D_MPH : SYM_MPH));
        break;
    case OSD_UNIT_METRIC:
        tfp_sprintf(buff, "%3d%c", (int)osdConvertVelocityToUnit(vel), (_3D ? SYM_3D_KMH : SYM_KMH));
        break;
    }
}

/**
 * Converts wind speed into a string based on the current unit system, using
 * always 3 digits and an additional character for the unit at the right. buff
 * is null terminated.
 * @param ws Raw wind speed in cm/s
 */
#ifdef USE_WIND_ESTIMATOR
static void osdFormatWindSpeedStr(char *buff, int32_t ws, bool isValid)
{
    int32_t centivalue;
    char suffix;
    switch (osdConfig()->units) {
        case OSD_UNIT_UK:
            FALLTHROUGH;
        case OSD_UNIT_IMPERIAL:
            centivalue = (ws * 224) / 100;
            suffix = SYM_MPH;
            break;
        default:
        case OSD_UNIT_METRIC:
            centivalue = (ws * 36) / 10;
            suffix = SYM_KMH;
            break;
    }
    if (isValid) {
        osdFormatCentiNumber(buff, centivalue, 0, 2, 0, 3);
    } else {
        buff[0] = buff[1] = buff[2] = '-';
    }
    buff[3] = suffix;
    buff[4] = '\0';
}
#endif

/**
* Converts altitude into a string based on the current unit system
* prefixed by a a symbol to indicate the unit used.
* @param alt Raw altitude/distance (i.e. as taken from baro.BaroAlt in centimeters)
*/
void osdFormatAltitudeSymbol(char *buff, int32_t alt)
{
    switch ((osd_unit_e)osdConfig()->units) {
        case OSD_UNIT_UK:
            FALLTHROUGH;
        case OSD_UNIT_IMPERIAL:
            if (osdFormatCentiNumber(buff , CENTIMETERS_TO_CENTIFEET(alt), 1000, 0, 2, 3)) {
                // Scaled to kft
                buff[3] = SYM_ALT_KFT;
            } else {
                // Formatted in feet
                buff[3] = SYM_ALT_FT;
            }
            buff[4] = '\0';
            break;
        case OSD_UNIT_METRIC:
            // alt is alredy in cm
            if (osdFormatCentiNumber(buff, alt, 1000, 0, 2, 3)) {
                // Scaled to km
                buff[3] = SYM_ALT_KM;
            } else {
                // Formatted in m
                buff[3] = SYM_ALT_M;
            }
            buff[4] = '\0';
            break;
    }
}

/**
* Converts altitude into a string based on the current unit system.
* @param alt Raw altitude/distance (i.e. as taken from baro.BaroAlt in centimeters)
*/
static void osdFormatAltitudeStr(char *buff, int32_t alt)
{
    int32_t value;
    switch ((osd_unit_e)osdConfig()->units) {
        case OSD_UNIT_IMPERIAL:
            value = CENTIMETERS_TO_FEET(alt);
            tfp_sprintf(buff, "%d%c", (int)value, SYM_FT);
            break;
        case OSD_UNIT_UK:
            FALLTHROUGH;
        case OSD_UNIT_METRIC:
            value = CENTIMETERS_TO_METERS(alt);
            tfp_sprintf(buff, "%d%c", (int)value, SYM_M);
            break;
    }
}

static void osdFormatTime(char *buff, uint32_t seconds, char sym_m, char sym_h)
{
    uint32_t value = seconds;
    char sym = sym_m;
    // Maximum value we can show in minutes is 99 minutes and 59 seconds
    if (seconds > (99 * 60) + 59) {
        sym = sym_h;
        value = seconds / 60;
    }
    buff[0] = sym;
    tfp_sprintf(buff + 1, "%02d:%02d", (int)(value / 60), (int)(value % 60));
}

static inline void osdFormatOnTime(char *buff)
{
    osdFormatTime(buff, micros() / 1000000, SYM_ON_M, SYM_ON_H);
}

static inline void osdFormatFlyTime(char *buff, textAttributes_t *attr)
{
    uint32_t seconds = getFlightTime();
    osdFormatTime(buff, seconds, SYM_FLY_M, SYM_FLY_H);
    if (attr && osdConfig()->time_alarm > 0) {
       if (seconds / 60 >= osdConfig()->time_alarm && ARMING_FLAG(ARMED)) {
            TEXT_ATTRIBUTES_ADD_BLINK(*attr);
        }
    }
}

/**
 * Converts RSSI into a % value used by the OSD.
 */
static uint16_t osdConvertRSSI(void)
{
    // change range to [0, 99]
    return constrain(getRSSI() * 100 / RSSI_MAX_VALUE, 0, 99);
}

static uint16_t osdGetLQ(void)
{
    int16_t statsLQ = rxLinkStatistics.uplinkLQ;
    int16_t scaledLQ = scaleRange(constrain(statsLQ, 0, 100), 0, 100, 170, 300);
    if (rxLinkStatistics.rfMode == 2) {
        return scaledLQ;
    } else {
        return statsLQ;
    }
}

static uint16_t osdGetdBm(void)
{
    return rxLinkStatistics.uplinkRSSI;
}
/**
* Displays a temperature postfixed with a symbol depending on the current unit system
* @param label to display
* @param valid true if measurement is valid
* @param temperature in deciDegrees Celcius
*/
static void osdDisplayTemperature(uint8_t elemPosX, uint8_t elemPosY, uint16_t symbol, const char *label, bool valid, int16_t temperature, int16_t alarm_min, int16_t alarm_max)
{
    char buff[TEMPERATURE_LABEL_LEN + 2 < 6 ? 6 : TEMPERATURE_LABEL_LEN + 2];
    textAttributes_t elemAttr = valid ? TEXT_ATTRIBUTES_NONE : _TEXT_ATTRIBUTES_BLINK_BIT;
    uint8_t valueXOffset = 0;

    if (symbol) {
        buff[0] = symbol;
        buff[1] = '\0';
        displayWriteWithAttr(osdDisplayPort, elemPosX, elemPosY, buff, elemAttr);
        valueXOffset = 1;
    }
#ifdef USE_TEMPERATURE_SENSOR
    else if (label[0] != '\0') {
        uint8_t label_len = strnlen(label, TEMPERATURE_LABEL_LEN);
        memcpy(buff, label, label_len);
        memset(buff + label_len, ' ', TEMPERATURE_LABEL_LEN + 1 - label_len);
        buff[5] = '\0';
        displayWriteWithAttr(osdDisplayPort, elemPosX, elemPosY, buff, elemAttr);
        valueXOffset = osdConfig()->temp_label_align == OSD_ALIGN_LEFT ? 5 : label_len + 1;
    }
#else
    UNUSED(label);
#endif

    if (valid) {

        if ((temperature <= alarm_min) || (temperature >= alarm_max)) TEXT_ATTRIBUTES_ADD_BLINK(elemAttr);
        if (osdConfig()->units == OSD_UNIT_IMPERIAL) temperature = temperature * 9 / 5.0f + 320;
        tfp_sprintf(buff, "%3d", temperature / 10);

    } else
        strcpy(buff, "---");

    buff[3] = osdConfig()->units == OSD_UNIT_IMPERIAL ? SYM_TEMP_F : SYM_TEMP_C;
    buff[4] = '\0';

    displayWriteWithAttr(osdDisplayPort, elemPosX + valueXOffset, elemPosY, buff, elemAttr);
}

#ifdef USE_TEMPERATURE_SENSOR
static void osdDisplayTemperatureSensor(uint8_t elemPosX, uint8_t elemPosY, uint8_t sensorIndex)
{
    int16_t temperature;
    const bool valid = getSensorTemperature(sensorIndex, &temperature);
    const tempSensorConfig_t *sensorConfig = tempSensorConfig(sensorIndex);
    uint16_t symbol = sensorConfig->osdSymbol ? SYM_TEMP_SENSOR_FIRST + sensorConfig->osdSymbol - 1 : 0;
    osdDisplayTemperature(elemPosX, elemPosY, symbol, sensorConfig->label, valid, temperature, sensorConfig->alarm_min, sensorConfig->alarm_max);
}
#endif

static void osdFormatCoordinate(char *buff, char sym, int32_t val)
{
    // up to 4 for number + 1 for the symbol + null terminator + fill the rest with decimals
    const int coordinateLength = osdConfig()->coordinate_digits + 1;

    buff[0] = sym;
    int32_t integerPart = val / GPS_DEGREES_DIVIDER;
    // Latitude maximum integer width is 3 (-90) while
    // longitude maximum integer width is 4 (-180).
    int integerDigits = tfp_sprintf(buff + 1, (integerPart == 0 && val < 0) ? "-%d" : "%d", (int)integerPart);
    // We can show up to 7 digits in decimalPart.
    int32_t decimalPart = abs(val % GPS_DEGREES_DIVIDER);
    STATIC_ASSERT(GPS_DEGREES_DIVIDER == 1e7, adjust_max_decimal_digits);
    int decimalDigits = tfp_sprintf(buff + 1 + integerDigits, "%07d", (int)decimalPart);
    // Embbed the decimal separator
    buff[1 + integerDigits - 1] += SYM_ZERO_HALF_TRAILING_DOT - '0';
    buff[1 + integerDigits] += SYM_ZERO_HALF_LEADING_DOT - '0';
    // Fill up to coordinateLength with zeros
    int total = 1 + integerDigits + decimalDigits;
    while(total < coordinateLength) {
        buff[total] = '0';
        total++;
    }
    buff[coordinateLength] = '\0';
}

static void osdFormatCraftName(char *buff)
{
    if (strlen(systemConfig()->name) == 0)
            strcpy(buff, "CRAFT_NAME");
    else {
        for (int i = 0; i < MAX_NAME_LENGTH; i++) {
            buff[i] = sl_toupper((unsigned char)systemConfig()->name[i]);
            if (systemConfig()->name[i] == 0)
                break;
        }
    }
}

static const char * osdArmingDisabledReasonMessage(void)
{
    switch (isArmingDisabledReason()) {
        case ARMING_DISABLED_FAILSAFE_SYSTEM:
            // See handling of FAILSAFE_RX_LOSS_MONITORING in failsafe.c
            if (failsafePhase() == FAILSAFE_RX_LOSS_MONITORING) {
                if (failsafeIsReceivingRxData()) {
                    // If we're not using sticks, it means the ARM switch
                    // hasn't been off since entering FAILSAFE_RX_LOSS_MONITORING
                    // yet
                    return OSD_MESSAGE_STR(OSD_MSG_TURN_ARM_SW_OFF);
                }
                // Not receiving RX data
                return OSD_MESSAGE_STR(OSD_MSG_RC_RX_LINK_LOST);
            }
            return OSD_MESSAGE_STR(OSD_MSG_DISABLED_BY_FS);
        case ARMING_DISABLED_NOT_LEVEL:
            return OSD_MESSAGE_STR(OSD_MSG_AIRCRAFT_UNLEVEL);
        case ARMING_DISABLED_SENSORS_CALIBRATING:
            return OSD_MESSAGE_STR(OSD_MSG_SENSORS_CAL);
        case ARMING_DISABLED_SYSTEM_OVERLOADED:
            return OSD_MESSAGE_STR(OSD_MSG_SYS_OVERLOADED);
        case ARMING_DISABLED_NAVIGATION_UNSAFE:
#if defined(USE_NAV)
            // Check the exact reason
            switch (navigationIsBlockingArming(NULL)) {
                case NAV_ARMING_BLOCKER_NONE:
                    break;
                case NAV_ARMING_BLOCKER_MISSING_GPS_FIX:
                    return OSD_MESSAGE_STR(OSD_MSG_WAITING_GPS_FIX);
                case NAV_ARMING_BLOCKER_NAV_IS_ALREADY_ACTIVE:
                    return OSD_MESSAGE_STR(OSD_MSG_DISABLE_NAV_FIRST);
                case NAV_ARMING_BLOCKER_FIRST_WAYPOINT_TOO_FAR:
                    return OSD_MESSAGE_STR(OSD_MSG_1ST_WP_TOO_FAR);
                case NAV_ARMING_BLOCKER_JUMP_WAYPOINT_ERROR:
                    return OSD_MESSAGE_STR(OSD_MSG_JUMP_WP_MISCONFIG);
            }
#endif
            break;
        case ARMING_DISABLED_COMPASS_NOT_CALIBRATED:
            return OSD_MESSAGE_STR(OSD_MSG_MAG_NOT_CAL);
        case ARMING_DISABLED_ACCELEROMETER_NOT_CALIBRATED:
            return OSD_MESSAGE_STR(OSD_MSG_ACC_NOT_CAL);
        case ARMING_DISABLED_ARM_SWITCH:
            return OSD_MESSAGE_STR(OSD_MSG_DISARM_1ST);
        case ARMING_DISABLED_HARDWARE_FAILURE:
            {
                if (!HW_SENSOR_IS_HEALTHY(getHwGyroStatus())) {
                    return OSD_MESSAGE_STR(OSD_MSG_GYRO_FAILURE);
                }
                if (!HW_SENSOR_IS_HEALTHY(getHwAccelerometerStatus())) {
                    return OSD_MESSAGE_STR(OSD_MSG_ACC_FAIL);
                }
                if (!HW_SENSOR_IS_HEALTHY(getHwCompassStatus())) {
                    return OSD_MESSAGE_STR(OSD_MSG_MAG_FAIL);
                }
                if (!HW_SENSOR_IS_HEALTHY(getHwBarometerStatus())) {
                    return OSD_MESSAGE_STR(OSD_MSG_BARO_FAIL);
                }
                if (!HW_SENSOR_IS_HEALTHY(getHwGPSStatus())) {
                    return OSD_MESSAGE_STR(OSD_MSG_GPS_FAIL);
                }
                if (!HW_SENSOR_IS_HEALTHY(getHwRangefinderStatus())) {
                    return OSD_MESSAGE_STR(OSD_MSG_RANGEFINDER_FAIL);
                }
                if (!HW_SENSOR_IS_HEALTHY(getHwPitotmeterStatus())) {
                    return OSD_MESSAGE_STR(OSD_MSG_PITOT_FAIL);
                }
            }
            return OSD_MESSAGE_STR(OSD_MSG_HW_FAIL);
        case ARMING_DISABLED_BOXFAILSAFE:
            return OSD_MESSAGE_STR(OSD_MSG_FS_EN);
        case ARMING_DISABLED_BOXKILLSWITCH:
            return OSD_MESSAGE_STR(OSD_MSG_KILL_SW_EN);
        case ARMING_DISABLED_RC_LINK:
            return OSD_MESSAGE_STR(OSD_MSG_NO_RC_LINK);
        case ARMING_DISABLED_THROTTLE:
            return OSD_MESSAGE_STR(OSD_MSG_THROTTLE_NOT_LOW);
        case ARMING_DISABLED_ROLLPITCH_NOT_CENTERED:
            return OSD_MESSAGE_STR(OSD_MSG_ROLLPITCH_OFFCENTER);
        case ARMING_DISABLED_SERVO_AUTOTRIM:
            return OSD_MESSAGE_STR(OSD_MSG_AUTOTRIM_ACTIVE);
        case ARMING_DISABLED_OOM:
            return OSD_MESSAGE_STR(OSD_MSG_NOT_ENOUGH_MEMORY);
        case ARMING_DISABLED_INVALID_SETTING:
            return OSD_MESSAGE_STR(OSD_MSG_INVALID_SETTING);
        case ARMING_DISABLED_CLI:
            return OSD_MESSAGE_STR(OSD_MSG_CLI_ACTIVE);
        case ARMING_DISABLED_PWM_OUTPUT_ERROR:
            return OSD_MESSAGE_STR(OSD_MSG_PWM_INIT_ERROR);
        case ARMING_DISABLED_NO_PREARM:
            return OSD_MESSAGE_STR(OSD_MSG_NO_PREARM);
            // Cases without message
        case ARMING_DISABLED_CMS_MENU:
            FALLTHROUGH;
        case ARMING_DISABLED_OSD_MENU:
            FALLTHROUGH;
        case ARMING_DISABLED_ALL_FLAGS:
            FALLTHROUGH;
        case ARMED:
            FALLTHROUGH;
        case WAS_EVER_ARMED:
            break;
    }
    return NULL;
}

static const char * osdFailsafePhaseMessage(void)
{
    // See failsafe.h for each phase explanation
    switch (failsafePhase()) {
#ifdef USE_NAV
        case FAILSAFE_RETURN_TO_HOME:
            // XXX: Keep this in sync with OSD_FLYMODE.
            return OSD_MESSAGE_STR(OSD_MSG_RTH_FS);
#endif
        case FAILSAFE_LANDING:
            // This should be considered an emergengy landing
            return OSD_MESSAGE_STR(OSD_MSG_EMERG_LANDING_FS);
        case FAILSAFE_RX_LOSS_MONITORING:
            // Only reachable from FAILSAFE_LANDED, which performs
            // a disarm. Since aircraft has been disarmed, we no
            // longer show failsafe details.
            FALLTHROUGH;
        case FAILSAFE_LANDED:
            // Very brief, disarms and transitions into
            // FAILSAFE_RX_LOSS_MONITORING. Note that it prevents
            // further rearming via ARMING_DISABLED_FAILSAFE_SYSTEM,
            // so we'll show the user how to re-arm in when
            // that flag is the reason to prevent arming.
            FALLTHROUGH;
        case FAILSAFE_RX_LOSS_IDLE:
            // This only happens when user has chosen NONE as FS
            // procedure. The recovery messages should be enough.
            FALLTHROUGH;
        case FAILSAFE_IDLE:
            // Failsafe not active
            FALLTHROUGH;
        case FAILSAFE_RX_LOSS_DETECTED:
            // Very brief, changes to FAILSAFE_RX_LOSS_RECOVERED
            // or the FS procedure immediately.
            FALLTHROUGH;
        case FAILSAFE_RX_LOSS_RECOVERED:
            // Exiting failsafe
            break;
    }
    return NULL;
}

static const char * osdFailsafeInfoMessage(void)
{
    if (failsafeIsReceivingRxData()) {
        // User must move sticks to exit FS mode
        return OSD_MESSAGE_STR(OSD_MSG_MOVE_EXIT_FS);
    }
    return OSD_MESSAGE_STR(OSD_MSG_RC_RX_LINK_LOST);
}

static const char * navigationStateMessage(void)
{
    switch (NAV_Status.state) {
        case MW_NAV_STATE_NONE:
            break;
        case MW_NAV_STATE_RTH_START:
            return OSD_MESSAGE_STR(OSD_MSG_STARTING_RTH);
        case MW_NAV_STATE_RTH_CLIMB:
            return OSD_MESSAGE_STR(OSD_MSG_RTH_CLIMB);
        case MW_NAV_STATE_RTH_ENROUTE:
            return OSD_MESSAGE_STR(OSD_MSG_HEADING_HOME);
        case MW_NAV_STATE_HOLD_INFINIT:
            // Used by HOLD flight modes. No information to add.
            break;
        case MW_NAV_STATE_HOLD_TIMED:
            // "HOLDING WP FOR xx S" Countdown added in osdGetSystemMessage
            break;
        case MW_NAV_STATE_WP_ENROUTE:
            // "TO WP" + WP countdown added in osdGetSystemMessage
            break;
        case MW_NAV_STATE_PROCESS_NEXT:
            return OSD_MESSAGE_STR(OSD_MSG_PREPARE_NEXT_WP);
        case MW_NAV_STATE_DO_JUMP:
            // Not used
            break;
        case MW_NAV_STATE_LAND_START:
            // Not used
            break;
        case MW_NAV_STATE_EMERGENCY_LANDING:
            return OSD_MESSAGE_STR(OSD_MSG_EMERG_LANDING);
        case MW_NAV_STATE_LAND_IN_PROGRESS:
            return OSD_MESSAGE_STR(OSD_MSG_LANDING);
        case MW_NAV_STATE_HOVER_ABOVE_HOME:
            if (STATE(FIXED_WING_LEGACY)) {
                return OSD_MESSAGE_STR(OSD_MSG_LOITERING_HOME);
            }
            return OSD_MESSAGE_STR(OSD_MSG_HOVERING);
        case MW_NAV_STATE_LANDED:
            return OSD_MESSAGE_STR(OSD_MSG_LANDED);
        case MW_NAV_STATE_LAND_SETTLE:
            return OSD_MESSAGE_STR(OSD_MSG_PREPARING_LAND);
        case MW_NAV_STATE_LAND_START_DESCENT:
            // Not used
            break;
    }
    return NULL;
}

static void osdFormatMessage(char *buff, size_t size, const char *message, bool isCenteredText)
{
    // String is always filled with Blanks
    memset(buff, SYM_BLANK, size);
    if (message) {
        size_t messageLength = strlen(message);
        int rem = isCenteredText ? MAX(0, (int)size - (int)messageLength) : 0;
        strncpy(buff + rem / 2, message, MIN((int)size - rem / 2, (int)messageLength));
    }
    // Ensure buff is zero terminated
    buff[size - 1] = '\0';
}

/**
 * Draws the battery symbol filled in accordingly to the
 * battery voltage to buff[0].
 **/
static void osdFormatBatteryChargeSymbol(char *buff)
{
    uint8_t p = calculateBatteryPercentage();
    p = (100 - p) / 16.6;
    buff[0] = SYM_BATT_FULL + p;
}

static void osdUpdateBatteryCapacityOrVoltageTextAttributes(textAttributes_t *attr)
{
    if ((getBatteryState() != BATTERY_NOT_PRESENT) && ((batteryUsesCapacityThresholds() && (getBatteryRemainingCapacity() <= currentBatteryProfile->capacity.warning - currentBatteryProfile->capacity.critical)) || ((!batteryUsesCapacityThresholds()) && (getBatteryVoltage() <= getBatteryWarningVoltage()))))
        TEXT_ATTRIBUTES_ADD_BLINK(*attr);
}

void osdCrosshairPosition(uint8_t *x, uint8_t *y)
{
    *x = osdDisplayPort->cols / 2;
    *y = osdDisplayPort->rows / 2;
    *y += osdConfig()->horizon_offset;
}

/**
 * Formats throttle position prefixed by its symbol.
 * Shows output to motor, not stick position
 **/
static void osdFormatThrottlePosition(char *buff, bool autoThr, textAttributes_t *elemAttr)
{
    buff[0] = SYM_BLANK;
    buff[1] = SYM_THR;
    if (autoThr && navigationIsControllingThrottle()) {
        buff[0] = SYM_AUTO_THR0;
        buff[1] = SYM_AUTO_THR1;
        if (isFixedWingAutoThrottleManuallyIncreased())
            TEXT_ATTRIBUTES_ADD_BLINK(*elemAttr);
    }
    tfp_sprintf(buff + 2, "%3d", getThrottlePercent());
}

/**
 * Formats gvars prefixed by its number (0-indexed). If autoThr
 **/
static void osdFormatGVar(char *buff, uint8_t index)
{
    buff[0] = 'G';
    buff[1] = '0'+index;
    buff[2] = ':';
    #ifdef USE_PROGRAMMING_FRAMEWORK
    osdFormatCentiNumber(buff + 3, (int32_t)gvGet(index)*(int32_t)100, 1, 0, 0, 5);
    #endif
}

#if defined(USE_ESC_SENSOR)
static void osdFormatRpm(char *buff, uint32_t rpm)
{
    buff[0] = SYM_RPM;
    if (rpm) {
        if (rpm >= 1000) {
            osdFormatCentiNumber(buff + 1, rpm / 10, 0, 1, 1, 2);
            buff[3] = 'K';
            buff[4] = '\0';
        }
        else {
            tfp_sprintf(buff + 1, "%3lu", rpm);
        }
    }
    else {
        strcpy(buff + 1, "---");
    }
}
#endif

int32_t osdGetAltitude(void)
{
#if defined(USE_NAV)
    return getEstimatedActualPosition(Z);
#elif defined(USE_BARO)
    return baro.alt;
#else
    return 0;
#endif
}

static inline int32_t osdGetAltitudeMsl(void)
{
#if defined(USE_NAV)
    return getEstimatedActualPosition(Z)+GPS_home.alt;
#elif defined(USE_BARO)
    return baro.alt+GPS_home.alt;
#else
    return 0;
#endif
}

static bool osdIsHeadingValid(void)
{
    return isImuHeadingValid();
}

int16_t osdGetHeading(void)
{
    return attitude.values.yaw;
}

int16_t osdPanServoHomeDirectionOffset(void)
{
    int8_t servoIndex = osdConfig()->pan_servo_index;
    int16_t servoPosition = servo[servoIndex];
    int16_t servoMiddle = servoParams(servoIndex)->middle;
    return (int16_t)CENTIDEGREES_TO_DEGREES((servoPosition - servoMiddle) * osdConfig()->pan_servo_pwm2centideg);
}

// Returns a heading angle in degrees normalized to [0, 360).
int osdGetHeadingAngle(int angle)
{
    while (angle < 0) {
        angle += 360;
    }
    while (angle >= 360) {
        angle -= 360;
    }
    return angle;
}

#if defined(USE_GPS)

/* Draws a map with the given symbol in the center and given point of interest
 * defined by its distance in meters and direction in degrees.
 * referenceHeading indicates the up direction in the map, in degrees, while
 * referenceSym (if non-zero) is drawn at the upper right corner below a small
 * arrow to indicate the map reference to the user. The drawn argument is an
 * in-out used to store the last position where the craft was drawn to avoid
 * erasing all screen on each redraw.
 */
static void osdDrawMap(int referenceHeading, uint8_t referenceSym, uint8_t centerSym,
                       uint32_t poiDistance, int16_t poiDirection, uint8_t poiSymbol,
                       uint16_t *drawn, uint32_t *usedScale)
{
    // TODO: These need to be tested with several setups. We might
    // need to make them configurable.
    const int hMargin = 5;
    const int vMargin = 3;

    // TODO: Get this from the display driver?
    const int charWidth = 12;
    const int charHeight = 18;

    uint8_t minX = hMargin;
    uint8_t maxX = osdDisplayPort->cols - 1 - hMargin;
    uint8_t minY = vMargin;
    uint8_t maxY = osdDisplayPort->rows - 1 - vMargin;
    uint8_t midX = osdDisplayPort->cols / 2;
    uint8_t midY = osdDisplayPort->rows / 2;

    // Fixed marks
    displayWriteChar(osdDisplayPort, midX, midY, centerSym);

    // First, erase the previous drawing.
    if (OSD_VISIBLE(*drawn)) {
        displayWriteChar(osdDisplayPort, OSD_X(*drawn), OSD_Y(*drawn), SYM_BLANK);
        *drawn = 0;
    }

    uint32_t initialScale;
    const unsigned scaleMultiplier = 2;
    // We try to reduce the scale when the POI will be around half the distance
    // between the center and the closers map edge, to avoid too much jumping
    const int scaleReductionMultiplier = MIN(midX - hMargin, midY - vMargin) / 2;

    switch (osdConfig()->units) {
        case OSD_UNIT_IMPERIAL:
            initialScale = 16; // 16m ~= 0.01miles
            break;
        case OSD_UNIT_UK:
            FALLTHROUGH;
        default:
        case OSD_UNIT_METRIC:
            initialScale = 10; // 10m as initial scale
            break;
    }

    // Try to keep the same scale when getting closer until we draw over the center point
    uint32_t scale = initialScale;
    if (*usedScale) {
        scale = *usedScale;
        if (scale > initialScale && poiDistance < *usedScale * scaleReductionMultiplier) {
            scale /= scaleMultiplier;
        }
    }

    if (STATE(GPS_FIX)) {

        int directionToPoi = osdGetHeadingAngle(poiDirection - referenceHeading);
        float poiAngle = DEGREES_TO_RADIANS(directionToPoi);
        float poiSin = sin_approx(poiAngle);
        float poiCos = cos_approx(poiAngle);

        // Now start looking for a valid scale that lets us draw everything
        int ii;
        for (ii = 0; ii < 50; ii++) {
            // Calculate location of the aircraft in map
            int points = poiDistance / ((float)scale / charHeight);

            float pointsX = points * poiSin;
            int poiX = midX - roundf(pointsX / charWidth);
            if (poiX < minX || poiX > maxX) {
                scale *= scaleMultiplier;
                continue;
            }

            float pointsY = points * poiCos;
            int poiY = midY + roundf(pointsY / charHeight);
            if (poiY < minY || poiY > maxY) {
                scale *= scaleMultiplier;
                continue;
            }

            if (poiX == midX && poiY == midY) {
                // We're over the map center symbol, so we would be drawing
                // over it even if we increased the scale. Alternate between
                // drawing the center symbol or drawing the POI.
                if (centerSym != SYM_BLANK && OSD_ALTERNATING_CHOICES(1000, 2) == 0) {
                    break;
                }
            } else {

                uint16_t c;
                if (displayReadCharWithAttr(osdDisplayPort, poiX, poiY, &c, NULL) && c != SYM_BLANK) {
                    // Something else written here, increase scale. If the display doesn't support reading
                    // back characters, we assume there's nothing.
                    //
                    // If we're close to the center, decrease scale. Otherwise increase it.
                    uint8_t centerDeltaX = (maxX - minX) / (scaleMultiplier * 2);
                    uint8_t centerDeltaY = (maxY - minY) / (scaleMultiplier * 2);
                    if (poiX >= midX - centerDeltaX && poiX <= midX + centerDeltaX &&
                        poiY >= midY - centerDeltaY && poiY <= midY + centerDeltaY &&
                        scale > scaleMultiplier) {

                        scale /= scaleMultiplier;
                    } else {
                        scale *= scaleMultiplier;
                    }
                    continue;
                }
            }

            // Draw the point on the map
            if (poiSymbol == SYM_ARROW_UP) {
                // Drawing aircraft, rotate
                int mapHeading = osdGetHeadingAngle(DECIDEGREES_TO_DEGREES(osdGetHeading()) - referenceHeading);
                poiSymbol += mapHeading * 2 / 45;
            }
            displayWriteChar(osdDisplayPort, poiX, poiY, poiSymbol);

            // Update saved location
            *drawn = OSD_POS(poiX, poiY) | OSD_VISIBLE_FLAG;
            break;
        }
    }

    *usedScale = scale;

    // Update global map data for scale and reference
    osdMapData.scale = scale;
    osdMapData.referenceSymbol = referenceSym;
}

/* Draws a map with the home in the center and the craft moving around.
 * See osdDrawMap() for reference.
 */
static void osdDrawHomeMap(int referenceHeading, uint8_t referenceSym, uint16_t *drawn, uint32_t *usedScale)
{
    osdDrawMap(referenceHeading, referenceSym, SYM_HOME, GPS_distanceToHome, GPS_directionToHome, SYM_ARROW_UP, drawn, usedScale);
}

/* Draws a map with the aircraft in the center and the home moving around.
 * See osdDrawMap() for reference.
 */
static void osdDrawRadar(uint16_t *drawn, uint32_t *usedScale)
{
    int16_t reference = DECIDEGREES_TO_DEGREES(osdGetHeading());
    int16_t poiDirection = osdGetHeadingAngle(GPS_directionToHome + 180);
    osdDrawMap(reference, 0, SYM_ARROW_UP, GPS_distanceToHome, poiDirection, SYM_HOME, drawn, usedScale);
}

#endif

static void osdFormatPidControllerOutput(char *buff, const char *label, const pidController_t *pidController, uint8_t scale, bool showDecimal) {
    strcpy(buff, label);
    for (uint8_t i = strlen(label); i < 5; ++i) buff[i] = ' ';
    uint8_t decimals = showDecimal ? 1 : 0;
    osdFormatCentiNumber(buff + 5, pidController->proportional * scale, 0, decimals, 0, 4);
    buff[9] = ' ';
    osdFormatCentiNumber(buff + 10, pidController->integrator * scale, 0, decimals, 0, 4);
    buff[14] = ' ';
    osdFormatCentiNumber(buff + 15, pidController->derivative * scale, 0, decimals, 0, 4);
    buff[19] = ' ';
    osdFormatCentiNumber(buff + 20, pidController->output_constrained * scale, 0, decimals, 0, 4);
    buff[24] = '\0';
}

static void osdDisplayBatteryVoltage(uint8_t elemPosX, uint8_t elemPosY, uint16_t voltage, uint8_t digits, uint8_t decimals)
{
    char buff[6];
    textAttributes_t elemAttr = TEXT_ATTRIBUTES_NONE;

    osdFormatBatteryChargeSymbol(buff);
    buff[1] = '\0';
    osdUpdateBatteryCapacityOrVoltageTextAttributes(&elemAttr);
    displayWriteWithAttr(osdDisplayPort, elemPosX, elemPosY, buff, elemAttr);

    elemAttr = TEXT_ATTRIBUTES_NONE;
    digits = MIN(digits, 4);
    osdFormatCentiNumber(buff, voltage, 0, decimals, 0, digits);
    buff[digits] = SYM_VOLT;
    buff[digits+1] = '\0';
    if ((getBatteryState() != BATTERY_NOT_PRESENT) && (getBatteryVoltage() <= getBatteryWarningVoltage()))
        TEXT_ATTRIBUTES_ADD_BLINK(elemAttr);
    displayWriteWithAttr(osdDisplayPort, elemPosX + 1, elemPosY, buff, elemAttr);
}

static void osdDisplayPIDValues(uint8_t elemPosX, uint8_t elemPosY, const char *str, pidIndex_e pidIndex, adjustmentFunction_e adjFuncP, adjustmentFunction_e adjFuncI, adjustmentFunction_e adjFuncD)
{
    textAttributes_t elemAttr;
    char buff[4];

    const pid8_t *pid = &pidBank()->pid[pidIndex];
    pidType_e pidType = pidIndexGetType(pidIndex);

    displayWrite(osdDisplayPort, elemPosX, elemPosY, str);

    if (pidType == PID_TYPE_NONE) {
        // PID is not used in this configuration. Draw dashes.
        // XXX: Keep this in sync with the %3d format and spacing used below
        displayWrite(osdDisplayPort, elemPosX + 6, elemPosY, "-   -   -");
        return;
    }

    elemAttr = TEXT_ATTRIBUTES_NONE;
    tfp_sprintf(buff, "%3d", pid->P);
    if ((isAdjustmentFunctionSelected(adjFuncP)) || (((adjFuncP == ADJUSTMENT_ROLL_P) || (adjFuncP == ADJUSTMENT_PITCH_P)) && (isAdjustmentFunctionSelected(ADJUSTMENT_PITCH_ROLL_P))))
        TEXT_ATTRIBUTES_ADD_BLINK(elemAttr);
    displayWriteWithAttr(osdDisplayPort, elemPosX + 4, elemPosY, buff, elemAttr);

    elemAttr = TEXT_ATTRIBUTES_NONE;
    tfp_sprintf(buff, "%3d", pid->I);
    if ((isAdjustmentFunctionSelected(adjFuncI)) || (((adjFuncI == ADJUSTMENT_ROLL_I) || (adjFuncI == ADJUSTMENT_PITCH_I)) && (isAdjustmentFunctionSelected(ADJUSTMENT_PITCH_ROLL_I))))
        TEXT_ATTRIBUTES_ADD_BLINK(elemAttr);
    displayWriteWithAttr(osdDisplayPort, elemPosX + 8, elemPosY, buff, elemAttr);

    elemAttr = TEXT_ATTRIBUTES_NONE;
    tfp_sprintf(buff, "%3d", pidType == PID_TYPE_PIFF ? pid->FF : pid->D);
    if ((isAdjustmentFunctionSelected(adjFuncD)) || (((adjFuncD == ADJUSTMENT_ROLL_D_FF) || (adjFuncD == ADJUSTMENT_PITCH_D_FF)) && (isAdjustmentFunctionSelected(ADJUSTMENT_PITCH_ROLL_D_FF))))
        TEXT_ATTRIBUTES_ADD_BLINK(elemAttr);
    displayWriteWithAttr(osdDisplayPort, elemPosX + 12, elemPosY, buff, elemAttr);
}

static void osdDisplayAdjustableDecimalValue(uint8_t elemPosX, uint8_t elemPosY, const char *str, const uint8_t valueOffset, const float value, const uint8_t valueLength, const uint8_t maxDecimals, adjustmentFunction_e adjFunc) {
    char buff[8];
    textAttributes_t elemAttr;
    displayWrite(osdDisplayPort, elemPosX, elemPosY, str);

    elemAttr = TEXT_ATTRIBUTES_NONE;
    osdFormatCentiNumber(buff, value * 100, 0, maxDecimals, 0, MIN(valueLength, 8));
    if (isAdjustmentFunctionSelected(adjFunc))
        TEXT_ATTRIBUTES_ADD_BLINK(elemAttr);
    displayWriteWithAttr(osdDisplayPort, elemPosX + strlen(str) + 1 + valueOffset, elemPosY, buff, elemAttr);
}

static bool osdDrawSingleElement(uint8_t item)
{
    uint16_t pos = osdLayoutsConfig()->item_pos[currentLayout][item];
    if (!OSD_VISIBLE(pos)) {
        return false;
    }
    uint8_t elemPosX = OSD_X(pos);
    uint8_t elemPosY = OSD_Y(pos);
    textAttributes_t elemAttr = TEXT_ATTRIBUTES_NONE;
    char buff[32] = {0};

    switch (item) {
    case OSD_RSSI_VALUE:
        {
            uint16_t osdRssi = osdConvertRSSI();
            buff[0] = SYM_RSSI;
            tfp_sprintf(buff + 1, "%2d", osdRssi);
            if (osdRssi < osdConfig()->rssi_alarm) {
                TEXT_ATTRIBUTES_ADD_BLINK(elemAttr);
            }
            break;
        }

    case OSD_MAIN_BATT_VOLTAGE:
        osdDisplayBatteryVoltage(elemPosX, elemPosY, getBatteryRawVoltage(), 2 + osdConfig()->main_voltage_decimals, osdConfig()->main_voltage_decimals);
        return true;

    case OSD_SAG_COMPENSATED_MAIN_BATT_VOLTAGE:
        osdDisplayBatteryVoltage(elemPosX, elemPosY, getBatterySagCompensatedVoltage(), 2 + osdConfig()->main_voltage_decimals, osdConfig()->main_voltage_decimals);
        return true;

    case OSD_CURRENT_DRAW:
        osdFormatCentiNumber(buff, getAmperage(), 0, 2, 0, 3);
        buff[3] = SYM_AMP;
        buff[4] = '\0';

        uint8_t current_alarm = osdConfig()->current_alarm;
        if ((current_alarm > 0) && ((getAmperage() / 100.0f) > current_alarm)) {
            TEXT_ATTRIBUTES_ADD_BLINK(elemAttr);
        }
        break;

    case OSD_MAH_DRAWN:
        tfp_sprintf(buff, "%4d", (int)getMAhDrawn());
        buff[4] = SYM_MAH;
        buff[5] = '\0';
        osdUpdateBatteryCapacityOrVoltageTextAttributes(&elemAttr);
        break;

    case OSD_WH_DRAWN:
        osdFormatCentiNumber(buff, getMWhDrawn() / 10, 0, 2, 0, 3);
        osdUpdateBatteryCapacityOrVoltageTextAttributes(&elemAttr);
        buff[3] = SYM_WH;
        buff[4] = '\0';
        break;

    case OSD_BATTERY_REMAINING_CAPACITY:

        if (currentBatteryProfile->capacity.value == 0)
            tfp_sprintf(buff, "  NA");
        else if (!batteryWasFullWhenPluggedIn())
            tfp_sprintf(buff, "  NF");
        else if (currentBatteryProfile->capacity.unit == BAT_CAPACITY_UNIT_MAH)
            tfp_sprintf(buff, "%4lu", getBatteryRemainingCapacity());
        else // currentBatteryProfile->capacity.unit == BAT_CAPACITY_UNIT_MWH
            osdFormatCentiNumber(buff + 1, getBatteryRemainingCapacity() / 10, 0, 2, 0, 3);

        buff[4] = currentBatteryProfile->capacity.unit == BAT_CAPACITY_UNIT_MAH ? SYM_MAH : SYM_WH;
        buff[5] = '\0';

        if ((getBatteryState() != BATTERY_NOT_PRESENT) && batteryUsesCapacityThresholds() && (getBatteryRemainingCapacity() <= currentBatteryProfile->capacity.warning - currentBatteryProfile->capacity.critical))
            TEXT_ATTRIBUTES_ADD_BLINK(elemAttr);

        break;

    case OSD_BATTERY_REMAINING_PERCENT:
        tfp_sprintf(buff, "%3d%%", calculateBatteryPercentage());
        osdUpdateBatteryCapacityOrVoltageTextAttributes(&elemAttr);
        break;

    case OSD_POWER_SUPPLY_IMPEDANCE:
        if (isPowerSupplyImpedanceValid())
            tfp_sprintf(buff, "%3d", getPowerSupplyImpedance());
        else
            strcpy(buff, "---");
        buff[3] = SYM_MILLIOHM;
        buff[4] = '\0';
        break;

#ifdef USE_GPS
    case OSD_GPS_SATS:
        buff[0] = SYM_SAT_L;
        buff[1] = SYM_SAT_R;
        tfp_sprintf(buff + 2, "%2d", gpsSol.numSat);
        if (!STATE(GPS_FIX)) {
            TEXT_ATTRIBUTES_ADD_BLINK(elemAttr);
        }
        break;

    case OSD_GPS_SPEED:
        osdFormatVelocityStr(buff, gpsSol.groundSpeed, false);
        break;

    case OSD_3D_SPEED:
        {
            osdFormatVelocityStr(buff, osdGet3DSpeed(), true);
            break;
        }

    case OSD_GPS_LAT:
        osdFormatCoordinate(buff, SYM_LAT, gpsSol.llh.lat);
        break;

    case OSD_GPS_LON:
        osdFormatCoordinate(buff, SYM_LON, gpsSol.llh.lon);
        break;

    case OSD_HOME_DIR:
        {
            if (STATE(GPS_FIX) && STATE(GPS_FIX_HOME) && isImuHeadingValid()) {
                if (GPS_distanceToHome < (navConfig()->general.min_rth_distance / 100) ) {
                    displayWriteChar(osdDisplayPort, elemPosX, elemPosY, SYM_HOME_NEAR);
                }
                else
                {
                    int16_t panHomeDirOffset = 0;
                    if (!(osdConfig()->pan_servo_pwm2centideg == 0)){
                        panHomeDirOffset = osdPanServoHomeDirectionOffset();
                    }
                    int homeDirection = GPS_directionToHome - DECIDEGREES_TO_DEGREES(osdGetHeading()) + panHomeDirOffset;
                    osdDrawDirArrow(osdDisplayPort, osdGetDisplayPortCanvas(), OSD_DRAW_POINT_GRID(elemPosX, elemPosY), homeDirection);
                }
            } else {
                // No home or no fix or unknown heading, blink.
                // If we're unarmed, show the arrow pointing up so users can see the arrow
                // while configuring the OSD. If we're armed, show a '-' indicating that
                // we don't know the direction to home.
                TEXT_ATTRIBUTES_ADD_BLINK(elemAttr);
                displayWriteCharWithAttr(osdDisplayPort, elemPosX, elemPosY, ARMING_FLAG(ARMED) ? '-' : SYM_ARROW_UP, elemAttr);
            }
            return true;
        }

    case OSD_HOME_HEADING_ERROR:
        {
            buff[0] = SYM_HOME;
            buff[1] = SYM_HEADING;

            if (isImuHeadingValid() && navigationPositionEstimateIsHealthy()) {
                int16_t h = lrintf(CENTIDEGREES_TO_DEGREES((float)wrap_18000(DEGREES_TO_CENTIDEGREES((int32_t)GPS_directionToHome) - DECIDEGREES_TO_CENTIDEGREES((int32_t)osdGetHeading()))));
                tfp_sprintf(buff + 2, "%4d", h);
            } else {
                strcpy(buff + 2, "----");
            }

            buff[6] = SYM_DEGREES;
            buff[7] = '\0';
            break;
        }

    case OSD_HOME_DIST:
        {
            buff[0] = SYM_HOME;
            osdFormatDistanceSymbol(&buff[1], GPS_distanceToHome * 100);
            uint16_t dist_alarm = osdConfig()->dist_alarm;
            if (dist_alarm > 0 && GPS_distanceToHome > dist_alarm) {
                TEXT_ATTRIBUTES_ADD_BLINK(elemAttr);
            }
        }
        break;

    case OSD_TRIP_DIST:
        buff[0] = SYM_TOTAL;
        osdFormatDistanceSymbol(buff + 1, getTotalTravelDistance());
        break;

    case OSD_HEADING:
        {
            buff[0] = SYM_HEADING;
            if (osdIsHeadingValid()) {
                int16_t h = DECIDEGREES_TO_DEGREES(osdGetHeading());
                if (h < 0) {
                    h += 360;
                }
                tfp_sprintf(&buff[1], "%3d", h);
            } else {
                buff[1] = buff[2] = buff[3] = '-';
            }
            buff[4] = '\0';
            break;
        }

    case OSD_CRUISE_HEADING_ERROR:
        {
            if (ARMING_FLAG(ARMED) && !FLIGHT_MODE(NAV_CRUISE_MODE)) {
                displayWrite(osdDisplayPort, elemPosX, elemPosY, "     ");
                return true;
            }

            buff[0] = SYM_HEADING;

            if ((!ARMING_FLAG(ARMED)) || (FLIGHT_MODE(NAV_CRUISE_MODE) && isAdjustingPosition())) {
                buff[1] = buff[2] = buff[3] = '-';
            } else if (FLIGHT_MODE(NAV_CRUISE_MODE)) {
                int16_t herr = lrintf(CENTIDEGREES_TO_DEGREES((float)navigationGetHeadingError()));
                if (ABS(herr) > 99)
                    strcpy(buff + 1, ">99");
                else
                    tfp_sprintf(buff + 1, "%3d", herr);
            }

            buff[4] = SYM_DEGREES;
            buff[5] = '\0';
            break;
        }

    case OSD_CRUISE_HEADING_ADJUSTMENT:
        {
            int16_t heading_adjust = lrintf(CENTIDEGREES_TO_DEGREES((float)getCruiseHeadingAdjustment()));

            if (ARMING_FLAG(ARMED) && ((!FLIGHT_MODE(NAV_CRUISE_MODE)) || !(isAdjustingPosition() || isAdjustingHeading() || (heading_adjust != 0)))) {
                displayWrite(osdDisplayPort, elemPosX, elemPosY, "      ");
                return true;
            }

            buff[0] = SYM_HEADING;

            if (!ARMING_FLAG(ARMED)) {
                buff[1] = buff[2] = buff[3] = buff[4] = '-';
            } else if (FLIGHT_MODE(NAV_CRUISE_MODE)) {
                tfp_sprintf(buff + 1, "%4d", heading_adjust);
            }

            buff[5] = SYM_DEGREES;
            buff[6] = '\0';
            break;
        }

    case OSD_GPS_HDOP:
        {
            buff[0] = SYM_HDP_L;
            buff[1] = SYM_HDP_R;
            int32_t centiHDOP = 100 * gpsSol.hdop / HDOP_SCALE;
            osdFormatCentiNumber(&buff[2], centiHDOP, 0, 1, 0, 2);
            break;
        }

    case OSD_MAP_NORTH:
        {
            static uint16_t drawn = 0;
            static uint32_t scale = 0;
            osdDrawHomeMap(0, 'N', &drawn, &scale);
            return true;
        }
    case OSD_MAP_TAKEOFF:
        {
            static uint16_t drawn = 0;
            static uint32_t scale = 0;
            osdDrawHomeMap(CENTIDEGREES_TO_DEGREES(navigationGetHomeHeading()), 'T', &drawn, &scale);
            return true;
        }
    case OSD_RADAR:
        {
            static uint16_t drawn = 0;
            static uint32_t scale = 0;
            osdDrawRadar(&drawn, &scale);
            return true;
        }
#endif // GPS

    case OSD_ALTITUDE:
        {
            int32_t alt = osdGetAltitude();
            osdFormatAltitudeSymbol(buff, alt);
            uint16_t alt_alarm = osdConfig()->alt_alarm;
            uint16_t neg_alt_alarm = osdConfig()->neg_alt_alarm;
            if ((alt_alarm > 0 && CENTIMETERS_TO_METERS(alt) > alt_alarm) ||
                (neg_alt_alarm > 0 && alt < 0 && -CENTIMETERS_TO_METERS(alt) > neg_alt_alarm)) {

                TEXT_ATTRIBUTES_ADD_BLINK(elemAttr);
            }
            break;
        }

    case OSD_ALTITUDE_MSL:
        {
            int32_t alt = osdGetAltitudeMsl();
            osdFormatAltitudeSymbol(buff, alt);
            break;
        }

    case OSD_ONTIME:
        {
            osdFormatOnTime(buff);
            break;
        }

    case OSD_FLYTIME:
        {
            osdFormatFlyTime(buff, &elemAttr);
            break;
        }

    case OSD_ONTIME_FLYTIME:
        {
            if (ARMING_FLAG(ARMED)) {
                osdFormatFlyTime(buff, &elemAttr);
            } else {
                osdFormatOnTime(buff);
            }
            break;
        }

    case OSD_REMAINING_FLIGHT_TIME_BEFORE_RTH:
        {
            static timeUs_t updatedTimestamp = 0;
            /*static int32_t updatedTimeSeconds = 0;*/
            timeUs_t currentTimeUs = micros();
            static int32_t timeSeconds = -1;
            if (cmpTimeUs(currentTimeUs, updatedTimestamp) >= 1000000) {
                timeSeconds = calculateRemainingFlightTimeBeforeRTH(osdConfig()->estimations_wind_compensation);
                updatedTimestamp = currentTimeUs;
            }
            if ((!ARMING_FLAG(ARMED)) || (timeSeconds == -1)) {
                buff[0] = SYM_FLY_M;
                strcpy(buff + 1, "--:--");
                updatedTimestamp = 0;
            } else if (timeSeconds == -2) {
                // Wind is too strong to come back with cruise throttle
                buff[0] = SYM_FLY_M;
                buff[1] = buff[2] = buff[4] = buff[5] = SYM_WIND_HORIZONTAL;
                buff[3] = ':';
                buff[6] = '\0';
                TEXT_ATTRIBUTES_ADD_BLINK(elemAttr);
            } else {
                osdFormatTime(buff, timeSeconds, SYM_FLY_M, SYM_FLY_H);
                if (timeSeconds == 0)
                    TEXT_ATTRIBUTES_ADD_BLINK(elemAttr);
            }
        }
        break;

    case OSD_REMAINING_DISTANCE_BEFORE_RTH:;
        static timeUs_t updatedTimestamp = 0;
        timeUs_t currentTimeUs = micros();
        static int32_t distanceMeters = -1;
        if (cmpTimeUs(currentTimeUs, updatedTimestamp) >= 1000000) {
            distanceMeters = calculateRemainingDistanceBeforeRTH(osdConfig()->estimations_wind_compensation);
            updatedTimestamp = currentTimeUs;
        }
        buff[0] = SYM_TRIP_DIST;
        if ((!ARMING_FLAG(ARMED)) || (distanceMeters == -1)) {
            buff[4] = SYM_DIST_M;
            buff[5] = '\0';
            strcpy(buff + 1, "---");
        } else if (distanceMeters == -2) {
            // Wind is too strong to come back with cruise throttle
            buff[1] = buff[2] = buff[3] = SYM_WIND_HORIZONTAL;
            buff[4] = SYM_DIST_M;
            buff[5] = '\0';
            TEXT_ATTRIBUTES_ADD_BLINK(elemAttr);
        } else {
            osdFormatDistanceSymbol(buff + 1, distanceMeters * 100);
            if (distanceMeters == 0)
                TEXT_ATTRIBUTES_ADD_BLINK(elemAttr);
        }
        break;

    case OSD_FLYMODE:
        {
            char *p = "ACRO";

            if (FLIGHT_MODE(FAILSAFE_MODE))
                p = "!FS!";
            else if (FLIGHT_MODE(MANUAL_MODE))
                p = "MANU";
            else if (FLIGHT_MODE(NAV_RTH_MODE))
                p = "RTH ";
            else if (FLIGHT_MODE(NAV_POSHOLD_MODE))
                p = "HOLD";
            else if (FLIGHT_MODE(NAV_CRUISE_MODE) && FLIGHT_MODE(NAV_ALTHOLD_MODE))
                p = "3CRS";
            else if (FLIGHT_MODE(NAV_CRUISE_MODE))
                p = "CRS ";
            else if (FLIGHT_MODE(NAV_WP_MODE))
                p = " WP ";
            else if (FLIGHT_MODE(NAV_ALTHOLD_MODE) && navigationRequiresAngleMode()) {
                // If navigationRequiresAngleMode() returns false when ALTHOLD is active,
                // it means it can be combined with ANGLE, HORIZON, ACRO, etc...
                // and its display is handled by OSD_MESSAGES rather than OSD_FLYMODE.
                p = " AH ";
            }
            else if (FLIGHT_MODE(ANGLE_MODE))
                p = "ANGL";
            else if (FLIGHT_MODE(HORIZON_MODE))
                p = "HOR ";

            displayWrite(osdDisplayPort, elemPosX, elemPosY, p);
            return true;
        }

    case OSD_CRAFT_NAME:
        osdFormatCraftName(buff);
        break;

    case OSD_THROTTLE_POS:
    {
        osdFormatThrottlePosition(buff, false, NULL);
        break;
    }

    case OSD_VTX_CHANNEL:
        {
            vtxDeviceOsdInfo_t osdInfo;
            vtxCommonGetOsdInfo(vtxCommonDevice(), &osdInfo);

            tfp_sprintf(buff, "CH:%c%s:", osdInfo.bandLetter, osdInfo.channelName);
            displayWrite(osdDisplayPort, elemPosX, elemPosY, buff);

            tfp_sprintf(buff, "%c", osdInfo.powerIndexLetter);
            if (isAdjustmentFunctionSelected(ADJUSTMENT_VTX_POWER_LEVEL)) TEXT_ATTRIBUTES_ADD_BLINK(elemAttr);
            displayWriteWithAttr(osdDisplayPort, elemPosX + 6, elemPosY, buff, elemAttr);
            return true;
        }
        break;

    case OSD_VTX_POWER:
        {
            vtxDeviceOsdInfo_t osdInfo;
            vtxCommonGetOsdInfo(vtxCommonDevice(), &osdInfo);

            tfp_sprintf(buff, "%c", osdInfo.powerIndexLetter);
            if (isAdjustmentFunctionSelected(ADJUSTMENT_VTX_POWER_LEVEL)) TEXT_ATTRIBUTES_ADD_BLINK(elemAttr);
            displayWriteWithAttr(osdDisplayPort, elemPosX, elemPosY, buff, elemAttr);
            return true;
        }

    case OSD_CRSF_RSSI_DBM:
            if (rxLinkStatistics.activeAnt == 0) {
              buff[0] = SYM_RSSI;
              tfp_sprintf(buff + 1, "%4d%c", rxLinkStatistics.uplinkRSSI, SYM_DBM);
              if (!failsafeIsReceivingRxData()){
                  TEXT_ATTRIBUTES_ADD_BLINK(elemAttr);
              }
            } else {
              buff[0] = SYM_2RSS;
              tfp_sprintf(buff + 1, "%4d%c", rxLinkStatistics.uplinkRSSI, SYM_DBM);
              if (!failsafeIsReceivingRxData()){
                  TEXT_ATTRIBUTES_ADD_BLINK(elemAttr);
              }
            }
            break;

#if defined(USE_SERIALRX_CRSF)
        case OSD_CRSF_LQ: {
        buff[0] = SYM_BLANK;
        int16_t statsLQ = rxLinkStatistics.uplinkLQ;
        int16_t scaledLQ = scaleRange(constrain(statsLQ, 0, 100), 0, 100, 170, 300);
            if (rxLinkStatistics.rfMode == 2) {
                if (osdConfig()->crsf_lq_format == OSD_CRSF_LQ_TYPE1) {
                    tfp_sprintf(buff, "%5d%s", scaledLQ, "%");
                } else {
                    tfp_sprintf(buff, "%d:%3d%s", rxLinkStatistics.rfMode, rxLinkStatistics.uplinkLQ, "%");
                }
            } else {
                if (osdConfig()->crsf_lq_format == OSD_CRSF_LQ_TYPE1) {
                    tfp_sprintf(buff, "%5d%s", rxLinkStatistics.uplinkLQ, "%");
            } else {
                    tfp_sprintf(buff, "%d:%3d%s", rxLinkStatistics.rfMode, rxLinkStatistics.uplinkLQ, "%");
            }
            }
            if (!failsafeIsReceivingRxData()){
                TEXT_ATTRIBUTES_ADD_BLINK(elemAttr);
            } else if (rxLinkStatistics.uplinkLQ < osdConfig()->link_quality_alarm) {
                TEXT_ATTRIBUTES_ADD_BLINK(elemAttr);
            }
            break;
        }

    case OSD_CRSF_SNR_DB: {
        const char* showsnr = "-20";
        const char* hidesnr = "     ";
        int16_t osdSNR_Alarm = rxLinkStatistics.uplinkSNR;
        if (osdSNR_Alarm <= osdConfig()->snr_alarm) {
          buff[0] = SYM_SRN;
          tfp_sprintf(buff + 1, "%3d%c", rxLinkStatistics.uplinkSNR, SYM_DB);
        }
        else if (osdSNR_Alarm > osdConfig()->snr_alarm) {
            if (cmsInMenu) {
                buff[0] = SYM_SRN;
                tfp_sprintf(buff + 1, "%s%c", showsnr, SYM_DB);
            } else {
                buff[0] = SYM_BLANK;
                tfp_sprintf(buff + 1, "%s%c", hidesnr, SYM_BLANK);
            }
        }
        break;
      }
#endif

    case OSD_CRSF_TX_POWER: {
        tfp_sprintf(buff, "%4d%c", rxLinkStatistics.uplinkTXPower, SYM_MW);
        break;
    }

    case OSD_CROSSHAIRS: // Hud is a sub-element of the crosshair

        osdCrosshairPosition(&elemPosX, &elemPosY);
        osdHudDrawCrosshair(osdGetDisplayPortCanvas(), elemPosX, elemPosY);

        if (osdConfig()->hud_homing && STATE(GPS_FIX) && STATE(GPS_FIX_HOME) && isImuHeadingValid()) {
            osdHudDrawHoming(elemPosX, elemPosY);
        }

        if (STATE(GPS_FIX) && isImuHeadingValid()) {

            if (osdConfig()->hud_homepoint || osdConfig()->hud_radar_disp > 0 || osdConfig()->hud_wp_disp > 0) {
                    osdHudClear();
            }

            // -------- POI : Home point

            if (osdConfig()->hud_homepoint) { // Display the home point (H)
                osdHudDrawPoi(GPS_distanceToHome, GPS_directionToHome, -osdGetAltitude() / 100, 0, SYM_HOME, 0 , 0);
            }

            // -------- POI : Nearby aircrafts from ESP32 radar

            if (osdConfig()->hud_radar_disp > 0) { // Display the POI from the radar
                for (uint8_t i = 0; i < osdConfig()->hud_radar_disp; i++) {
                    if (radar_pois[i].gps.lat != 0 && radar_pois[i].gps.lon != 0 && radar_pois[i].state < 2) { // state 2 means POI has been lost and must be skipped
                        fpVector3_t poi;
                        geoConvertGeodeticToLocal(&poi, &posControl.gpsOrigin, &radar_pois[i].gps, GEO_ALT_RELATIVE);
                        radar_pois[i].distance = calculateDistanceToDestination(&poi) / 100; // In meters

                        if (radar_pois[i].distance >= osdConfig()->hud_radar_range_min && radar_pois[i].distance <= osdConfig()->hud_radar_range_max) {
                            radar_pois[i].direction = calculateBearingToDestination(&poi) / 100; // In °
                            radar_pois[i].altitude = (radar_pois[i].gps.alt - osdGetAltitudeMsl()) / 100;
                            osdHudDrawPoi(radar_pois[i].distance, osdGetHeadingAngle(radar_pois[i].direction), radar_pois[i].altitude, 1, 65 + i, radar_pois[i].heading, radar_pois[i].lq);
                        }
                    }
                }

                if (osdConfig()->hud_radar_nearest > 0) { // Display extra datas for 1 POI closer than a set distance
                    int poi_id = radarGetNearestPOI();
                    if (poi_id >= 0 && radar_pois[poi_id].distance <= osdConfig()->hud_radar_nearest) {
                        osdHudDrawExtras(poi_id);
                    }
                }
            }

            // -------- POI : Next waypoints from navigation

            if (osdConfig()->hud_wp_disp > 0 && posControl.waypointListValid && posControl.waypointCount > 0) { // Display the next waypoints
                gpsLocation_t wp2;
                int j;

                for (int i = osdConfig()->hud_wp_disp - 1; i >= 0 ; i--) { // Display in reverse order so the next WP is always written on top
                    j = posControl.activeWaypointIndex + i;
                    if (posControl.waypointList[j].lat != 0 && posControl.waypointList[j].lon != 0 && j <= posControl.waypointCount) {
                        wp2.lat = posControl.waypointList[j].lat;
                        wp2.lon = posControl.waypointList[j].lon;
                        wp2.alt = posControl.waypointList[j].alt;
                        fpVector3_t poi;
                        geoConvertGeodeticToLocal(&poi, &posControl.gpsOrigin, &wp2, GEO_ALT_RELATIVE);
                        while (j > 9) j -= 10; // Only the last digit displayed if WP>=10, no room for more
                        osdHudDrawPoi(calculateDistanceToDestination(&poi) / 100, osdGetHeadingAngle(calculateBearingToDestination(&poi) / 100), (posControl.waypointList[j].alt - osdGetAltitude())/ 100, 2, SYM_WAYPOINT, 49 + j, i);
                    }
                }
            }
        }

        return true;
        break;

    case OSD_ATTITUDE_ROLL:
        buff[0] = SYM_ROLL_LEVEL;
        if (ABS(attitude.values.roll) >= 1)
            buff[0] += (attitude.values.roll < 0 ? -1 : 1);
        osdFormatCentiNumber(buff + 1, DECIDEGREES_TO_CENTIDEGREES(ABS(attitude.values.roll)), 0, 1, 0, 3);
        break;

    case OSD_ATTITUDE_PITCH:
        if (ABS(attitude.values.pitch) < 1)
            buff[0] = 'P';
        else if (attitude.values.pitch > 0)
            buff[0] = SYM_PITCH_DOWN;
        else if (attitude.values.pitch < 0)
            buff[0] = SYM_PITCH_UP;
        osdFormatCentiNumber(buff + 1, DECIDEGREES_TO_CENTIDEGREES(ABS(attitude.values.pitch)), 0, 1, 0, 3);
        break;

    case OSD_ARTIFICIAL_HORIZON:
        {
            float rollAngle = DECIDEGREES_TO_RADIANS(attitude.values.roll);
            float pitchAngle = DECIDEGREES_TO_RADIANS(attitude.values.pitch);

            if (osdConfig()->ahi_reverse_roll) {
                rollAngle = -rollAngle;
            }
            osdDrawArtificialHorizon(osdDisplayPort, osdGetDisplayPortCanvas(),
                 OSD_DRAW_POINT_GRID(elemPosX, elemPosY), rollAngle, pitchAngle);
            osdDrawSingleElement(OSD_HORIZON_SIDEBARS);
            osdDrawSingleElement(OSD_CROSSHAIRS);

            return true;
        }

    case OSD_HORIZON_SIDEBARS:
        {
            osdDrawSidebars(osdDisplayPort, osdGetDisplayPortCanvas());
            return true;
        }

#if defined(USE_BARO) || defined(USE_GPS)
    case OSD_VARIO:
        {
            float zvel = getEstimatedActualVelocity(Z);
            osdDrawVario(osdDisplayPort, osdGetDisplayPortCanvas(), OSD_DRAW_POINT_GRID(elemPosX, elemPosY), zvel);
            return true;
        }

    case OSD_VARIO_NUM:
        {
            int16_t value = getEstimatedActualVelocity(Z);
            char sym;
            switch ((osd_unit_e)osdConfig()->units) {
                case OSD_UNIT_UK:
                    FALLTHROUGH;
                case OSD_UNIT_IMPERIAL:
                    // Convert to centifeet/s
                    value = CENTIMETERS_TO_CENTIFEET(value);
                    sym = SYM_FTS;
                    break;
                default:
                case OSD_UNIT_METRIC:
                    // Already in cm/s
                    sym = SYM_MS;
                    break;
            }

            osdFormatCentiNumber(buff, value, 0, 1, 0, 3);
            buff[3] = sym;
            buff[4] = '\0';
            break;
        }
#endif

    case OSD_ROLL_PIDS:
        osdDisplayPIDValues(elemPosX, elemPosY, "ROL", PID_ROLL, ADJUSTMENT_ROLL_P, ADJUSTMENT_ROLL_I, ADJUSTMENT_ROLL_D_FF);
        return true;

    case OSD_PITCH_PIDS:
        osdDisplayPIDValues(elemPosX, elemPosY, "PIT", PID_PITCH, ADJUSTMENT_PITCH_P, ADJUSTMENT_PITCH_I, ADJUSTMENT_PITCH_D_FF);
        return true;

    case OSD_YAW_PIDS:
        osdDisplayPIDValues(elemPosX, elemPosY, "YAW", PID_YAW, ADJUSTMENT_YAW_P, ADJUSTMENT_YAW_I, ADJUSTMENT_YAW_D_FF);
        return true;

    case OSD_LEVEL_PIDS:
        osdDisplayPIDValues(elemPosX, elemPosY, "LEV", PID_LEVEL, ADJUSTMENT_LEVEL_P, ADJUSTMENT_LEVEL_I, ADJUSTMENT_LEVEL_D);
        return true;

    case OSD_POS_XY_PIDS:
        osdDisplayPIDValues(elemPosX, elemPosY, "PXY", PID_POS_XY, ADJUSTMENT_POS_XY_P, ADJUSTMENT_POS_XY_I, ADJUSTMENT_POS_XY_D);
        return true;

    case OSD_POS_Z_PIDS:
        osdDisplayPIDValues(elemPosX, elemPosY, "PZ", PID_POS_Z, ADJUSTMENT_POS_Z_P, ADJUSTMENT_POS_Z_I, ADJUSTMENT_POS_Z_D);
        return true;

    case OSD_VEL_XY_PIDS:
        osdDisplayPIDValues(elemPosX, elemPosY, "VXY", PID_VEL_XY, ADJUSTMENT_VEL_XY_P, ADJUSTMENT_VEL_XY_I, ADJUSTMENT_VEL_XY_D);
        return true;

    case OSD_VEL_Z_PIDS:
        osdDisplayPIDValues(elemPosX, elemPosY, "VZ", PID_VEL_Z, ADJUSTMENT_VEL_Z_P, ADJUSTMENT_VEL_Z_I, ADJUSTMENT_VEL_Z_D);
        return true;

    case OSD_HEADING_P:
        osdDisplayAdjustableDecimalValue(elemPosX, elemPosY, "HP", 0, pidBank()->pid[PID_HEADING].P, 3, 0, ADJUSTMENT_HEADING_P);
        return true;

    case OSD_BOARD_ALIGN_ROLL:
        osdDisplayAdjustableDecimalValue(elemPosX, elemPosY, "AR", 0, DECIDEGREES_TO_DEGREES((float)boardAlignment()->rollDeciDegrees), 4, 1, ADJUSTMENT_ROLL_BOARD_ALIGNMENT);
        return true;

    case OSD_BOARD_ALIGN_PITCH:
        osdDisplayAdjustableDecimalValue(elemPosX, elemPosY, "AP", 0, DECIDEGREES_TO_DEGREES((float)boardAlignment()->pitchDeciDegrees), 4, 1, ADJUSTMENT_PITCH_BOARD_ALIGNMENT);
        return true;

    case OSD_RC_EXPO:
        osdDisplayAdjustableDecimalValue(elemPosX, elemPosY, "EXP", 0, currentControlRateProfile->stabilized.rcExpo8, 3, 0, ADJUSTMENT_RC_EXPO);
        return true;

    case OSD_RC_YAW_EXPO:
        osdDisplayAdjustableDecimalValue(elemPosX, elemPosY, "YEX", 0, currentControlRateProfile->stabilized.rcYawExpo8, 3, 0, ADJUSTMENT_RC_YAW_EXPO);
        return true;

    case OSD_THROTTLE_EXPO:
        osdDisplayAdjustableDecimalValue(elemPosX, elemPosY, "TEX", 0, currentControlRateProfile->throttle.rcExpo8, 3, 0, ADJUSTMENT_THROTTLE_EXPO);
        return true;

    case OSD_PITCH_RATE:
        displayWrite(osdDisplayPort, elemPosX, elemPosY, "SPR");

        elemAttr = TEXT_ATTRIBUTES_NONE;
        tfp_sprintf(buff, "%3d", currentControlRateProfile->stabilized.rates[FD_PITCH]);
        if (isAdjustmentFunctionSelected(ADJUSTMENT_PITCH_RATE) || isAdjustmentFunctionSelected(ADJUSTMENT_PITCH_ROLL_RATE))
            TEXT_ATTRIBUTES_ADD_BLINK(elemAttr);
        displayWriteWithAttr(osdDisplayPort, elemPosX + 4, elemPosY, buff, elemAttr);
        return true;

    case OSD_ROLL_RATE:
        displayWrite(osdDisplayPort, elemPosX, elemPosY, "SRR");

        elemAttr = TEXT_ATTRIBUTES_NONE;
        tfp_sprintf(buff, "%3d", currentControlRateProfile->stabilized.rates[FD_ROLL]);
        if (isAdjustmentFunctionSelected(ADJUSTMENT_ROLL_RATE) || isAdjustmentFunctionSelected(ADJUSTMENT_PITCH_ROLL_RATE))
            TEXT_ATTRIBUTES_ADD_BLINK(elemAttr);
        displayWriteWithAttr(osdDisplayPort, elemPosX + 4, elemPosY, buff, elemAttr);
        return true;

    case OSD_YAW_RATE:
        osdDisplayAdjustableDecimalValue(elemPosX, elemPosY, "SYR", 0, currentControlRateProfile->stabilized.rates[FD_YAW], 3, 0, ADJUSTMENT_YAW_RATE);
        return true;

    case OSD_MANUAL_RC_EXPO:
        osdDisplayAdjustableDecimalValue(elemPosX, elemPosY, "MEX", 0, currentControlRateProfile->manual.rcExpo8, 3, 0, ADJUSTMENT_MANUAL_RC_EXPO);
        return true;

    case OSD_MANUAL_RC_YAW_EXPO:
        osdDisplayAdjustableDecimalValue(elemPosX, elemPosY, "MYX", 0, currentControlRateProfile->manual.rcYawExpo8, 3, 0, ADJUSTMENT_MANUAL_RC_YAW_EXPO);
        return true;

    case OSD_MANUAL_PITCH_RATE:
        displayWrite(osdDisplayPort, elemPosX, elemPosY, "MPR");

        elemAttr = TEXT_ATTRIBUTES_NONE;
        tfp_sprintf(buff, "%3d", currentControlRateProfile->manual.rates[FD_PITCH]);
        if (isAdjustmentFunctionSelected(ADJUSTMENT_MANUAL_PITCH_RATE) || isAdjustmentFunctionSelected(ADJUSTMENT_MANUAL_PITCH_ROLL_RATE))
            TEXT_ATTRIBUTES_ADD_BLINK(elemAttr);
        displayWriteWithAttr(osdDisplayPort, elemPosX + 4, elemPosY, buff, elemAttr);
        return true;

    case OSD_MANUAL_ROLL_RATE:
        displayWrite(osdDisplayPort, elemPosX, elemPosY, "MRR");

        elemAttr = TEXT_ATTRIBUTES_NONE;
        tfp_sprintf(buff, "%3d", currentControlRateProfile->manual.rates[FD_ROLL]);
        if (isAdjustmentFunctionSelected(ADJUSTMENT_MANUAL_ROLL_RATE) || isAdjustmentFunctionSelected(ADJUSTMENT_MANUAL_PITCH_ROLL_RATE))
            TEXT_ATTRIBUTES_ADD_BLINK(elemAttr);
        displayWriteWithAttr(osdDisplayPort, elemPosX + 4, elemPosY, buff, elemAttr);
        return true;

    case OSD_MANUAL_YAW_RATE:
        osdDisplayAdjustableDecimalValue(elemPosX, elemPosY, "MYR", 0, currentControlRateProfile->stabilized.rates[FD_YAW], 3, 0, ADJUSTMENT_YAW_RATE);
        return true;

    case OSD_NAV_FW_CRUISE_THR:
        osdDisplayAdjustableDecimalValue(elemPosX, elemPosY, "CRS", 0, navConfig()->fw.cruise_throttle, 4, 0, ADJUSTMENT_NAV_FW_CRUISE_THR);
        return true;

    case OSD_NAV_FW_PITCH2THR:
        osdDisplayAdjustableDecimalValue(elemPosX, elemPosY, "P2T", 0, navConfig()->fw.pitch_to_throttle, 3, 0, ADJUSTMENT_NAV_FW_PITCH2THR);
        return true;

    case OSD_FW_MIN_THROTTLE_DOWN_PITCH_ANGLE:
        osdDisplayAdjustableDecimalValue(elemPosX, elemPosY, "0TP", 0, (float)mixerConfig()->fwMinThrottleDownPitchAngle / 10, 3, 1, ADJUSTMENT_FW_MIN_THROTTLE_DOWN_PITCH_ANGLE);
        return true;

    case OSD_FW_ALT_PID_OUTPUTS:
        {
            const navigationPIDControllers_t *nav_pids = getNavigationPIDControllers();
            osdFormatPidControllerOutput(buff, "PZO", &nav_pids->fw_alt, 10, true); // display requested pitch degrees
            break;
        }

    case OSD_FW_POS_PID_OUTPUTS:
        {
            const navigationPIDControllers_t *nav_pids = getNavigationPIDControllers(); // display requested roll degrees
            osdFormatPidControllerOutput(buff, "PXYO", &nav_pids->fw_nav, 1, true);
            break;
        }

    case OSD_MC_VEL_Z_PID_OUTPUTS:
        {
            const navigationPIDControllers_t *nav_pids = getNavigationPIDControllers();
            osdFormatPidControllerOutput(buff, "VZO", &nav_pids->vel[Z], 100, false); // display throttle adjustment µs
            break;
        }

    case OSD_MC_VEL_X_PID_OUTPUTS:
        {
            const navigationPIDControllers_t *nav_pids = getNavigationPIDControllers();
            osdFormatPidControllerOutput(buff, "VXO", &nav_pids->vel[X], 100, false); // display requested acceleration cm/s^2
            break;
        }

    case OSD_MC_VEL_Y_PID_OUTPUTS:
        {
            const navigationPIDControllers_t *nav_pids = getNavigationPIDControllers();
            osdFormatPidControllerOutput(buff, "VYO", &nav_pids->vel[Y], 100, false); // display requested acceleration cm/s^2
            break;
        }

    case OSD_MC_POS_XYZ_P_OUTPUTS:
        {
            const navigationPIDControllers_t *nav_pids = getNavigationPIDControllers();
            strcpy(buff, "POSO ");
            // display requested velocity cm/s
            tfp_sprintf(buff + 5, "%4d", (int)lrintf(nav_pids->pos[X].output_constrained * 100));
            buff[9] = ' ';
            tfp_sprintf(buff + 10, "%4d", (int)lrintf(nav_pids->pos[Y].output_constrained * 100));
            buff[14] = ' ';
            tfp_sprintf(buff + 15, "%4d", (int)lrintf(nav_pids->pos[Z].output_constrained * 100));
            buff[19] = '\0';
            break;
        }

    case OSD_POWER:
        {
            osdFormatCentiNumber(buff, getPower(), 0, 2, 0, 3);
            buff[3] = SYM_WATT;
            buff[4] = '\0';

            uint8_t current_alarm = osdConfig()->current_alarm;
            if ((current_alarm > 0) && ((getAmperage() / 100.0f) > current_alarm)) {
                TEXT_ATTRIBUTES_ADD_BLINK(elemAttr);
            }
            break;
        }

    case OSD_AIR_SPEED:
        {
        #ifdef USE_PITOT
            buff[0] = SYM_AIR;
            osdFormatVelocityStr(buff + 1, pitot.airSpeed, false);
        #else
            return false;
        #endif
            break;
        }

    case OSD_RTC_TIME:
        {
            // RTC not configured will show 00:00
            dateTime_t dateTime;
            rtcGetDateTimeLocal(&dateTime);
            buff[0] = SYM_CLOCK;
            tfp_sprintf(buff + 1, "%02u:%02u", dateTime.hours, dateTime.minutes);
            break;
        }

    case OSD_MESSAGES:
        {
            elemAttr = osdGetSystemMessage(buff, OSD_MESSAGE_LENGTH, true);
            break;
        }

    case OSD_VERSION:
        {
            tfp_sprintf(buff, "INAV %s", FC_VERSION_STRING);
            displayWrite(osdDisplayPort, elemPosX, elemPosY, buff);
            break;
        }

    case OSD_MAIN_BATT_CELL_VOLTAGE:
        {
            osdDisplayBatteryVoltage(elemPosX, elemPosY, getBatteryRawAverageCellVoltage(), 3, 2);
            return true;
        }

    case OSD_MAIN_BATT_SAG_COMPENSATED_CELL_VOLTAGE:
        {
            osdDisplayBatteryVoltage(elemPosX, elemPosY, getBatterySagCompensatedAverageCellVoltage(), 3, 2);
            return true;
        }

    case OSD_THROTTLE_POS_AUTO_THR:
        {
            osdFormatThrottlePosition(buff, true, &elemAttr);
            break;
        }

    case OSD_HEADING_GRAPH:
        {
            if (osdIsHeadingValid()) {
                osdDrawHeadingGraph(osdDisplayPort, osdGetDisplayPortCanvas(), OSD_DRAW_POINT_GRID(elemPosX, elemPosY), osdGetHeading());
                return true;
            } else {
                buff[0] = buff[2] = buff[4] = buff[6] = buff[8] = SYM_HEADING_LINE;
                buff[1] = buff[3] = buff[5] = buff[7] = SYM_HEADING_DIVIDED_LINE;
                buff[OSD_HEADING_GRAPH_WIDTH] = '\0';
            }
            break;
        }

    case OSD_EFFICIENCY_MAH_PER_KM:
        {
            // amperage is in centi amps, speed is in cms/s. We want
            // mah/km. Only show when ground speed > 1m/s.
            static pt1Filter_t eFilterState;
            static timeUs_t efficiencyUpdated = 0;
            int32_t value = 0;
            timeUs_t currentTimeUs = micros();
            timeDelta_t efficiencyTimeDelta = cmpTimeUs(currentTimeUs, efficiencyUpdated);
            if (STATE(GPS_FIX) && gpsSol.groundSpeed > 0) {
                if (efficiencyTimeDelta >= EFFICIENCY_UPDATE_INTERVAL) {
                    value = pt1FilterApply4(&eFilterState, ((float)getAmperage() / gpsSol.groundSpeed) / 0.0036f,
                        1, efficiencyTimeDelta * 1e-6f);

                    efficiencyUpdated = currentTimeUs;
                } else {
                    value = eFilterState.state;
                }
            }
            if (value > 0 && gpsSol.groundSpeed > 100) {
                tfp_sprintf(buff, "%3d", (int)value);
            } else {
                buff[0] = buff[1] = buff[2] = '-';
            }
            buff[3] = SYM_MAH_KM_0;
            buff[4] = SYM_MAH_KM_1;
            buff[5] = '\0';
            break;
        }

    case OSD_EFFICIENCY_WH_PER_KM:
        {
            // amperage is in centi amps, speed is in cms/s. We want
            // mWh/km. Only show when ground speed > 1m/s.
            static pt1Filter_t eFilterState;
            static timeUs_t efficiencyUpdated = 0;
            int32_t value = 0;
            timeUs_t currentTimeUs = micros();
            timeDelta_t efficiencyTimeDelta = cmpTimeUs(currentTimeUs, efficiencyUpdated);
            if (STATE(GPS_FIX) && gpsSol.groundSpeed > 0) {
                if (efficiencyTimeDelta >= EFFICIENCY_UPDATE_INTERVAL) {
                    value = pt1FilterApply4(&eFilterState, ((float)getPower() / gpsSol.groundSpeed) / 0.0036f,
                        1, efficiencyTimeDelta * 1e-6f);

                    efficiencyUpdated = currentTimeUs;
                } else {
                    value = eFilterState.state;
                }
            }
            if (value > 0 && gpsSol.groundSpeed > 100) {
                osdFormatCentiNumber(buff, value / 10, 0, 2, 0, 3);
            } else {
                buff[0] = buff[1] = buff[2] = '-';
            }
            buff[3] = SYM_WH_KM_0;
            buff[4] = SYM_WH_KM_1;
            buff[5] = '\0';
            break;
        }

    case OSD_GFORCE:
        {
            buff[0] = SYM_GFORCE;
            osdFormatCentiNumber(buff + 1, GForce, 0, 2, 0, 3);
            if (GForce > osdConfig()->gforce_alarm * 100) {
                TEXT_ATTRIBUTES_ADD_BLINK(elemAttr);
            }
            break;
        }

    case OSD_GFORCE_X:
    case OSD_GFORCE_Y:
    case OSD_GFORCE_Z:
        {
            float GForceValue = GForceAxis[item - OSD_GFORCE_X];
            buff[0] = SYM_GFORCE_X + item - OSD_GFORCE_X;
            osdFormatCentiNumber(buff + 1, GForceValue, 0, 2, 0, 4);
            if ((GForceValue < osdConfig()->gforce_axis_alarm_min * 100) || (GForceValue > osdConfig()->gforce_axis_alarm_max * 100)) {
                TEXT_ATTRIBUTES_ADD_BLINK(elemAttr);
            }
            break;
        }
    case OSD_DEBUG:
        {
            /*
             * Longest representable string is -2147483648 does not fit in the screen.
             * Only 7 digits for negative and 8 digits for positive values allowed
             */
            for (uint8_t bufferIndex = 0; bufferIndex < DEBUG32_VALUE_COUNT; ++elemPosY, bufferIndex += 2) {
                tfp_sprintf(
                    buff,
                    "[%u]=%8ld [%u]=%8ld",
                    bufferIndex,
                    constrain(debug[bufferIndex], -9999999, 99999999),
                    bufferIndex+1,
                    constrain(debug[bufferIndex+1], -9999999, 99999999)
                );
                displayWrite(osdDisplayPort, elemPosX, elemPosY, buff);
            }
            break;
        }

    case OSD_IMU_TEMPERATURE:
        {
            int16_t temperature;
            const bool valid = getIMUTemperature(&temperature);
            osdDisplayTemperature(elemPosX, elemPosY, SYM_IMU_TEMP, NULL, valid, temperature, osdConfig()->imu_temp_alarm_min, osdConfig()->imu_temp_alarm_max);
            return true;
        }

    case OSD_BARO_TEMPERATURE:
        {
            int16_t temperature;
            const bool valid = getBaroTemperature(&temperature);
            osdDisplayTemperature(elemPosX, elemPosY, SYM_BARO_TEMP, NULL, valid, temperature, osdConfig()->imu_temp_alarm_min, osdConfig()->imu_temp_alarm_max);
            return true;
        }

#ifdef USE_TEMPERATURE_SENSOR
    case OSD_TEMP_SENSOR_0_TEMPERATURE:
    case OSD_TEMP_SENSOR_1_TEMPERATURE:
    case OSD_TEMP_SENSOR_2_TEMPERATURE:
    case OSD_TEMP_SENSOR_3_TEMPERATURE:
    case OSD_TEMP_SENSOR_4_TEMPERATURE:
    case OSD_TEMP_SENSOR_5_TEMPERATURE:
    case OSD_TEMP_SENSOR_6_TEMPERATURE:
    case OSD_TEMP_SENSOR_7_TEMPERATURE:
        {
            osdDisplayTemperatureSensor(elemPosX, elemPosY, item - OSD_TEMP_SENSOR_0_TEMPERATURE);
            return true;
        }
#endif /* ifdef USE_TEMPERATURE_SENSOR */

    case OSD_WIND_SPEED_HORIZONTAL:
#ifdef USE_WIND_ESTIMATOR
        {
            bool valid = isEstimatedWindSpeedValid();
            float horizontalWindSpeed;
            if (valid) {
                uint16_t angle;
                horizontalWindSpeed = getEstimatedHorizontalWindSpeed(&angle);
                int16_t windDirection = osdGetHeadingAngle((int)angle - DECIDEGREES_TO_DEGREES(attitude.values.yaw));
                buff[1] = SYM_DIRECTION + (windDirection * 2 / 90);
            } else {
                horizontalWindSpeed = 0;
                buff[1] = SYM_BLANK;
            }
            buff[0] = SYM_WIND_HORIZONTAL;
            osdFormatWindSpeedStr(buff + 2, horizontalWindSpeed, valid);
            break;
        }
#else
        return false;
#endif

    case OSD_WIND_SPEED_VERTICAL:
#ifdef USE_WIND_ESTIMATOR
        {
            buff[0] = SYM_WIND_VERTICAL;
            buff[1] = SYM_BLANK;
            bool valid = isEstimatedWindSpeedValid();
            float verticalWindSpeed;
            if (valid) {
                verticalWindSpeed = getEstimatedWindSpeed(Z);
                if (verticalWindSpeed < 0) {
                    buff[1] = SYM_AH_DECORATION_DOWN;
                    verticalWindSpeed = -verticalWindSpeed;
                } else if (verticalWindSpeed > 0) {
                    buff[1] = SYM_AH_DECORATION_UP;
                }
            } else {
                verticalWindSpeed = 0;
            }
            osdFormatWindSpeedStr(buff + 2, verticalWindSpeed, valid);
            break;
        }
#else
        return false;
#endif

    case OSD_PLUS_CODE:
        {
            STATIC_ASSERT(GPS_DEGREES_DIVIDER == OLC_DEG_MULTIPLIER, invalid_olc_deg_multiplier);
            int digits = osdConfig()->plus_code_digits;
            int digitsRemoved = osdConfig()->plus_code_short * 2;
            if (STATE(GPS_FIX)) {
                olc_encode(gpsSol.llh.lat, gpsSol.llh.lon, digits, buff, sizeof(buff));
            } else {
                // +codes with > 8 digits have a + at the 9th digit
                // and we only support 10 and up.
                memset(buff, '-', digits + 1);
                buff[8] = '+';
                buff[digits + 1] = '\0';
            }
            // Optionally trim digits from the left
            memmove(buff, buff+digitsRemoved, strlen(buff) + digitsRemoved);
            buff[digits + 1 - digitsRemoved] = '\0';
            break;
        }

    case OSD_AZIMUTH:
        {

            buff[0] = SYM_AZIMUTH;
            if (osdIsHeadingValid()) {
                int16_t h = GPS_directionToHome;
                if (h < 0) {
                    h += 360;
                }
                if(h >= 180)
                    h = h - 180;
                else
                    h = h + 180;

                tfp_sprintf(&buff[1], "%3d", h);
            } else {
                buff[1] = buff[2] = buff[3] = '-';
            }
            buff[4] = '\0';
            break;
        }

    case OSD_MAP_SCALE:
        {
            float scaleToUnit;
            int scaleUnitDivisor;
            char symUnscaled;
            char symScaled;
            int maxDecimals;

            switch (osdConfig()->units) {
            case OSD_UNIT_IMPERIAL:
                scaleToUnit = 100 / 1609.3440f; // scale to 0.01mi for osdFormatCentiNumber()
                scaleUnitDivisor = 0;
                symUnscaled = SYM_MI;
                symScaled = SYM_MI;
                maxDecimals = 2;
                break;
            case OSD_UNIT_UK:
                FALLTHROUGH;
            default:
            case OSD_UNIT_METRIC:
                scaleToUnit = 100; // scale to cm for osdFormatCentiNumber()
                scaleUnitDivisor = 1000; // Convert to km when scale gets bigger than 999m
                symUnscaled = SYM_M;
                symScaled = SYM_KM;
                maxDecimals = 0;
                break;
            }
            buff[0] = SYM_SCALE;
            if (osdMapData.scale > 0) {
                bool scaled = osdFormatCentiNumber(&buff[1], osdMapData.scale * scaleToUnit, scaleUnitDivisor, maxDecimals, 2, 3);
                buff[4] = scaled ? symScaled : symUnscaled;
                // Make sure this is cleared if the map stops being drawn
                osdMapData.scale = 0;
            } else {
                memset(&buff[1], '-', 4);
            }
            buff[5] = '\0';
            break;
        }
    case OSD_MAP_REFERENCE:
        {
            char referenceSymbol;
            if (osdMapData.referenceSymbol) {
                referenceSymbol = osdMapData.referenceSymbol;
                // Make sure this is cleared if the map stops being drawn
                osdMapData.referenceSymbol = 0;
            } else {
                referenceSymbol = '-';
            }
            displayWriteChar(osdDisplayPort, elemPosX, elemPosY, SYM_DIRECTION);
            displayWriteChar(osdDisplayPort, elemPosX, elemPosY + 1, referenceSymbol);
            return true;
        }

    case OSD_GVAR_0:
    {
        osdFormatGVar(buff, 0);
        break;
    }
    case OSD_GVAR_1:
    {
        osdFormatGVar(buff, 1);
        break;
    }
    case OSD_GVAR_2:
    {
        osdFormatGVar(buff, 2);
        break;
    }
    case OSD_GVAR_3:
    {
        osdFormatGVar(buff, 3);
        break;
    }

#if defined(USE_RX_MSP) && defined(USE_MSP_RC_OVERRIDE)
    case OSD_RC_SOURCE:
        {
            const char *source_text = IS_RC_MODE_ACTIVE(BOXMSPRCOVERRIDE) && !mspOverrideIsInFailsafe() ? "MSP" : "STD";
            if (IS_RC_MODE_ACTIVE(BOXMSPRCOVERRIDE) && mspOverrideIsInFailsafe()) TEXT_ATTRIBUTES_ADD_BLINK(elemAttr);
            displayWriteWithAttr(osdDisplayPort, elemPosX, elemPosY, source_text, elemAttr);
            return true;
        }
#endif

#if defined(USE_ESC_SENSOR)
    case OSD_ESC_RPM:
        {
            escSensorData_t * escSensor = escSensorGetData();
            if (escSensor && escSensor->dataAge <= ESC_DATA_MAX_AGE) {
                osdFormatRpm(buff, escSensor->rpm);
            }
            else {
                osdFormatRpm(buff, 0);
            }
            break;
        }
    case OSD_ESC_TEMPERATURE:
        {
            escSensorData_t * escSensor = escSensorGetData();
            bool escTemperatureValid = escSensor && escSensor->dataAge <= ESC_DATA_MAX_AGE;
            osdDisplayTemperature(elemPosX, elemPosY, SYM_ESC_TEMP, NULL, escTemperatureValid, (escSensor->temperature)*10, osdConfig()->esc_temp_alarm_min, osdConfig()->esc_temp_alarm_max);
            return true;
        }
#endif
    case OSD_TPA:
        {
            char buff[4];
            textAttributes_t attr;

            displayWrite(osdDisplayPort, elemPosX, elemPosY, "TPA");
            attr = TEXT_ATTRIBUTES_NONE;
            tfp_sprintf(buff, "%3d", currentControlRateProfile->throttle.dynPID);
            if (isAdjustmentFunctionSelected(ADJUSTMENT_TPA)) {
                TEXT_ATTRIBUTES_ADD_BLINK(attr);
            }
            displayWriteWithAttr(osdDisplayPort, elemPosX + 5, elemPosY, buff, attr);

            displayWrite(osdDisplayPort, elemPosX, elemPosY + 1, "BP");
            attr = TEXT_ATTRIBUTES_NONE;
            tfp_sprintf(buff, "%4d", currentControlRateProfile->throttle.pa_breakpoint);
            if (isAdjustmentFunctionSelected(ADJUSTMENT_TPA_BREAKPOINT)) {
                TEXT_ATTRIBUTES_ADD_BLINK(attr);
            }
            displayWriteWithAttr(osdDisplayPort, elemPosX + 4, elemPosY + 1, buff, attr);

            return true;
        }
    case OSD_NAV_FW_CONTROL_SMOOTHNESS:
        osdDisplayAdjustableDecimalValue(elemPosX, elemPosY, "CTL S", 0, navConfig()->fw.control_smoothness, 1, 0, ADJUSTMENT_NAV_FW_CONTROL_SMOOTHNESS);
        return true;
    default:
        return false;
    }

    displayWriteWithAttr(osdDisplayPort, elemPosX, elemPosY, buff, elemAttr);
    return true;
}

static uint8_t osdIncElementIndex(uint8_t elementIndex)
{
    ++elementIndex;

    if (elementIndex == OSD_ARTIFICIAL_HORIZON)
        ++elementIndex;

#ifndef USE_TEMPERATURE_SENSOR
    if (elementIndex == OSD_TEMP_SENSOR_0_TEMPERATURE)
        elementIndex = OSD_ALTITUDE_MSL;
#endif

    if (!sensors(SENSOR_ACC)) {
        if (elementIndex == OSD_CROSSHAIRS) {
            elementIndex = OSD_ONTIME;
        }
    }

    if (!feature(FEATURE_VBAT)) {
        if (elementIndex == OSD_SAG_COMPENSATED_MAIN_BATT_VOLTAGE) {
            elementIndex = OSD_LEVEL_PIDS;
        }
    }

    if (!feature(FEATURE_CURRENT_METER)) {
        if (elementIndex == OSD_CURRENT_DRAW) {
            elementIndex = OSD_GPS_SPEED;
        }
        if (elementIndex == OSD_EFFICIENCY_MAH_PER_KM) {
            elementIndex = OSD_TRIP_DIST;
        }
        if (elementIndex == OSD_REMAINING_FLIGHT_TIME_BEFORE_RTH) {
            elementIndex = OSD_HOME_HEADING_ERROR;
        }
        if (elementIndex == OSD_SAG_COMPENSATED_MAIN_BATT_VOLTAGE) {
            elementIndex = OSD_LEVEL_PIDS;
        }
    }

    if (!feature(FEATURE_GPS)) {
        if (elementIndex == OSD_GPS_SPEED) {
            elementIndex = OSD_ALTITUDE;
        }
        if (elementIndex == OSD_GPS_LON) {
            elementIndex = OSD_VARIO;
        }
        if (elementIndex == OSD_GPS_HDOP) {
            elementIndex = OSD_MAIN_BATT_CELL_VOLTAGE;
        }
        if (elementIndex == OSD_TRIP_DIST) {
            elementIndex = OSD_ATTITUDE_PITCH;
        }
        if (elementIndex == OSD_WIND_SPEED_HORIZONTAL) {
            elementIndex = OSD_SAG_COMPENSATED_MAIN_BATT_VOLTAGE;
        }
        if (elementIndex == OSD_3D_SPEED) {
            elementIndex++;
        }
    }

    if (!STATE(ESC_SENSOR_ENABLED)) {
        if (elementIndex == OSD_ESC_RPM) {
            elementIndex++;
        }
    }

    if (elementIndex == OSD_ITEM_COUNT) {
        elementIndex = 0;
    }
    return elementIndex;
}

void osdDrawNextElement(void)
{
    static uint8_t elementIndex = 0;
    // Prevent infinite loop when no elements are enabled
    uint8_t index = elementIndex;
    do {
        elementIndex = osdIncElementIndex(elementIndex);
    } while(!osdDrawSingleElement(elementIndex) && index != elementIndex);

    // Draw artificial horizon last
    osdDrawSingleElement(OSD_ARTIFICIAL_HORIZON);
}

PG_RESET_TEMPLATE(osdConfig_t, osdConfig,
    .rssi_alarm = 20,
    .time_alarm = 10,
    .alt_alarm = 100,
    .dist_alarm = 1000,
    .neg_alt_alarm = 5,
    .current_alarm = 0,
    .imu_temp_alarm_min = -200,
    .imu_temp_alarm_max = 600,
    .esc_temp_alarm_min = -200,
    .esc_temp_alarm_max = 900,
    .gforce_alarm = 5,
    .gforce_axis_alarm_min = -5,
    .gforce_axis_alarm_max = 5,
#ifdef USE_BARO
    .baro_temp_alarm_min = -200,
    .baro_temp_alarm_max = 600,
#endif
#ifdef USE_SERIALRX_CRSF
    .snr_alarm = 4,
    .crsf_lq_format = OSD_CRSF_LQ_TYPE1,
    .link_quality_alarm = 70,
#endif
#ifdef USE_TEMPERATURE_SENSOR
    .temp_label_align = OSD_ALIGN_LEFT,
#endif

    .video_system = VIDEO_SYSTEM_AUTO,

    .ahi_reverse_roll = 0,
    .ahi_max_pitch = AH_MAX_PITCH_DEFAULT,
    .crosshairs_style = OSD_CROSSHAIRS_STYLE_DEFAULT,
    .horizon_offset = 0,
    .camera_uptilt = 0,
    .camera_fov_h = 135,
    .camera_fov_v = 85,
    .hud_margin_h = 3,
    .hud_margin_v = 3,
    .hud_homing = 0,
    .hud_homepoint = 0,
    .hud_radar_disp = 0,
    .hud_radar_range_min = 3,
    .hud_radar_range_max = 4000,
    .hud_radar_nearest = 0,
    .hud_wp_disp = 0,
    .left_sidebar_scroll = OSD_SIDEBAR_SCROLL_NONE,
    .right_sidebar_scroll = OSD_SIDEBAR_SCROLL_NONE,
    .sidebar_scroll_arrows = 0,
    .osd_home_position_arm_screen = true,
    .pan_servo_index = 0,
    .pan_servo_pwm2centideg = 0,

    .units = OSD_UNIT_METRIC,
    .main_voltage_decimals = 1,

    .estimations_wind_compensation = true,
    .coordinate_digits = 9,

    .osd_failsafe_switch_layout = false,

    .plus_code_digits = 11,
    .plus_code_short = 0,

    .ahi_width = OSD_AHI_WIDTH * OSD_CHAR_WIDTH,
    .ahi_height = OSD_AHI_HEIGHT * OSD_CHAR_HEIGHT,
    .ahi_vertical_offset = -OSD_CHAR_HEIGHT,
);

void pgResetFn_osdLayoutsConfig(osdLayoutsConfig_t *osdLayoutsConfig)
{
    osdLayoutsConfig->item_pos[0][OSD_ALTITUDE] = OSD_POS(1, 0) | OSD_VISIBLE_FLAG;
    osdLayoutsConfig->item_pos[0][OSD_MAIN_BATT_VOLTAGE] = OSD_POS(12, 0) | OSD_VISIBLE_FLAG;
    osdLayoutsConfig->item_pos[0][OSD_SAG_COMPENSATED_MAIN_BATT_VOLTAGE] = OSD_POS(12, 1);

    osdLayoutsConfig->item_pos[0][OSD_RSSI_VALUE] = OSD_POS(23, 0) | OSD_VISIBLE_FLAG;
    //line 2
    osdLayoutsConfig->item_pos[0][OSD_HOME_DIST] = OSD_POS(1, 1);
    osdLayoutsConfig->item_pos[0][OSD_TRIP_DIST] = OSD_POS(1, 2);
    osdLayoutsConfig->item_pos[0][OSD_MAIN_BATT_CELL_VOLTAGE] = OSD_POS(12, 1);
    osdLayoutsConfig->item_pos[0][OSD_MAIN_BATT_SAG_COMPENSATED_CELL_VOLTAGE] = OSD_POS(12, 1);
    osdLayoutsConfig->item_pos[0][OSD_GPS_SPEED] = OSD_POS(23, 1);
    osdLayoutsConfig->item_pos[0][OSD_3D_SPEED] = OSD_POS(23, 1);

    osdLayoutsConfig->item_pos[0][OSD_THROTTLE_POS] = OSD_POS(1, 2) | OSD_VISIBLE_FLAG;
    osdLayoutsConfig->item_pos[0][OSD_THROTTLE_POS_AUTO_THR] = OSD_POS(6, 2);
    osdLayoutsConfig->item_pos[0][OSD_HEADING] = OSD_POS(12, 2);
    osdLayoutsConfig->item_pos[0][OSD_CRUISE_HEADING_ERROR] = OSD_POS(12, 2);
    osdLayoutsConfig->item_pos[0][OSD_CRUISE_HEADING_ADJUSTMENT] = OSD_POS(12, 2);
    osdLayoutsConfig->item_pos[0][OSD_HEADING_GRAPH] = OSD_POS(18, 2);
    osdLayoutsConfig->item_pos[0][OSD_CURRENT_DRAW] = OSD_POS(2, 3) | OSD_VISIBLE_FLAG;
    osdLayoutsConfig->item_pos[0][OSD_MAH_DRAWN] = OSD_POS(1, 4) | OSD_VISIBLE_FLAG;
    osdLayoutsConfig->item_pos[0][OSD_WH_DRAWN] = OSD_POS(1, 5);
    osdLayoutsConfig->item_pos[0][OSD_BATTERY_REMAINING_CAPACITY] = OSD_POS(1, 6);
    osdLayoutsConfig->item_pos[0][OSD_BATTERY_REMAINING_PERCENT] = OSD_POS(1, 7);
    osdLayoutsConfig->item_pos[0][OSD_POWER_SUPPLY_IMPEDANCE] = OSD_POS(1, 8);

    osdLayoutsConfig->item_pos[0][OSD_EFFICIENCY_MAH_PER_KM] = OSD_POS(1, 5);
    osdLayoutsConfig->item_pos[0][OSD_EFFICIENCY_WH_PER_KM] = OSD_POS(1, 5);

    osdLayoutsConfig->item_pos[0][OSD_ATTITUDE_ROLL] = OSD_POS(1, 7);
    osdLayoutsConfig->item_pos[0][OSD_ATTITUDE_PITCH] = OSD_POS(1, 8);

    // avoid OSD_VARIO under OSD_CROSSHAIRS
    osdLayoutsConfig->item_pos[0][OSD_VARIO] = OSD_POS(23, 5);
    // OSD_VARIO_NUM at the right of OSD_VARIO
    osdLayoutsConfig->item_pos[0][OSD_VARIO_NUM] = OSD_POS(24, 7);
    osdLayoutsConfig->item_pos[0][OSD_HOME_DIR] = OSD_POS(14, 11);
    osdLayoutsConfig->item_pos[0][OSD_ARTIFICIAL_HORIZON] = OSD_POS(8, 6) | OSD_VISIBLE_FLAG;
    osdLayoutsConfig->item_pos[0][OSD_HORIZON_SIDEBARS] = OSD_POS(8, 6) | OSD_VISIBLE_FLAG;

    osdLayoutsConfig->item_pos[0][OSD_CRAFT_NAME] = OSD_POS(20, 2);
    osdLayoutsConfig->item_pos[0][OSD_VTX_CHANNEL] = OSD_POS(8, 6);

#ifdef USE_SERIALRX_CRSF
    osdLayoutsConfig->item_pos[0][OSD_CRSF_RSSI_DBM] = OSD_POS(24, 12);
    osdLayoutsConfig->item_pos[0][OSD_CRSF_LQ] = OSD_POS(24, 11);
    osdLayoutsConfig->item_pos[0][OSD_CRSF_SNR_DB] = OSD_POS(25, 9);
    osdLayoutsConfig->item_pos[0][OSD_CRSF_TX_POWER] = OSD_POS(25, 10);
#endif

    osdLayoutsConfig->item_pos[0][OSD_ONTIME] = OSD_POS(23, 8);
    osdLayoutsConfig->item_pos[0][OSD_FLYTIME] = OSD_POS(23, 9);
    osdLayoutsConfig->item_pos[0][OSD_ONTIME_FLYTIME] = OSD_POS(23, 11) | OSD_VISIBLE_FLAG;
    osdLayoutsConfig->item_pos[0][OSD_RTC_TIME] = OSD_POS(23, 12);
    osdLayoutsConfig->item_pos[0][OSD_REMAINING_FLIGHT_TIME_BEFORE_RTH] = OSD_POS(23, 7);
    osdLayoutsConfig->item_pos[0][OSD_REMAINING_DISTANCE_BEFORE_RTH] = OSD_POS(23, 6);

    osdLayoutsConfig->item_pos[0][OSD_GPS_SATS] = OSD_POS(0, 11) | OSD_VISIBLE_FLAG;
    osdLayoutsConfig->item_pos[0][OSD_GPS_HDOP] = OSD_POS(0, 10);

    osdLayoutsConfig->item_pos[0][OSD_GPS_LAT] = OSD_POS(0, 12);
    // Put this on top of the latitude, since it's very unlikely
    // that users will want to use both at the same time.
    osdLayoutsConfig->item_pos[0][OSD_PLUS_CODE] = OSD_POS(0, 12);
    osdLayoutsConfig->item_pos[0][OSD_FLYMODE] = OSD_POS(13, 12) | OSD_VISIBLE_FLAG;
    osdLayoutsConfig->item_pos[0][OSD_GPS_LON] = OSD_POS(18, 12);

    osdLayoutsConfig->item_pos[0][OSD_AZIMUTH] = OSD_POS(2, 12);

    osdLayoutsConfig->item_pos[0][OSD_ROLL_PIDS] = OSD_POS(2, 10);
    osdLayoutsConfig->item_pos[0][OSD_PITCH_PIDS] = OSD_POS(2, 11);
    osdLayoutsConfig->item_pos[0][OSD_YAW_PIDS] = OSD_POS(2, 12);
    osdLayoutsConfig->item_pos[0][OSD_LEVEL_PIDS] = OSD_POS(2, 12);
    osdLayoutsConfig->item_pos[0][OSD_POS_XY_PIDS] = OSD_POS(2, 12);
    osdLayoutsConfig->item_pos[0][OSD_POS_Z_PIDS] = OSD_POS(2, 12);
    osdLayoutsConfig->item_pos[0][OSD_VEL_XY_PIDS] = OSD_POS(2, 12);
    osdLayoutsConfig->item_pos[0][OSD_VEL_Z_PIDS] = OSD_POS(2, 12);
    osdLayoutsConfig->item_pos[0][OSD_HEADING_P] = OSD_POS(2, 12);
    osdLayoutsConfig->item_pos[0][OSD_BOARD_ALIGN_ROLL] = OSD_POS(2, 10);
    osdLayoutsConfig->item_pos[0][OSD_BOARD_ALIGN_PITCH] = OSD_POS(2, 11);
    osdLayoutsConfig->item_pos[0][OSD_RC_EXPO] = OSD_POS(2, 12);
    osdLayoutsConfig->item_pos[0][OSD_RC_YAW_EXPO] = OSD_POS(2, 12);
    osdLayoutsConfig->item_pos[0][OSD_THROTTLE_EXPO] = OSD_POS(2, 12);
    osdLayoutsConfig->item_pos[0][OSD_PITCH_RATE] = OSD_POS(2, 12);
    osdLayoutsConfig->item_pos[0][OSD_ROLL_RATE] = OSD_POS(2, 12);
    osdLayoutsConfig->item_pos[0][OSD_YAW_RATE] = OSD_POS(2, 12);
    osdLayoutsConfig->item_pos[0][OSD_MANUAL_RC_EXPO] = OSD_POS(2, 12);
    osdLayoutsConfig->item_pos[0][OSD_MANUAL_RC_YAW_EXPO] = OSD_POS(2, 12);
    osdLayoutsConfig->item_pos[0][OSD_MANUAL_PITCH_RATE] = OSD_POS(2, 12);
    osdLayoutsConfig->item_pos[0][OSD_MANUAL_ROLL_RATE] = OSD_POS(2, 12);
    osdLayoutsConfig->item_pos[0][OSD_MANUAL_YAW_RATE] = OSD_POS(2, 12);
    osdLayoutsConfig->item_pos[0][OSD_NAV_FW_CRUISE_THR] = OSD_POS(2, 12);
    osdLayoutsConfig->item_pos[0][OSD_NAV_FW_PITCH2THR] = OSD_POS(2, 12);
    osdLayoutsConfig->item_pos[0][OSD_FW_MIN_THROTTLE_DOWN_PITCH_ANGLE] = OSD_POS(2, 12);
    osdLayoutsConfig->item_pos[0][OSD_FW_ALT_PID_OUTPUTS] = OSD_POS(2, 12);
    osdLayoutsConfig->item_pos[0][OSD_FW_POS_PID_OUTPUTS] = OSD_POS(2, 12);
    osdLayoutsConfig->item_pos[0][OSD_MC_VEL_X_PID_OUTPUTS] = OSD_POS(2, 12);
    osdLayoutsConfig->item_pos[0][OSD_MC_VEL_Y_PID_OUTPUTS] = OSD_POS(2, 12);
    osdLayoutsConfig->item_pos[0][OSD_MC_VEL_Z_PID_OUTPUTS] = OSD_POS(2, 12);
    osdLayoutsConfig->item_pos[0][OSD_MC_POS_XYZ_P_OUTPUTS] = OSD_POS(2, 12);

    osdLayoutsConfig->item_pos[0][OSD_POWER] = OSD_POS(15, 1);

    osdLayoutsConfig->item_pos[0][OSD_IMU_TEMPERATURE] = OSD_POS(19, 2);
    osdLayoutsConfig->item_pos[0][OSD_BARO_TEMPERATURE] = OSD_POS(19, 3);
    osdLayoutsConfig->item_pos[0][OSD_TEMP_SENSOR_0_TEMPERATURE] = OSD_POS(19, 4);
    osdLayoutsConfig->item_pos[0][OSD_TEMP_SENSOR_1_TEMPERATURE] = OSD_POS(19, 5);
    osdLayoutsConfig->item_pos[0][OSD_TEMP_SENSOR_2_TEMPERATURE] = OSD_POS(19, 6);
    osdLayoutsConfig->item_pos[0][OSD_TEMP_SENSOR_3_TEMPERATURE] = OSD_POS(19, 7);
    osdLayoutsConfig->item_pos[0][OSD_TEMP_SENSOR_4_TEMPERATURE] = OSD_POS(19, 8);
    osdLayoutsConfig->item_pos[0][OSD_TEMP_SENSOR_5_TEMPERATURE] = OSD_POS(19, 9);
    osdLayoutsConfig->item_pos[0][OSD_TEMP_SENSOR_6_TEMPERATURE] = OSD_POS(19, 10);
    osdLayoutsConfig->item_pos[0][OSD_TEMP_SENSOR_7_TEMPERATURE] = OSD_POS(19, 11);

    osdLayoutsConfig->item_pos[0][OSD_AIR_SPEED] = OSD_POS(3, 5);
    osdLayoutsConfig->item_pos[0][OSD_WIND_SPEED_HORIZONTAL] = OSD_POS(3, 6);
    osdLayoutsConfig->item_pos[0][OSD_WIND_SPEED_VERTICAL] = OSD_POS(3, 7);

    osdLayoutsConfig->item_pos[0][OSD_GFORCE] = OSD_POS(12, 4);
    osdLayoutsConfig->item_pos[0][OSD_GFORCE_X] = OSD_POS(12, 5);
    osdLayoutsConfig->item_pos[0][OSD_GFORCE_Y] = OSD_POS(12, 6);
    osdLayoutsConfig->item_pos[0][OSD_GFORCE_Z] = OSD_POS(12, 7);

    osdLayoutsConfig->item_pos[0][OSD_VTX_POWER] = OSD_POS(3, 5);

    osdLayoutsConfig->item_pos[0][OSD_GVAR_0] = OSD_POS(1, 1);
    osdLayoutsConfig->item_pos[0][OSD_GVAR_1] = OSD_POS(1, 2);
    osdLayoutsConfig->item_pos[0][OSD_GVAR_2] = OSD_POS(1, 3);
    osdLayoutsConfig->item_pos[0][OSD_GVAR_3] = OSD_POS(1, 4);

#if defined(USE_ESC_SENSOR)
    osdLayoutsConfig->item_pos[0][OSD_ESC_RPM] = OSD_POS(1, 2);
    osdLayoutsConfig->item_pos[0][OSD_ESC_TEMPERATURE] = OSD_POS(1, 3);
#endif

#if defined(USE_RX_MSP) && defined(USE_MSP_RC_OVERRIDE)
    osdLayoutsConfig->item_pos[0][OSD_RC_SOURCE] = OSD_POS(3, 4);
#endif

    // Under OSD_FLYMODE. TODO: Might not be visible on NTSC?
    osdLayoutsConfig->item_pos[0][OSD_MESSAGES] = OSD_POS(1, 13) | OSD_VISIBLE_FLAG;

    for (unsigned ii = 1; ii < OSD_LAYOUT_COUNT; ii++) {
        for (unsigned jj = 0; jj < ARRAYLEN(osdLayoutsConfig->item_pos[0]); jj++) {
            osdLayoutsConfig->item_pos[ii][jj] = osdLayoutsConfig->item_pos[0][jj] & ~OSD_VISIBLE_FLAG;
        }
    }
}

static void osdSetNextRefreshIn(uint32_t timeMs) {
    resumeRefreshAt = micros() + timeMs * 1000;
    refreshWaitForResumeCmdRelease = true;
}

static void osdCompleteAsyncInitialization(void)
{
    if (!displayIsReady(osdDisplayPort)) {
        // Update the display.
        // XXX: Rename displayDrawScreen() and associated functions
        // to displayUpdate()
        displayDrawScreen(osdDisplayPort);
        return;
    }

    osdDisplayIsReady = true;

#if defined(USE_CANVAS)
    if (osdConfig()->force_grid) {
        osdDisplayHasCanvas = false;
    } else {
        osdDisplayHasCanvas = displayGetCanvas(&osdCanvas, osdDisplayPort);
    }
#endif

    displayBeginTransaction(osdDisplayPort, DISPLAY_TRANSACTION_OPT_RESET_DRAWING);
    displayClearScreen(osdDisplayPort);

    uint8_t y = 1;
    displayFontMetadata_t metadata;
    bool fontHasMetadata = displayGetFontMetadata(&metadata, osdDisplayPort);
    LOG_D(OSD, "Font metadata version %s: %u (%u chars)",
        fontHasMetadata ? "Y" : "N", metadata.version, metadata.charCount);

    if (fontHasMetadata && metadata.charCount > 256) {
        hasExtendedFont = true;
        unsigned logo_c = SYM_LOGO_START;
        unsigned logo_x = OSD_CENTER_LEN(SYM_LOGO_WIDTH);
        for (unsigned ii = 0; ii < SYM_LOGO_HEIGHT; ii++) {
            for (unsigned jj = 0; jj < SYM_LOGO_WIDTH; jj++) {
                displayWriteChar(osdDisplayPort, logo_x + jj, y, logo_c++);
            }
            y++;
        }
        y++;
    } else {
        if (!fontHasMetadata || metadata.version < OSD_MIN_FONT_VERSION) {
            const char *m = "INVALID FONT";
            displayWrite(osdDisplayPort, OSD_CENTER_S(m), 3, m);
        }
        y = 4;
    }

    char string_buffer[30];
    tfp_sprintf(string_buffer, "INAV VERSION: %s", FC_VERSION_STRING);
    displayWrite(osdDisplayPort, 5, y++, string_buffer);
#ifdef USE_CMS
    displayWrite(osdDisplayPort, 7, y++,  CMS_STARTUP_HELP_TEXT1);
    displayWrite(osdDisplayPort, 11, y++, CMS_STARTUP_HELP_TEXT2);
    displayWrite(osdDisplayPort, 11, y++, CMS_STARTUP_HELP_TEXT3);
#endif

#ifdef USE_STATS
#define STATS_LABEL_X_POS 4
#define STATS_VALUE_X_POS 24
    if (statsConfig()->stats_enabled) {
        displayWrite(osdDisplayPort, STATS_LABEL_X_POS, ++y, "ODOMETER:");
        if (osdConfig()->units == OSD_UNIT_IMPERIAL) {
            tfp_sprintf(string_buffer, "%5d", (int)(statsConfig()->stats_total_dist / METERS_PER_MILE));
            string_buffer[5] = SYM_MI;
        } else {
            tfp_sprintf(string_buffer, "%5d", (int)(statsConfig()->stats_total_dist / METERS_PER_KILOMETER));
            string_buffer[5] = SYM_KM;
        }
        string_buffer[6] = '\0';
        displayWrite(osdDisplayPort, STATS_VALUE_X_POS-5, y,  string_buffer);

        displayWrite(osdDisplayPort, STATS_LABEL_X_POS, ++y, "TOTAL TIME:");
        uint32_t tot_mins = statsConfig()->stats_total_time / 60;
        tfp_sprintf(string_buffer, "%2d:%02dHM", (int)(tot_mins / 60), (int)(tot_mins % 60));
        displayWrite(osdDisplayPort, STATS_VALUE_X_POS-5, y,  string_buffer);

#ifdef USE_ADC
        if (feature(FEATURE_VBAT) && feature(FEATURE_CURRENT_METER)) {
            displayWrite(osdDisplayPort, STATS_LABEL_X_POS, ++y, "TOTAL ENERGY:");
            osdFormatCentiNumber(string_buffer, statsConfig()->stats_total_energy / 10, 0, 2, 0, 4);
            strcat(string_buffer, "\xAB"); // SYM_WH
            displayWrite(osdDisplayPort, STATS_VALUE_X_POS-4, y,  string_buffer);

            displayWrite(osdDisplayPort, STATS_LABEL_X_POS, ++y, "AVG EFFICIENCY:");
            if (statsConfig()->stats_total_dist) {
                uint32_t avg_efficiency = statsConfig()->stats_total_energy / (statsConfig()->stats_total_dist / METERS_PER_KILOMETER); // mWh/km
                osdFormatCentiNumber(string_buffer, avg_efficiency / 10, 0, 2, 0, 3);
            } else
                strcpy(string_buffer, "---");
            string_buffer[3] = SYM_WH_KM_0;
            string_buffer[4] = SYM_WH_KM_1;
            string_buffer[5] = '\0';
            displayWrite(osdDisplayPort, STATS_VALUE_X_POS-3, y,  string_buffer);
        }
#endif // USE_ADC
    }
#endif

    displayCommitTransaction(osdDisplayPort);
    displayResync(osdDisplayPort);
    osdSetNextRefreshIn(SPLASH_SCREEN_DISPLAY_TIME);
}

void osdInit(displayPort_t *osdDisplayPortToUse)
{
    if (!osdDisplayPortToUse)
        return;

    BUILD_BUG_ON(OSD_POS_MAX != OSD_POS(31,31));

    osdDisplayPort = osdDisplayPortToUse;

#ifdef USE_CMS
    cmsDisplayPortRegister(osdDisplayPort);
#endif

    armState = ARMING_FLAG(ARMED);
    osdCompleteAsyncInitialization();
}

static void osdResetStats(void)
{
    stats.max_current = 0;
    stats.max_power = 0;
    stats.max_speed = 0;
    stats.min_voltage = 5000;
    stats.min_rssi = 99;
    stats.min_lq = 300;
    stats.min_rssi_dbm = 0;
    stats.max_altitude = 0;
}

static void osdUpdateStats(void)
{
    int16_t value;

    if (feature(FEATURE_GPS)) {
        value = osdGet3DSpeed();
        if (stats.max_speed < value)
            stats.max_speed = value;

        if (stats.max_distance < GPS_distanceToHome)
            stats.max_distance = GPS_distanceToHome;
    }

    value = getBatteryVoltage();
    if (stats.min_voltage > value)
        stats.min_voltage = value;

    value = abs(getAmperage() / 100);
    if (stats.max_current < value)
        stats.max_current = value;

    value = abs(getPower() / 100);
    if (stats.max_power < value)
        stats.max_power = value;

    value = osdConvertRSSI();
    if (stats.min_rssi > value)
        stats.min_rssi = value;

    value = osdGetLQ();
    if (stats.min_lq > value)
        stats.min_lq = value;

    value = osdGetdBm();
    if (stats.min_rssi_dbm > value)
        stats.min_rssi_dbm = value;

    stats.max_altitude = MAX(stats.max_altitude, osdGetAltitude());
}

static void osdShowStatsPage1(void)
{
    const char * disarmReasonStr[DISARM_REASON_COUNT] = { "UNKNOWN", "TIMEOUT", "STICKS", "SWITCH", "SWITCH", "KILLSW", "FAILSAFE", "NAV SYS" };
    uint8_t top = 1;    /* first fully visible line */
    const uint8_t statNameX = 1;
    const uint8_t statValuesX = 20;
    char buff[10];
    statsPagesCheck = 1;

    displayBeginTransaction(osdDisplayPort, DISPLAY_TRANSACTION_OPT_RESET_DRAWING);
    displayClearScreen(osdDisplayPort);

    displayWrite(osdDisplayPort, statNameX, top++, "--- STATS ---      1/2");

    if (feature(FEATURE_GPS)) {
        displayWrite(osdDisplayPort, statNameX, top, "MAX SPEED        :");
        osdFormatVelocityStr(buff, stats.max_speed, true);
        osdLeftAlignString(buff);
        displayWrite(osdDisplayPort, statValuesX, top++, buff);

        displayWrite(osdDisplayPort, statNameX, top, "MAX DISTANCE     :");
        osdFormatDistanceStr(buff, stats.max_distance*100);
        displayWrite(osdDisplayPort, statValuesX, top++, buff);

        displayWrite(osdDisplayPort, statNameX, top, "TRAVELED DISTANCE:");
        osdFormatDistanceStr(buff, getTotalTravelDistance());
        displayWrite(osdDisplayPort, statValuesX, top++, buff);
    }

    displayWrite(osdDisplayPort, statNameX, top, "MAX ALTITUDE     :");
    osdFormatAltitudeStr(buff, stats.max_altitude);
    displayWrite(osdDisplayPort, statValuesX, top++, buff);

<<<<<<< HEAD
=======
    displayWrite(osdDisplayPort, statNameX, top, "MIN BATTERY VOLT :");
    osdFormatCentiNumber(buff, stats.min_voltage, 0, osdConfig()->main_voltage_decimals, 0, osdConfig()->main_voltage_decimals + 2);
    strcat(buff, "V");
    osdLeftAlignString(buff);
    displayWrite(osdDisplayPort, statValuesX, top++, buff);

#if defined(USE_SERIALRX_CRSF)
    displayWrite(osdDisplayPort, statNameX, top, "MIN LQ           :");
    itoa(stats.min_lq, buff, 10);
    strcat(buff, "%");
    displayWrite(osdDisplayPort, statValuesX, top++, buff);

    displayWrite(osdDisplayPort, statNameX, top, "MIN RSSI         :");
    itoa(stats.min_rssi_dbm, buff, 10);
    tfp_sprintf(buff, "%s%c", buff, SYM_DBM);
    displayWrite(osdDisplayPort, statValuesX, top++, buff);
#else
>>>>>>> 5ec6ee97
    displayWrite(osdDisplayPort, statNameX, top, "MIN RSSI         :");
    itoa(stats.min_rssi, buff, 10);
    strcat(buff, "%");
    displayWrite(osdDisplayPort, statValuesX, top++, buff);
#endif

    displayWrite(osdDisplayPort, statNameX, top, "FLY TIME         :");
    uint16_t flySeconds = getFlightTime();
    uint16_t flyMinutes = flySeconds / 60;
    flySeconds %= 60;
    uint16_t flyHours = flyMinutes / 60;
    flyMinutes %= 60;
    tfp_sprintf(buff, "%02u:%02u:%02u", flyHours, flyMinutes, flySeconds);
    displayWrite(osdDisplayPort, statValuesX, top++, buff);

    displayWrite(osdDisplayPort, statNameX, top, "DISARMED BY      :");
    displayWrite(osdDisplayPort, statValuesX, top++, disarmReasonStr[getDisarmReason()]);
    displayCommitTransaction(osdDisplayPort);
}

static void osdShowStatsPage2(void)
{
    uint8_t top = 1;    /* first fully visible line */
    const uint8_t statNameX = 1;
    const uint8_t statValuesX = 20;
    char buff[10];
    statsPagesCheck = 1;

    displayBeginTransaction(osdDisplayPort, DISPLAY_TRANSACTION_OPT_RESET_DRAWING);
    displayClearScreen(osdDisplayPort);

    displayWrite(osdDisplayPort, statNameX, top++, "--- STATS ---      2/2");

    displayWrite(osdDisplayPort, statNameX, top, "MIN BATTERY VOLT :");
    osdFormatCentiNumber(buff, stats.min_voltage, 0, osdConfig()->main_voltage_decimals, 0, osdConfig()->main_voltage_decimals + 2);
    tfp_sprintf(buff, "%s%c", buff, SYM_VOLT);
    displayWrite(osdDisplayPort, statValuesX, top++, buff);

    if (feature(FEATURE_CURRENT_METER)) {
        displayWrite(osdDisplayPort, statNameX, top, "MAX CURRENT      :");
        itoa(stats.max_current, buff, 10);
        tfp_sprintf(buff, "%s%c", buff, SYM_AMP);
        displayWrite(osdDisplayPort, statValuesX, top++, buff);

        displayWrite(osdDisplayPort, statNameX, top, "MAX POWER        :");
        itoa(stats.max_power, buff, 10);
        tfp_sprintf(buff, "%s%c", buff, SYM_WATT);
        displayWrite(osdDisplayPort, statValuesX, top++, buff);

        if (osdConfig()->stats_energy_unit == OSD_STATS_ENERGY_UNIT_MAH) {
            displayWrite(osdDisplayPort, statNameX, top, "USED MAH         :");
            tfp_sprintf(buff, "%d%c", (int)getMAhDrawn(), SYM_MAH);
        } else {
            displayWrite(osdDisplayPort, statNameX, top, "USED WH          :");
            osdFormatCentiNumber(buff, getMWhDrawn() / 10, 0, 2, 0, 3);
            tfp_sprintf(buff, "%s%c", buff, SYM_WH);
        }
        displayWrite(osdDisplayPort, statValuesX, top++, buff);

        int32_t totalDistance = getTotalTravelDistance();
        if (feature(FEATURE_GPS)) {
            displayWrite(osdDisplayPort, statNameX, top, "AVG EFFICIENCY   :");
            if (osdConfig()->stats_energy_unit == OSD_STATS_ENERGY_UNIT_MAH)
                tfp_sprintf(buff, "%d%c%c", (int)(getMAhDrawn() * 100000 / totalDistance),
                    SYM_MAH_KM_0, SYM_MAH_KM_1);
            else {
                osdFormatCentiNumber(buff, getMWhDrawn() * 10000 / totalDistance, 0, 2, 0, 3);
                buff[3] = SYM_WH_KM_0;
                buff[4] = SYM_WH_KM_1;
                buff[5] = '\0';
            }
            // If traveled distance is less than 100 meters efficiency numbers are useless and unreliable so display --- instead
            if (totalDistance < 10000) {
                buff[0] = buff[1] = buff[2] = '-';
                if (osdConfig()->stats_energy_unit == OSD_STATS_ENERGY_UNIT_MAH){
                    buff[3] = SYM_MAH_KM_0;
                    buff[4] = SYM_MAH_KM_1;
                    buff[5] = '\0';
                } else {
                    buff[3] = SYM_WH_KM_0;
                    buff[4] = SYM_WH_KM_1;
                    buff[5] = '\0';
                }
            }
            displayWrite(osdDisplayPort, statValuesX, top++, buff);
        }
    }

    const float max_gforce = accGetMeasuredMaxG();
    displayWrite(osdDisplayPort, statNameX, top, "MAX G-FORCE      :");
    osdFormatCentiNumber(buff, max_gforce * 100, 0, 2, 0, 3);
    displayWrite(osdDisplayPort, statValuesX, top++, buff);

    const acc_extremes_t *acc_extremes = accGetMeasuredExtremes();
    displayWrite(osdDisplayPort, statNameX, top, "MIN/MAX Z G-FORCE:");
    osdFormatCentiNumber(buff, acc_extremes[Z].min * 100, 0, 2, 0, 4);
    strcat(buff,"/");
    displayWrite(osdDisplayPort, statValuesX - 1, top, buff);
    osdFormatCentiNumber(buff, acc_extremes[Z].max * 100, 0, 2, 0, 3);
    displayWrite(osdDisplayPort, statValuesX + 4, top++, buff);
    displayCommitTransaction(osdDisplayPort);
}

// called when motors armed
static void osdShowArmed(void)
{
    dateTime_t dt;
    char buf[MAX(32, FORMATTED_DATE_TIME_BUFSIZE)];
    char craftNameBuf[MAX_NAME_LENGTH];
    char versionBuf[30];
    char *date;
    char *time;
    // We need 12 visible rows
    uint8_t y = MIN((osdDisplayPort->rows / 2) - 1, osdDisplayPort->rows - 12 - 1);

    displayClearScreen(osdDisplayPort);
    displayWrite(osdDisplayPort, 12, y, "ARMED");
    y += 2;

    if (strlen(systemConfig()->name) > 0) {
        osdFormatCraftName(craftNameBuf);
        displayWrite(osdDisplayPort, (osdDisplayPort->cols - strlen(systemConfig() -> name)) / 2, y, craftNameBuf );
        y += 2;
    }

#if defined(USE_GPS)
    if (feature(FEATURE_GPS)) {
        if (STATE(GPS_FIX_HOME)) {
            if (osdConfig()->osd_home_position_arm_screen){
                osdFormatCoordinate(buf, SYM_LAT, GPS_home.lat);
                displayWrite(osdDisplayPort, (osdDisplayPort->cols - strlen(buf)) / 2, y, buf);
                osdFormatCoordinate(buf, SYM_LON, GPS_home.lon);
                displayWrite(osdDisplayPort, (osdDisplayPort->cols - strlen(buf)) / 2, y + 1, buf);
                int digits = osdConfig()->plus_code_digits;
                olc_encode(GPS_home.lat, GPS_home.lon, digits, buf, sizeof(buf));
                displayWrite(osdDisplayPort, (osdDisplayPort->cols - strlen(buf)) / 2, y + 2, buf);
            }
            y += 4;
#if defined (USE_SAFE_HOME)
            if (isSafeHomeInUse()) {
                textAttributes_t elemAttr = _TEXT_ATTRIBUTES_BLINK_BIT;
                char buf2[12]; // format the distance first
                osdFormatDistanceStr(buf2, safehome_distance);
                tfp_sprintf(buf, "%c - %s -> SAFEHOME %u", SYM_HOME, buf2, safehome_used);
                // write this message above the ARMED message to make it obvious
                displayWriteWithAttr(osdDisplayPort, (osdDisplayPort->cols - strlen(buf)) / 2, y - 8, buf, elemAttr);
            }
#endif
        } else {
            strcpy(buf, "!NO HOME POSITION!");
            displayWrite(osdDisplayPort, (osdDisplayPort->cols - strlen(buf)) / 2, y, buf);
            y += 1;
        }
    }
#endif

    if (rtcGetDateTime(&dt)) {
        dateTimeFormatLocal(buf, &dt);
        dateTimeSplitFormatted(buf, &date, &time);

        displayWrite(osdDisplayPort, (osdDisplayPort->cols - strlen(date)) / 2, y, date);
        displayWrite(osdDisplayPort, (osdDisplayPort->cols - strlen(time)) / 2, y + 1, time);
        y += 3;
    }

    tfp_sprintf(versionBuf, "INAV VERSION: %s", FC_VERSION_STRING);
    displayWrite(osdDisplayPort, (osdDisplayPort->cols - strlen(versionBuf)) / 2, y, versionBuf);
}

static void osdFilterData(timeUs_t currentTimeUs) {
    static timeUs_t lastRefresh = 0;
    float refresh_dT = cmpTimeUs(currentTimeUs, lastRefresh) * 1e-6;

    GForce = sqrtf(vectorNormSquared(&imuMeasuredAccelBF)) / GRAVITY_MSS;
    for (uint8_t axis = 0; axis < XYZ_AXIS_COUNT; ++axis) GForceAxis[axis] = imuMeasuredAccelBF.v[axis] / GRAVITY_MSS;

    if (lastRefresh) {
        GForce = pt1FilterApply3(&GForceFilter, GForce, refresh_dT);
        for (uint8_t axis = 0; axis < XYZ_AXIS_COUNT; ++axis) pt1FilterApply3(GForceFilterAxis + axis, GForceAxis[axis], refresh_dT);
    } else {
        pt1FilterInitRC(&GForceFilter, GFORCE_FILTER_TC, 0);
        pt1FilterReset(&GForceFilter, GForce);

        for (uint8_t axis = 0; axis < XYZ_AXIS_COUNT; ++axis) {
            pt1FilterInitRC(GForceFilterAxis + axis, GFORCE_FILTER_TC, 0);
            pt1FilterReset(GForceFilterAxis + axis, GForceAxis[axis]);
        }
    }

    lastRefresh = currentTimeUs;
}

static void osdRefresh(timeUs_t currentTimeUs)
{
    osdFilterData(currentTimeUs);

#ifdef USE_CMS
    if (IS_RC_MODE_ACTIVE(BOXOSD) && (!cmsInMenu) && !(osdConfig()->osd_failsafe_switch_layout && FLIGHT_MODE(FAILSAFE_MODE))) {
#else
    if (IS_RC_MODE_ACTIVE(BOXOSD) && !(osdConfig()->osd_failsafe_switch_layout && FLIGHT_MODE(FAILSAFE_MODE))) {
#endif
      displayClearScreen(osdDisplayPort);
      armState = ARMING_FLAG(ARMED);
      return;
    }

    // detect arm/disarm
    if (armState != ARMING_FLAG(ARMED)) {
        if (ARMING_FLAG(ARMED)) {
            osdResetStats();
            osdShowArmed(); // reset statistic etc
            uint32_t delay = ARMED_SCREEN_DISPLAY_TIME;
            statsPagesCheck = 0;
#if defined(USE_SAFE_HOME)
            if (isSafeHomeInUse())
                delay *= 3;
#endif
            osdSetNextRefreshIn(delay);
        } else {
            osdShowStatsPage1(); // show first page of statistic
            osdSetNextRefreshIn(STATS_SCREEN_DISPLAY_TIME);
        }

        armState = ARMING_FLAG(ARMED);
    }

    if (resumeRefreshAt) {
        // If we already reached he time for the next refresh,
        // or THR is high or PITCH is high, resume refreshing.
        // Clear the screen first to erase other elements which
        // might have been drawn while the OSD wasn't refreshing.

        if (!DELAYED_REFRESH_RESUME_COMMAND)
            refreshWaitForResumeCmdRelease = false;

        if ((currentTimeUs > resumeRefreshAt) || ((!refreshWaitForResumeCmdRelease) && DELAYED_REFRESH_RESUME_COMMAND)) {
            displayClearScreen(osdDisplayPort);
            resumeRefreshAt = 0;
        } else if ((currentTimeUs > resumeRefreshAt) || ((!refreshWaitForResumeCmdRelease) && STATS_PAGE1)) {
            if (statsPagesCheck == 1) {
                osdShowStatsPage1();
            }
        } else if ((currentTimeUs > resumeRefreshAt) || ((!refreshWaitForResumeCmdRelease) && STATS_PAGE2)) {
            if (statsPagesCheck == 1) {
                osdShowStatsPage2();
            }
        } else {
            displayHeartbeat(osdDisplayPort);
        }
        return;
    }

#ifdef USE_CMS
    if (!displayIsGrabbed(osdDisplayPort)) {
        displayBeginTransaction(osdDisplayPort, DISPLAY_TRANSACTION_OPT_RESET_DRAWING);
        if (fullRedraw) {
            displayClearScreen(osdDisplayPort);
            fullRedraw = false;
        }
        osdDrawNextElement();
        displayHeartbeat(osdDisplayPort);
        displayCommitTransaction(osdDisplayPort);
#ifdef OSD_CALLS_CMS
    } else {
        cmsUpdate(currentTimeUs);
#endif
    }
#endif
}

/*
 * Called periodically by the scheduler
 */
void osdUpdate(timeUs_t currentTimeUs)
{
    static uint32_t counter = 0;

    // don't touch buffers if DMA transaction is in progress
    if (displayIsTransferInProgress(osdDisplayPort)) {
        return;
    }

    if (!osdDisplayIsReady) {
        osdCompleteAsyncInitialization();
        return;
    }

#if defined(OSD_ALTERNATE_LAYOUT_COUNT) && OSD_ALTERNATE_LAYOUT_COUNT > 0
    // Check if the layout has changed. Higher numbered
    // boxes take priority.
    unsigned activeLayout;
    if (layoutOverride >= 0) {
        activeLayout = layoutOverride;
        // Check for timed override, it will go into effect on
        // the next OSD iteration
        if (layoutOverrideUntil > 0 && millis() > layoutOverrideUntil) {
            layoutOverrideUntil = 0;
            layoutOverride = -1;
        }
    } else if (osdConfig()->osd_failsafe_switch_layout && FLIGHT_MODE(FAILSAFE_MODE)) {
        activeLayout = 0;
    } else {
#if OSD_ALTERNATE_LAYOUT_COUNT > 2
        if (IS_RC_MODE_ACTIVE(BOXOSDALT3))
            activeLayout = 3;
        else
#endif
#if OSD_ALTERNATE_LAYOUT_COUNT > 1
        if (IS_RC_MODE_ACTIVE(BOXOSDALT2))
            activeLayout = 2;
        else
#endif
        if (IS_RC_MODE_ACTIVE(BOXOSDALT1))
            activeLayout = 1;
        else
#ifdef USE_PROGRAMMING_FRAMEWORK
        if (LOGIC_CONDITION_GLOBAL_FLAG(LOGIC_CONDITION_GLOBAL_FLAG_OVERRIDE_OSD_LAYOUT))
            activeLayout = constrain(logicConditionValuesByType[LOGIC_CONDITION_SET_OSD_LAYOUT], 0, OSD_ALTERNATE_LAYOUT_COUNT);
        else
#endif
            activeLayout = 0;
    }
    if (currentLayout != activeLayout) {
        currentLayout = activeLayout;
        osdStartFullRedraw();
    }
#endif

#define DRAW_FREQ_DENOM     4
#define STATS_FREQ_DENOM    50
    counter++;

    if ((counter % STATS_FREQ_DENOM) == 0) {
        osdUpdateStats();
    }

    if ((counter & DRAW_FREQ_DENOM) == 0) {
        // redraw values in buffer
        osdRefresh(currentTimeUs);
    } else {
        // rest of time redraw screen
        displayDrawScreen(osdDisplayPort);
    }

#ifdef USE_CMS
    // do not allow ARM if we are in menu
    if (displayIsGrabbed(osdDisplayPort)) {
        ENABLE_ARMING_FLAG(ARMING_DISABLED_OSD_MENU);
    } else {
        DISABLE_ARMING_FLAG(ARMING_DISABLED_OSD_MENU);
    }
#endif
}

void osdStartFullRedraw(void)
{
    fullRedraw = true;
}

void osdOverrideLayout(int layout, timeMs_t duration)
{
    layoutOverride = constrain(layout, -1, ARRAYLEN(osdLayoutsConfig()->item_pos) - 1);
    if (layoutOverride >= 0 && duration > 0) {
        layoutOverrideUntil = millis() + duration;
    } else {
        layoutOverrideUntil = 0;
    }
}

int osdGetActiveLayout(bool *overridden)
{
    if (overridden) {
        *overridden = layoutOverride >= 0;
    }
    return currentLayout;
}

bool osdItemIsFixed(osd_items_e item)
{
    return item == OSD_CROSSHAIRS ||
        item == OSD_ARTIFICIAL_HORIZON ||
        item == OSD_HORIZON_SIDEBARS;
}

displayPort_t *osdGetDisplayPort(void)
{
    return osdDisplayPort;
}

displayCanvas_t *osdGetDisplayPortCanvas(void)
{
#if defined(USE_CANVAS)
    if (osdDisplayHasCanvas) {
        return &osdCanvas;
    }
#endif
    return NULL;
}

textAttributes_t osdGetSystemMessage(char *buff, size_t buff_size, bool isCenteredText)
{
    textAttributes_t elemAttr = TEXT_ATTRIBUTES_NONE;

    if (buff != NULL) {
        const char *message = NULL;
        char messageBuf[MAX(SETTING_MAX_NAME_LENGTH, OSD_MESSAGE_LENGTH+1)];
        if (ARMING_FLAG(ARMED)) {
            // Aircraft is armed. We might have up to 5
            // messages to show.
            const char *messages[5];
            unsigned messageCount = 0;
            if (FLIGHT_MODE(FAILSAFE_MODE)) {
                // In FS mode while being armed too
                const char *failsafePhaseMessage = osdFailsafePhaseMessage();
                const char *failsafeInfoMessage = osdFailsafeInfoMessage();
                const char *navStateFSMessage = navigationStateMessage();
                if (failsafePhaseMessage) {
                    messages[messageCount++] = failsafePhaseMessage;
                }
                if (failsafeInfoMessage) {
                    messages[messageCount++] = failsafeInfoMessage;
                }
                if (navStateFSMessage) {
                    messages[messageCount++] = navStateFSMessage;
                }
                if (messageCount > 0) {
                    message = messages[OSD_ALTERNATING_CHOICES(1000, messageCount)];
                    if (message == failsafeInfoMessage) {
                        // failsafeInfoMessage is not useful for recovering
                        // a lost model, but might help avoiding a crash.
                        // Blink to grab user attention.
                        TEXT_ATTRIBUTES_ADD_BLINK(elemAttr);
                    }
                    // We're shoing either failsafePhaseMessage or
                    // navStateFSMessage. Don't BLINK here since
                    // having this text available might be crucial
                    // during a lost aircraft recovery and blinking
                    // will cause it to be missing from some frames.
                }
            } else {
                if (FLIGHT_MODE(NAV_RTH_MODE) || FLIGHT_MODE(NAV_WP_MODE) || navigationIsExecutingAnEmergencyLanding()) {
                    if (NAV_Status.state == MW_NAV_STATE_WP_ENROUTE) {
                        // Countdown display for remaining Waypoints
                        tfp_sprintf(messageBuf, "TO WP %u/%u", posControl.activeWaypointIndex + 1, posControl.waypointCount);
                        messages[messageCount++] = messageBuf;
                    } else if (NAV_Status.state == MW_NAV_STATE_HOLD_TIMED) {
                        // WP hold time countdown in seconds
                        timeMs_t currentTime = millis();
                        int holdTimeRemaining = posControl.waypointList[posControl.activeWaypointIndex].p1 - (int)((currentTime - posControl.wpReachedTime)/1000);
                        if (holdTimeRemaining >=0) {
                            tfp_sprintf(messageBuf, "HOLDING WP FOR %2u S", holdTimeRemaining);
                            messages[messageCount++] = messageBuf;
                        }
                    } else {
                        const char *navStateMessage = navigationStateMessage();
                        if (navStateMessage) {
                            messages[messageCount++] = navStateMessage;
                        }
                    }
                } else if (STATE(FIXED_WING_LEGACY) && (navGetCurrentStateFlags() & NAV_CTL_LAUNCH)) {
                        messages[messageCount++] = OSD_MESSAGE_STR(OSD_MSG_AUTOLAUNCH);
                        const char *launchStateMessage = fixedWingLaunchStateMessage();
                        if (launchStateMessage) {
                            messages[messageCount++] = launchStateMessage;
                        }
                } else {
                    if (FLIGHT_MODE(NAV_ALTHOLD_MODE) && !navigationRequiresAngleMode()) {
                        // ALTHOLD might be enabled alongside ANGLE/HORIZON/ACRO
                        // when it doesn't require ANGLE mode (required only in FW
                        // right now). If if requires ANGLE, its display is handled
                        // by OSD_FLYMODE.
                        messages[messageCount++] = OSD_MESSAGE_STR(OSD_MSG_ALTITUDE_HOLD);
                    }
                    if (IS_RC_MODE_ACTIVE(BOXAUTOTRIM)) {
                        messages[messageCount++] = OSD_MESSAGE_STR(OSD_MSG_AUTOTRIM);
                    }
                    if (IS_RC_MODE_ACTIVE(BOXAUTOTUNE)) {
                        messages[messageCount++] = OSD_MESSAGE_STR(OSD_MSG_AUTOTUNE);
                    }
                    if (FLIGHT_MODE(HEADFREE_MODE)) {
                        messages[messageCount++] = OSD_MESSAGE_STR(OSD_MSG_HEADFREE);
                    }
                }
                // Pick one of the available messages. Each message lasts
                // a second.
                if (messageCount > 0) {
                    message = messages[OSD_ALTERNATING_CHOICES(1000, messageCount)];
                }
            }
        } else if (ARMING_FLAG(ARMING_DISABLED_ALL_FLAGS)) {
            unsigned invalidIndex;
            // Check if we're unable to arm for some reason
            if (ARMING_FLAG(ARMING_DISABLED_INVALID_SETTING) && !settingsValidate(&invalidIndex)) {
                if (OSD_ALTERNATING_CHOICES(1000, 2) == 0) {
                    const setting_t *setting = settingGet(invalidIndex);
                    settingGetName(setting, messageBuf);
                    for (int ii = 0; messageBuf[ii]; ii++) {
                        messageBuf[ii] = sl_toupper(messageBuf[ii]);
                    }
                    message = messageBuf;
                } else {
                    message = OSD_MESSAGE_STR(OSD_MSG_INVALID_SETTING);
                    TEXT_ATTRIBUTES_ADD_INVERTED(elemAttr);
                }
            } else {
                if (OSD_ALTERNATING_CHOICES(1000, 2) == 0) {
                    message = OSD_MESSAGE_STR(OSD_MSG_UNABLE_ARM);
                    TEXT_ATTRIBUTES_ADD_INVERTED(elemAttr);
                } else {
                    // Show the reason for not arming
                    message = osdArmingDisabledReasonMessage();
                }
            }
        }
        osdFormatMessage(buff, buff_size, message, isCenteredText);
    }
    return elemAttr;
}

#endif // OSD<|MERGE_RESOLUTION|>--- conflicted
+++ resolved
@@ -3008,8 +3008,6 @@
     osdFormatAltitudeStr(buff, stats.max_altitude);
     displayWrite(osdDisplayPort, statValuesX, top++, buff);
 
-<<<<<<< HEAD
-=======
     displayWrite(osdDisplayPort, statNameX, top, "MIN BATTERY VOLT :");
     osdFormatCentiNumber(buff, stats.min_voltage, 0, osdConfig()->main_voltage_decimals, 0, osdConfig()->main_voltage_decimals + 2);
     strcat(buff, "V");
@@ -3027,7 +3025,6 @@
     tfp_sprintf(buff, "%s%c", buff, SYM_DBM);
     displayWrite(osdDisplayPort, statValuesX, top++, buff);
 #else
->>>>>>> 5ec6ee97
     displayWrite(osdDisplayPort, statNameX, top, "MIN RSSI         :");
     itoa(stats.min_rssi, buff, 10);
     strcat(buff, "%");
