--- conflicted
+++ resolved
@@ -51,11 +51,7 @@
     endif()
 endif()
 
-<<<<<<< HEAD
-project(INAV VERSION 6.1.1)
-=======
 project(INAV VERSION 7.0.0)
->>>>>>> 12e13dad
 
 enable_language(ASM)
 
